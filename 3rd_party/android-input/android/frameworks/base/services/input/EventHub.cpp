--- conflicted
+++ resolved
@@ -139,28 +139,6 @@
     SHA1Update(&ctx, reinterpret_cast<const u_char*>(c_str(in)), in.size());
     u_char digest[SHA1_DIGEST_LENGTH];
     SHA1Final(digest, &ctx);
-<<<<<<< HEAD
-#else
-    boost::uuids::detail::sha1 hasher;
-    hasher.process_bytes(in.data(), in.size());
-
-    unsigned int boost_digest[5];
-    hasher.get_digest(boost_digest);
-
-    static const size_t SHA1_DIGEST_LENGTH = 20;
-    unsigned char digest[SHA1_DIGEST_LENGTH];
-
-    for(int i = 0; i != 5; ++i)
-    {
-        digest[i*4 + 0] = (boost_digest[i] >> 3*8) & 0xff;
-        digest[i*4 + 1] = (boost_digest[i] >> 2*8) & 0xff;
-        digest[i*4 + 2] = (boost_digest[i] >> 1*8) & 0xff;
-        digest[i*4 + 3] = (boost_digest[i] >> 0*8) & 0xff;
-    }
-#endif
-
-=======
->>>>>>> fd8f5ae2
     String8 out;
     for (size_t i = 0; i < SHA1_DIGEST_LENGTH; i++) {
         appendFormat(out, "%02x", digest[i]);
