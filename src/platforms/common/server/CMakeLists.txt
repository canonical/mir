--- conflicted
+++ resolved
@@ -14,16 +14,13 @@
   one_shot_device_observer.cpp
   cpu_copy_output_surface.cpp
   cpu_copy_output_surface.h
-<<<<<<< HEAD
   kms_cpu_addressable_display_provider.cpp
   kms_cpu_addressable_display_provider.h
   cpu_addressable_fb.cpp
   cpu_addressable_fb.h
   kms_framebuffer.h
-=======
   options_parsing_helpers.h
   options_parsing_helpers.cpp
->>>>>>> 4a57bc62
 )
 
 target_include_directories(
