--- conflicted
+++ resolved
@@ -4,9 +4,6 @@
    probe_graphics_platform;
    create_host_platform;
    create_guest_platform;
-<<<<<<< HEAD
-=======
    describe_graphics_module;
->>>>>>> afb86ccc
   local: *;
 };