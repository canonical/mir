--- conflicted
+++ resolved
@@ -52,11 +52,8 @@
 
     auto renderable() -> std::shared_ptr<graphics::Renderable> override;
 
-<<<<<<< HEAD
-=======
     auto needs_compositing() const -> bool override;
 
->>>>>>> 60dab2b1
 private:
     wl_shm* const shm;
     std::function<void()> const flush_wl;
