/*
 * Copyright © Canonical Ltd.
 *
 * This program is free software: you can redistribute it and/or modify it
 * under the terms of the GNU Lesser General Public License version 2 or 3,
 * as published by the Free Software Foundation.
 *
 * This program is distributed in the hope that it will be useful,
 * but WITHOUT ANY WARRANTY; without even the implied warranty of
 * MERCHANTABILITY or FITNESS FOR A PARTICULAR PURPOSE.  See the
 * GNU Lesser General Public License for more details.
 *
 * You should have received a copy of the GNU Lesser General Public License
 * along with this program.  If not, see <http://www.gnu.org/licenses/>.
 */

#include "cursor.h"
#include "displayclient.h"
#include "mir/graphics/pixman_image_scaling.h"

#include <mir/fd.h>

#include <wayland-client.h>

#include <boost/throw_exception.hpp>

#include <fcntl.h>
#include <unistd.h>
#include <sys/mman.h>

#include <cstring>
#include <system_error>

namespace mpw = mir::platform::wayland;

namespace
{
struct wl_shm_pool* make_shm_pool(struct wl_shm* shm, int size, void **data)
{
    // As we're a Wayland client, create the shm file like Wayland clients.
    // While using O_TMPFILE would be more elegant, this works with Snap-confined servers.
    static auto const template_filename =
        std::string{getenv("XDG_RUNTIME_DIR")} + "/wayland-cursor-shared-XXXXXX";

    auto const filename = strdup(template_filename.c_str());
    mir::Fd const fd{mkostemp(filename, O_CLOEXEC)};
    unlink(filename);
    free(filename);

    if (fd < 0) {
        BOOST_THROW_EXCEPTION((std::system_error{errno, std::system_category(), "Failed to open shm buffer"}));
    }

    if (auto error = posix_fallocate(fd, 0, size))
    {
        BOOST_THROW_EXCEPTION((std::system_error{error, std::system_category(), "Failed to allocate shm buffer"}));
    }

    if ((*data = mmap(NULL, size, PROT_READ | PROT_WRITE, MAP_SHARED, fd, 0)) == MAP_FAILED)
    {
        BOOST_THROW_EXCEPTION((std::system_error{errno, std::system_category(), "Failed to mmap buffer"}));
    }

    return wl_shm_create_pool(shm, fd, size);
}
}

mpw::Cursor::Cursor(wl_compositor* compositor, wl_shm* shm, std::function<void()> flush_wl) :
    shm{shm},
    flush_wl{std::move(flush_wl)},
    surface{wl_compositor_create_surface(compositor)}
{
}

mpw::Cursor::~Cursor()
{
    wl_surface_destroy(surface);

    std::lock_guard lock{mutex};
    if (buffer) wl_buffer_destroy(buffer);
}

void mpw::Cursor::move_to(geometry::Point)
{
}

void mpw::Cursor::show(std::shared_ptr<graphics::CursorImage> const& cursor_image)
{
    {
        std::lock_guard lock{mutex};
        current_cursor_image = cursor_image;

        if (buffer)
            wl_buffer_destroy(buffer);

        auto const scaled_cursor_buf = mir::graphics::scale_cursor_image(*current_cursor_image, current_scale);

        auto const width = scaled_cursor_buf.size.width.as_uint32_t();
        auto const height = scaled_cursor_buf.size.height.as_uint32_t();
        auto const hotspot_x = current_cursor_image->hotspot().dx.as_uint32_t() * current_scale;
        auto const hotspot_y = current_cursor_image->hotspot().dy.as_uint32_t() * current_scale;
        void* data_buffer;
        auto const shm_pool = make_shm_pool(shm, 4 * width * height, &data_buffer);
        memcpy(data_buffer, scaled_cursor_buf.data.get(), 4 * width * height);
        buffer = wl_shm_pool_create_buffer(shm_pool, 0, width, height, 4 * width, WL_SHM_FORMAT_ARGB8888);
        wl_surface_attach(surface, buffer, 0, 0);
        wl_surface_commit(surface);
        wl_shm_pool_destroy(shm_pool);
        if (pointer)
            wl_pointer_set_cursor(pointer, 0, surface, hotspot_x, hotspot_y);
    }

    flush_wl();
}

void mpw::Cursor::hide()
{
}

void mir::platform::wayland::Cursor::enter(wl_pointer* pointer)
{
    std::lock_guard lock{mutex};
    this->pointer = pointer;
}

void mir::platform::wayland::Cursor::leave(wl_pointer* /*pointer*/)
{
    std::lock_guard lock{mutex};
    pointer = nullptr;
}

void mir::platform::wayland::Cursor::scale(float new_scale)
{
    {
        std::lock_guard lock{mutex};
        current_scale = new_scale;
    }

    show(current_cursor_image);
}

auto mir::platform::wayland::Cursor::renderable() -> std::shared_ptr<graphics::Renderable>
{
    return nullptr;
}
<<<<<<< HEAD
=======

auto mir::platform::wayland::Cursor::needs_compositing() const -> bool
{
    return false;
}
>>>>>>> 60dab2b1
<|MERGE_RESOLUTION|>--- conflicted
+++ resolved
@@ -143,11 +143,8 @@
 {
     return nullptr;
 }
-<<<<<<< HEAD
-=======
 
 auto mir::platform::wayland::Cursor::needs_compositing() const -> bool
 {
     return false;
-}
->>>>>>> 60dab2b1
+}