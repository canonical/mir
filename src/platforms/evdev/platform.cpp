/*
 * Copyright © 2015 Canonical Ltd.
 *
 * This program is free software: you can redistribute it and/or modify it
 * under the terms of the GNU Lesser General Public License version 2 or 3,
 * as published by the Free Software Foundation.
 *
 * This program is distributed in the hope that it will be useful,
 * but WITHOUT ANY WARRANTY; without even the implied warranty of
 * MERCHANTABILITY or FITNESS FOR A PARTICULAR PURPOSE.  See the
 * GNU Lesser General Public License for more details.
 *
 * You should have received a copy of the GNU Lesser General Public License
 * along with this program.  If not, see <http://www.gnu.org/licenses/>.
 *
 * Authored by: Andreas Pokorny <andreas.pokorny@canonical.com>
 */

#include "platform.h"
#include "libinput_device.h"
#include "libinput_ptr.h"
#include "fd_store.h"

#include "mir/udev/wrapper.h"
#include "mir/dispatch/dispatchable.h"
#include "mir/dispatch/readable_fd.h"
#include "mir/dispatch/multiplexing_dispatchable.h"
#include "mir/dispatch/action_queue.h"
#include "mir/module_properties.h"
#include "mir/assert_module_entry_point.h"
#include "mir/console_services.h"

#include "mir/input/input_device_registry.h"
#include "mir/input/input_device.h"
#include "mir/input/input_report.h"
#include "mir/fd.h"
#include "mir/raii.h"

#define MIR_LOG_COMPONENT "evdev-input"
#include "mir/log.h"

#include <boost/exception/errinfo_errno.hpp>
#include <boost/throw_exception.hpp>

#include <libinput.h>
#include <string>

namespace mi = mir::input;
namespace md = mir::dispatch;
namespace mu = mir::udev;
namespace mie = mi::evdev;

namespace
{

std::string describe(libinput_device* dev)
{
    auto const udev_dev = mir::raii::deleter_for(libinput_device_get_udev_device(dev), &udev_device_unref);
    std::string desc(udev_device_get_devnode(udev_dev.get()));

    char const * const model = udev_device_get_property_value(udev_dev.get(), "ID_MODEL");
    if (model)
        desc += ": " + std::string(model);

    // Yes, we could use std::replace but this will compile smaller and faster
    for (auto &c : desc)
        if (c == '_') c = ' ';

    return desc;
}

class DispatchableUDevMonitor : public md::Dispatchable
{
public:
    DispatchableUDevMonitor(
        mu::Context& context,
        std::function<void(mu::Monitor::EventType, mu::Device const&)> on_event)
        : monitor(context),
          on_event{std::move(on_event)}
    {
        monitor.filter_by_subsystem("input");
        monitor.enable();

        auto fake_shared_context = std::shared_ptr<mu::Context>{&context, [](auto){}};
        mu::Enumerator device_enumerator{fake_shared_context};

        device_enumerator.match_subsystem("input");
        device_enumerator.scan_devices();

        for (auto const& device : device_enumerator)
        {
            if (device.initialised())
            {
                this->on_event(mu::Monitor::EventType::ADDED, device);
            }
        }
    }

    mir::Fd watch_fd() const override
    {
        // The mu::Monitor owns the file descriptor; don't close it
        // (cf: https://github.com/MirServer/mir/issues/684 )
        return mir::Fd{mir::IntOwnedFd{monitor.fd()}};
    }

    bool dispatch(md::FdEvents events) override
    {
        if (events & md::FdEvent::error)
        {
            return false;
        }

        monitor.process_events(on_event);
        return true;
    }

    md::FdEvents relevant_events() const override
    {
        return md::FdEvent::readable;
    }

private:
    mu::Monitor monitor;
    std::function<void(mu::Monitor::EventType, mu::Device const&)> const on_event;
};

} // namespace

mie::Platform::Platform(
        std::shared_ptr<InputDeviceRegistry> const& registry,
        std::shared_ptr<InputReport> const& report,
        std::unique_ptr<udev::Context>&& udev_context,
        std::shared_ptr<ConsoleServices> const& console) :
    report(report),
    udev_context(std::move(udev_context)),
    input_device_registry(registry),
    console{console},
    platform_dispatchable{std::make_shared<md::MultiplexingDispatchable>()}
{
}

std::shared_ptr<mir::dispatch::Dispatchable> mie::Platform::dispatchable()
{
    return platform_dispatchable;
}

namespace
{
class InputDeviceObserver : public mir::Device::Observer
{
public:
    InputDeviceObserver(
        std::shared_ptr<md::ActionQueue> action_queue,
        mie::FdStore& device_fds,
        std::shared_ptr<::libinput>& lib,
        mu::Device const& device,
        std::vector<std::shared_ptr<mie::LibInputDevice>>& devices,
        std::unordered_map<dev_t, std::future<std::unique_ptr<mir::Device>>>& pending_devices,
        std::unordered_map<dev_t, std::unique_ptr<mir::Device>>& device_watchers)
        : action_queue{std::move(action_queue)},
          device_fds{device_fds},
          lib{lib},
          devnum{device.devnum()},
          devnode{device.devnode()},
          syspath{device.syspath()},
          devices{devices},
          pending_devices{pending_devices},
          device_watchers{device_watchers}
    {
        /*
         * We take everything shared with Platform (except action_queue) by reference.
         *
         * The only actions this class takes is to queue up functions on the action_queue.
         * These functions can freely use the referenced members of mie::Platform as
         * the Platform is guaranteed to be alive when dispatch() is called on it.
         *
         * Likewise, there no threadsafety issues as everything is done from the dispatch
         * thread.
         */
    }

    void activated(mir::Fd&& device_fd) override
    {
        action_queue->enqueue(
            [
                &device_fds = device_fds,
                fd = std::move(device_fd),
                &lib = lib,
                devnode = devnode,
                devnum = devnum,
                &pending_devices = pending_devices,
                &device_watchers = device_watchers
            ]() mutable
            {
                auto raw_fd = static_cast<int>(fd);
                device_fds.store_fd(devnode.c_str(), std::move(fd));

                auto pending_iter = pending_devices.find(devnum);
                if (pending_iter != pending_devices.end())
                {
                    device_watchers.emplace(devnum, pending_iter->second.get());
                    pending_devices.erase(pending_iter);
                }

                if (!libinput_path_add_device(lib.get(), devnode.c_str()))
                {
                    // Oops, libinput didn't want this after all.
                    device_fds.remove_fd(raw_fd);
                    device_watchers.erase(devnum);
                }
            });
    }

    void suspended() override
    {
        action_queue->enqueue(
            [
                &devices = devices,
                syspath = syspath,
                &device_watchers = device_watchers,
                devnum = devnum
            ]()
            {
                for (auto const& input_device : devices)
                {
                    auto device_udev = libinput_device_get_udev_device(input_device->device());

                    if (device_udev)
                    {
                        if (syspath == udev_device_get_syspath(device_udev))
                        {
                            libinput_path_remove_device(input_device->device());
                        }
                    }
                }
                device_watchers.erase(devnum);
            });
    }

    void removed() override
    {
        action_queue->enqueue(
            [
                &devices = devices,
                syspath = syspath,
                &device_watchers = device_watchers,
                devnum = devnum
            ]()
            {
                for (auto const& input_device : devices)
                {
                    auto device_udev = libinput_device_get_udev_device(input_device->device());

                    if (device_udev)
                    {
                        if (syspath == udev_device_get_syspath(device_udev))
                        {
                            libinput_path_remove_device(input_device->device());
                        }
                    }
                }
                device_watchers.erase(devnum);
            });
    }

private:
    std::shared_ptr<md::ActionQueue> const action_queue;

    mie::FdStore& device_fds;
    std::shared_ptr<::libinput>& lib;
    dev_t const devnum;
    std::string const devnode;
    std::string const syspath;
    std::vector<std::shared_ptr<mie::LibInputDevice>>& devices;
    std::unordered_map<dev_t, std::future<std::unique_ptr<mir::Device>>>& pending_devices;
    std::unordered_map<dev_t, std::unique_ptr<mir::Device>>& device_watchers;
};
}

void mie::Platform::start()
{
    lib = make_libinput(&device_fds);
    libinput_dispatchable =
        std::make_shared<md::ReadableFd>(
            Fd{IntOwnedFd{libinput_get_fd(lib.get())}}, [this]{process_input_events();}
        );
    action_queue = std::make_shared<md::ActionQueue>();
    udev_dispatchable =
        std::make_shared<DispatchableUDevMonitor>(
            *udev_context,
            [this](auto type, auto const& device)
        {
            using namespace std::string_literals;
            auto event_type= "unknown"s;
            try
            {
                switch (type)
                {
                case mu::Monitor::ADDED:
                {
                    event_type = "ADDED"s;
                    if (device.devnode())
                    {
                        /*
                         * What if… madness?
                         *
                         * When we get notified from the mu::Monitor (ie: hotplug rather
                         * than on-start enumeration) under (at least) umockdev the
                         * udev_device is missing some properties. *Notably*,
                         * devices.devnum() is always 0.
                         *
                         * Work around this (umockdev?) bug by requesting a new
                         * Device from the syspath of the one we've been notified about.
                         */
                        auto ctx = std::make_shared<mu::Context>();
                        auto workaround_device = ctx->device_from_syspath(device.syspath());

                        std::string devnode{workaround_device->devnode()};
                        // Libinput filters out anything without “event” as its name
                        if (strncmp(workaround_device->sysname(), "event", strlen("event")) != 0)
                        {
                            return;
                        }
                        if (pending_devices.count(workaround_device->devnum()) > 0 ||
                            device_watchers.count(workaround_device->devnum()) > 0)
                        {
                            // We're already handling this, ignore.
                            return;
                        }

                        pending_devices.emplace(
                            workaround_device->devnum(),
                            console->acquire_device(
                                major(workaround_device->devnum()),
                                minor(workaround_device->devnum()),
                                std::make_unique<InputDeviceObserver>(
                                    action_queue,
                                    device_fds,
                                    lib,
                                    *workaround_device,
                                    devices,
                                    pending_devices,
                                    device_watchers)));
                    }
                    break;
                }
                case mu::Monitor::REMOVED:
                {
                    event_type = "REMOVED"s;
                    for (auto const& input_device : this->devices)
                    {
                        auto device_udev = libinput_device_get_udev_device(input_device->device());

                        if (device_udev)
                        {
                            if (strcmp(device.syspath(), udev_device_get_syspath(device_udev)) == 0)
                            {
                                libinput_path_remove_device(input_device->device());
                                device_watchers.erase(device.devnum());
                            }
                        }
                    }
                    break;
                }
                default:
                    break;
                }
            }
<<<<<<< HEAD
            catch (std::exception const& e)
            {
                auto const message = "Failed to handle UDev " + event_type + " event for " + device.syspath();
                log(logging::Severity::warning, MIR_LOG_COMPONENT, std::make_exception_ptr(e), message);
=======
            catch (std::exception const&)
            {
                auto const message = "Failed to handle UDev " + event_type + " event for " + device.syspath();
                log(logging::Severity::warning, MIR_LOG_COMPONENT, std::current_exception(), message);
>>>>>>> 9395847b
            }
        });

    platform_dispatchable->add_watch(udev_dispatchable);
    platform_dispatchable->add_watch(libinput_dispatchable);
    platform_dispatchable->add_watch(action_queue);
    process_input_events();
}

void mie::Platform::process_input_events()
{
    int status = libinput_dispatch(lib.get());
    if (status != 0)
        BOOST_THROW_EXCEPTION(boost::enable_error_info(std::runtime_error("libinput_dispatch_failed"))
                              << boost::errinfo_errno(-status));

    using EventType = std::unique_ptr<libinput_event,void(*)(libinput_event*)>;
    auto next_event = [lilib=lib.get()]
    {
        return EventType(libinput_get_event(lilib), libinput_event_destroy);
    };

    while(auto ev = next_event())
    {
        auto type = libinput_event_get_type(ev.get());
        auto device = libinput_event_get_device(ev.get());

        if (type == LIBINPUT_EVENT_DEVICE_ADDED)
        {
            device_added(device);
        }
        else if(type == LIBINPUT_EVENT_DEVICE_REMOVED)
        {
            device_removed(device);
        }
        else
        {
            auto dev = find_device(device);
            if (dev != end(devices))
                (*dev)->process_event(ev.get());
        }
    }
}

void mie::Platform::pause_for_config()
{
}

void mie::Platform::continue_after_config()
{
}

void mie::Platform::device_added(libinput_device* dev)
{
    auto device_ptr = make_libinput_device(lib, dev);

    log_info("Added %s", describe(dev).c_str());

    auto device_it = find_device(device_ptr.get());
    if (end(devices) != device_it)
    {
        (*device_it)->add_device_of_group(move(device_ptr));
        log_debug("Device %s is part of an already opened device group", libinput_device_get_sysname(dev));
        return;
    }

    try
    {
        devices.emplace_back(std::make_shared<mie::LibInputDevice>(report, move(device_ptr)));

        input_device_registry->add_device(devices.back());

        report->opened_input_device(libinput_device_get_sysname(dev), "evdev-input");
    } catch(...)
    {
        mir::log_error("Failure opening device %s", libinput_device_get_sysname(dev));
        report->failed_to_open_input_device(libinput_device_get_sysname(dev), "evdev-input");
    }
}

void mie::Platform::device_removed(libinput_device* dev)
{
    auto known_device_pos = find_device(dev);

    if (known_device_pos == end(devices))
        return;

    input_device_registry->remove_device(*known_device_pos);
    devices.erase(known_device_pos);

    log_info("Removed %s", describe(dev).c_str());
}

auto mie::Platform::find_device(libinput_device* dev) -> decltype(devices)::iterator
{
    return std::find_if(
        begin(devices),
        end(devices),
        [dev](auto const& item)
        {
            return dev == item->device();
        });
}

void mie::Platform::stop()
{
    // This must only be called from the dispatch thread, so this doesn't race
    device_watchers.clear();
    pending_devices.clear();

    if (action_queue)
    {
        platform_dispatchable->remove_watch(action_queue);
    }
    if (udev_dispatchable)
    {
        platform_dispatchable->remove_watch(udev_dispatchable);
    }
    if (libinput_dispatchable)
    {
        platform_dispatchable->remove_watch(libinput_dispatchable);
    }
    while (!devices.empty())
    {
        input_device_registry->remove_device(devices.back());
        devices.pop_back();
    }
    libinput_dispatchable.reset();
    udev_dispatchable.reset();
    action_queue.reset();
    lib.reset();
}<|MERGE_RESOLUTION|>--- conflicted
+++ resolved
@@ -366,17 +366,10 @@
                     break;
                 }
             }
-<<<<<<< HEAD
-            catch (std::exception const& e)
-            {
-                auto const message = "Failed to handle UDev " + event_type + " event for " + device.syspath();
-                log(logging::Severity::warning, MIR_LOG_COMPONENT, std::make_exception_ptr(e), message);
-=======
             catch (std::exception const&)
             {
                 auto const message = "Failed to handle UDev " + event_type + " event for " + device.syspath();
                 log(logging::Severity::warning, MIR_LOG_COMPONENT, std::current_exception(), message);
->>>>>>> 9395847b
             }
         });
 
