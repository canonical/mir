/*
 * Copyright © 2015 Canonical Ltd.
 *
 * This program is free software: you can redistribute it and/or modify it
 * under the terms of the GNU Lesser General Public License version 2 or 3,
 * as published by the Free Software Foundation.
 *
 * This program is distributed in the hope that it will be useful,
 * but WITHOUT ANY WARRANTY; without even the implied warranty of
 * MERCHANTABILITY or FITNESS FOR A PARTICULAR PURPOSE.  See the
 * GNU Lesser General Public License for more details.
 *
 * You should have received a copy of the GNU Lesser General Public License
 * along with this program.  If not, see <http://www.gnu.org/licenses/>.
 */

#include "libinput_device.h"
#include "libinput_ptr.h"
#include "libinput_device_ptr.h"
#include "button_utils.h"

#include "mir/input/input_sink.h"
#include "mir/input/input_report.h"
#include "mir/input/device_capability.h"
#include "mir/input/pointer_settings.h"
#include "mir/input/touchpad_settings.h"
#include "mir/input/input_device_info.h"
#include "mir/events/event_builders.h"
#include "mir/geometry/displacement.h"
#include "mir/dispatch/dispatchable.h"
#include "mir/fd.h"
#define MIR_LOG_COMPONENT "evdev"
#include "mir/log.h"
#include "mir/raii.h"

#include <libinput.h>
#include <linux/input.h>  // only used to get constants for input reports
#include <dlfcn.h>

#include <boost/exception/diagnostic_information.hpp>
#include <cstring>
#include <chrono>
#include <sstream>
#include <algorithm>

namespace md = mir::dispatch;
namespace mi = mir::input;
namespace mie = mi::evdev;
namespace mev = mir::events;
namespace geom = mir::geometry;
using namespace std::literals::chrono_literals;

namespace
{
double touch_major(libinput_event_touch*, uint32_t, uint32_t)
{
    return 8;
}
double touch_minor(libinput_event_touch*, uint32_t, uint32_t)
{
    return 6;
}
double pressure(libinput_event_touch*)
{
    return 0.8;
}
double orientation(libinput_event_touch*)
{
    return 0;
}

template<typename T> auto load_function(char const* sym)
{
    T result{};
    dlerror();
    (void*&)result = dlsym(RTLD_DEFAULT, sym);
    char const *error = dlerror();

    if (error)
        throw std::runtime_error(error);
    if (!result)
        throw std::runtime_error("no valid function address");

    return result;
}

template<typename Tag>
auto get_scroll_axis(libinput_event_pointer* event, libinput_pointer_axis axis, float scale) -> mev::ScrollAxis<Tag>
{
    if (!libinput_event_pointer_has_axis(event, axis))
    {
        return {};
    }

    mir::geometry::generic::Value<float, Tag> const precise{
        libinput_event_pointer_get_axis_value(event, axis) * scale};
    auto const stop = precise.as_value() == 0;
    mir::geometry::generic::Value<int, Tag> const discrete{
        libinput_event_pointer_get_axis_source(event) == LIBINPUT_POINTER_AXIS_SOURCE_WHEEL ?
            libinput_event_pointer_get_axis_value_discrete(event, axis) :
            0};
    return {precise, discrete, stop};
}

auto get_axis_source(libinput_pointer_axis_source source) -> MirPointerAxisSource
{
    switch (source)
    {
    case LIBINPUT_POINTER_AXIS_SOURCE_WHEEL:        return mir_pointer_axis_source_wheel;
    case LIBINPUT_POINTER_AXIS_SOURCE_FINGER:       return mir_pointer_axis_source_finger;
    case LIBINPUT_POINTER_AXIS_SOURCE_CONTINUOUS:   return mir_pointer_axis_source_continuous;
    case LIBINPUT_POINTER_AXIS_SOURCE_WHEEL_TILT:   return mir_pointer_axis_source_wheel_tilt;
    default:                                        return mir_pointer_axis_source_none;
    }
}
}

struct mie::LibInputDevice::ContactExtension
{
    ContactExtension()
    {
        constexpr const char touch_major_sym[] = "libinput_event_touch_get_major_transformed";
        constexpr const char touch_minor_sym[] = "libinput_event_touch_get_minor_transformed";
        constexpr const char orientation_sym[] = "libinput_event_touch_get_orientation";
        constexpr const char pressure_sym[] = "libinput_event_touch_get_pressure";

        try
        {
            get_touch_major = load_function<decltype(&touch_major)>(touch_major_sym);
            get_touch_minor = load_function<decltype(&touch_minor)>(touch_minor_sym);
            get_orientation = load_function<decltype(&orientation)>(orientation_sym);
            get_pressure = load_function<decltype(&pressure)>(pressure_sym);
        }
        catch(...) {}
    }

    decltype(&touch_major) get_touch_major{&touch_major};
    decltype(&touch_minor) get_touch_minor{&touch_minor};
    decltype(&pressure) get_pressure{&pressure};
    decltype(&orientation) get_orientation{&orientation};
};

mie::LibInputDevice::LibInputDevice(std::shared_ptr<mi::InputReport> const& report, LibInputDevicePtr dev)
    : contact_extension{std::make_unique<ContactExtension>()}, report{report}, pointer_pos{0, 0}, button_state{0}
{
    add_device_of_group(std::move(dev));
}

void mie::LibInputDevice::add_device_of_group(LibInputDevicePtr dev)
{
    devices.emplace_back(std::move(dev));
    update_device_info();
}

mie::LibInputDevice::~LibInputDevice() = default;

void mie::LibInputDevice::start(InputSink* sink, EventBuilder* builder)
{
    this->sink = sink;
    this->builder = builder;
}

void mie::LibInputDevice::stop()
{
    sink = nullptr;
    builder = nullptr;
}

void mie::LibInputDevice::process_event(libinput_event* event)
{
    if (!sink)
        return;

    try
    {
        switch(libinput_event_get_type(event))
        {
        case LIBINPUT_EVENT_KEYBOARD_KEY:
            sink->handle_input(convert_event(libinput_event_get_keyboard_event(event)));
            break;
        case LIBINPUT_EVENT_POINTER_MOTION:
            sink->handle_input(convert_motion_event(libinput_event_get_pointer_event(event)));
            break;
        case LIBINPUT_EVENT_POINTER_MOTION_ABSOLUTE:
            sink->handle_input(convert_absolute_motion_event(libinput_event_get_pointer_event(event)));
            break;
        case LIBINPUT_EVENT_POINTER_BUTTON:
            sink->handle_input(convert_button_event(libinput_event_get_pointer_event(event)));
            break;
        case LIBINPUT_EVENT_POINTER_AXIS:
            sink->handle_input(convert_axis_event(libinput_event_get_pointer_event(event)));
            break;
        // touch events are processed as a batch of changes over all touch pointts
        case LIBINPUT_EVENT_TOUCH_DOWN:
            handle_touch_down(libinput_event_get_touch_event(event));
            break;
        case LIBINPUT_EVENT_TOUCH_UP:
            handle_touch_up(libinput_event_get_touch_event(event));
            break;
        case LIBINPUT_EVENT_TOUCH_MOTION:
            handle_touch_motion(libinput_event_get_touch_event(event));
            break;
        case LIBINPUT_EVENT_TOUCH_CANCEL:
            // Not yet provided by libinput.
            break;
        case LIBINPUT_EVENT_TOUCH_FRAME:
            if (is_output_active())
            {
                if (auto input = convert_touch_frame(libinput_event_get_touch_event(event)))
                {
                    sink->handle_input(std::move(input));
                }
            }
            break;
        default:
            break;
        }
    }
    catch(std::exception const& error)
    {
        mir::log_error("Failure processing input event received from libinput: " + boost::diagnostic_information(error));
    }
}

mir::EventUPtr mie::LibInputDevice::convert_event(libinput_event_keyboard* keyboard)
{
    std::chrono::nanoseconds const time = std::chrono::microseconds(libinput_event_keyboard_get_time_usec(keyboard));
    auto const action = libinput_event_keyboard_get_key_state(keyboard) == LIBINPUT_KEY_STATE_PRESSED ?
                      mir_keyboard_action_down :
                      mir_keyboard_action_up;
    auto const code = libinput_event_keyboard_get_key(keyboard);
    report->received_event_from_kernel(time.count(), EV_KEY, code, action);

    return builder->key_event(time, action, xkb_keysym_t{0}, code);
}

mir::EventUPtr mie::LibInputDevice::convert_button_event(libinput_event_pointer* pointer)
{
    std::chrono::nanoseconds const time = std::chrono::microseconds(libinput_event_pointer_get_time_usec(pointer));
    auto const button = libinput_event_pointer_get_button(pointer);
    auto const action = (libinput_event_pointer_get_button_state(pointer) == LIBINPUT_BUTTON_STATE_PRESSED)?
        mir_pointer_action_button_down : mir_pointer_action_button_up;

    auto const do_not_swap_buttons = mir_pointer_handedness_right;
    auto const pointer_button = mie::to_pointer_button(button, do_not_swap_buttons);

    report->received_event_from_kernel(time.count(), EV_KEY, pointer_button, action);

    if (action == mir_pointer_action_button_down)
        button_state = MirPointerButton(button_state | uint32_t(pointer_button));
    else
        button_state = MirPointerButton(button_state & ~uint32_t(pointer_button));

    return builder->pointer_event(
        time,
        action,
        button_state,
        std::nullopt,
        {},
        mir_pointer_axis_source_none,
        {},
        {});
}

mir::EventUPtr mie::LibInputDevice::convert_motion_event(libinput_event_pointer* pointer)
{
    std::chrono::nanoseconds const time = std::chrono::microseconds(libinput_event_pointer_get_time_usec(pointer));
    auto const action = mir_pointer_action_motion;

    report->received_event_from_kernel(time.count(), EV_REL, 0, 0);

    return builder->pointer_event(
        time,
        action,
        button_state,
        std::nullopt,
        geom::DisplacementF{libinput_event_pointer_get_dx(pointer), libinput_event_pointer_get_dy(pointer)},
        mir_pointer_axis_source_none,
        {},
        {});
}

mir::EventUPtr mie::LibInputDevice::convert_absolute_motion_event(libinput_event_pointer* pointer)
{
    // a pointing device that emits absolute coordinates
    std::chrono::nanoseconds const time = std::chrono::microseconds(libinput_event_pointer_get_time_usec(pointer));
    auto const action = mir_pointer_action_motion;
    // either the bounding box .. or the specific output ..
    auto const screen = sink->bounding_rectangle();
    uint32_t const width = screen.size.width.as_int();
    uint32_t const height = screen.size.height.as_int();

    report->received_event_from_kernel(time.count(), EV_ABS, 0, 0);

    auto const old_pointer_pos = pointer_pos;
    pointer_pos = {
        libinput_event_pointer_get_absolute_x_transformed(pointer, width),
        libinput_event_pointer_get_absolute_y_transformed(pointer, height),
    };
    auto const movement = pointer_pos - old_pointer_pos;

    return builder->pointer_event(
        time,
        action,
        button_state,
        pointer_pos,
        movement,
        mir_pointer_axis_source_none,
        {},
        {});
}

mir::EventUPtr mie::LibInputDevice::convert_axis_event(libinput_event_pointer* pointer)
{
    std::chrono::nanoseconds const time = std::chrono::microseconds(libinput_event_pointer_get_time_usec(pointer));
    auto const action = mir_pointer_action_motion;

    auto const h_scroll = get_scroll_axis<geom::DeltaXTag>(
        pointer,
        LIBINPUT_POINTER_AXIS_SCROLL_HORIZONTAL,
        horizontal_scroll_scale);
    auto const v_scroll = get_scroll_axis<geom::DeltaYTag>(
        pointer,
        LIBINPUT_POINTER_AXIS_SCROLL_VERTICAL,
        vertical_scroll_scale);
    auto const axis_source = get_axis_source(libinput_event_pointer_get_axis_source(pointer));

    report->received_event_from_kernel(time.count(), EV_REL, 0, 0);

<<<<<<< HEAD
    auto builder_pointer_axis_event = [&, this](MirPointerAxisSource axis_source)
        {
            return builder->pointer_axis_with_stop_event(
                axis_source, time, action, button_state, 0, 0, hscroll_value, vscroll_value,
                hscroll_stop, vscroll_stop, relative_x_value, relative_y_value);
        };

    switch (libinput_event_pointer_get_axis_source(pointer))
    {
    case LIBINPUT_POINTER_AXIS_SOURCE_WHEEL:
    {
    #ifdef MIR_LIBINPUT_HAS_VALUE120
        auto const hscroll_value120 =
            libinput_event_pointer_has_axis(pointer, LIBINPUT_POINTER_AXIS_SCROLL_HORIZONTAL) ?
            libinput_event_pointer_get_scroll_value_v120(pointer, LIBINPUT_POINTER_AXIS_SCROLL_HORIZONTAL) :
            0.0;
        auto const vscroll_value120 =
            libinput_event_pointer_has_axis(pointer, LIBINPUT_POINTER_AXIS_SCROLL_VERTICAL) ?
            libinput_event_pointer_get_scroll_value_v120(pointer, LIBINPUT_POINTER_AXIS_SCROLL_VERTICAL) :
            0.0;
    #else
        auto const hscroll_discrete = 
            libinput_event_pointer_has_axis(pointer, LIBINPUT_POINTER_AXIS_SCROLL_HORIZONTAL) ?
            libinput_event_pointer_get_axis_value_discrete(pointer, LIBINPUT_POINTER_AXIS_SCROLL_HORIZONTAL) :
            0.0;
        auto const vscroll_discrete =
            libinput_event_pointer_has_axis(pointer, LIBINPUT_POINTER_AXIS_SCROLL_VERTICAL) ?
            libinput_event_pointer_get_axis_value_discrete(pointer, LIBINPUT_POINTER_AXIS_SCROLL_VERTICAL) :
            0.0;
        auto const hscroll_value120 = hscroll_discrete * 120;
        auto const vscroll_value120 = vscroll_discrete * 120;
    #endif

        return builder->pointer_axis_value120_scroll_event(
            mir_pointer_axis_source_wheel, time, action, button_state, hscroll_value, vscroll_value,
            hscroll_value120, vscroll_value120);
    }

    case LIBINPUT_POINTER_AXIS_SOURCE_FINGER:
        return builder_pointer_axis_event(mir_pointer_axis_source_finger);

    case LIBINPUT_POINTER_AXIS_SOURCE_CONTINUOUS:
        return builder_pointer_axis_event(mir_pointer_axis_source_continuous);

    case LIBINPUT_POINTER_AXIS_SOURCE_WHEEL_TILT:
        return builder_pointer_axis_event(mir_pointer_axis_source_wheel_tilt);

    default:
        return builder->pointer_event(time, action, button_state, hscroll_value, vscroll_value, relative_x_value,
                                      relative_y_value);
    }
=======
    return builder->pointer_event(
        time,
        action,
        button_state,
        std::nullopt,
        {},
        axis_source,
        h_scroll,
        v_scroll);
>>>>>>> 5c359bfa
}

mir::EventUPtr mie::LibInputDevice::convert_touch_frame(libinput_event_touch* touch)
{
    std::chrono::nanoseconds const time = std::chrono::microseconds(libinput_event_touch_get_time_usec(touch));
    report->received_event_from_kernel(time.count(), EV_SYN, 0, 0);

    // TODO make libinput indicate tool type
    auto const tool = mir_touch_tooltype_finger;

    std::vector<events::ContactState> contacts;
    for(auto it = begin(last_seen_properties); it != end(last_seen_properties);)
    {
        auto & id = it->first;
        auto & data = it->second;

        contacts.push_back(events::ContactState{
                           id,
                           data.action,
                           tool,
                           data.x,
                           data.y,
                           data.pressure,
                           data.major,
                           data.minor,
                           data.orientation});

        if (data.action == mir_touch_action_down)
        {
            data.action = mir_touch_action_change;
            data.down_notified = true;
        }

        if (data.action == mir_touch_action_up)
            it = last_seen_properties.erase(it);
        else
            ++it;
    }

    // Sanity check: Bogus panels are sending sometimes empty events that all point
    // to (0, 0) coordinates. Detect those and drop the whole frame in this case.
    // Also drop touch frames with no contacts inside
    int emptyTouches = 0;
    for (const auto &contact: contacts)
    {
        if (contact.x == 0 && contact.y == 0)
            emptyTouches++;
    }
    if (contacts.empty() || emptyTouches > 1)
        return {nullptr, [](auto){}};

    return builder->touch_event(time, contacts);
}

void mie::LibInputDevice::handle_touch_down(libinput_event_touch* touch)
{
    MirTouchId const id = libinput_event_touch_get_slot(touch);
    auto const it = last_seen_properties.find(id);

    if (it == end(last_seen_properties) || !it->second.down_notified)
    {
        update_contact_data(last_seen_properties[id], mir_touch_action_down, touch);
    }
    else
    {
        update_contact_data(it->second, mir_touch_action_change, touch);
    }
}

void mie::LibInputDevice::handle_touch_up(libinput_event_touch* touch)
{
    MirTouchId const id = libinput_event_touch_get_slot(touch);

    //Only update last_seen_properties[].action if there is a valid record in the map
    //for this ID. Otherwise, an invalid "up" event from a bogus panel will
    //create a fake action.
    auto const it = last_seen_properties.find(id);
    if (it != end(last_seen_properties))
    {
        if (it->second.down_notified)
        {
            it->second.action = mir_touch_action_up;
        }
        else
        {
            last_seen_properties.erase(it);
        }
    }
}

void mie::LibInputDevice::update_contact_data(ContactData & data, MirTouchAction action, libinput_event_touch* touch)
{
    auto info = get_output_info();

    uint32_t width = info.output_size.width.as_int();
    uint32_t height = info.output_size.height.as_int();

    data.action = action;
    data.x = libinput_event_touch_get_x_transformed(touch, width);
    data.y = libinput_event_touch_get_y_transformed(touch, height);
    data.major = contact_extension->get_touch_major(touch, width, height);
    data.minor = contact_extension->get_touch_minor(touch, width, height);
    data.pressure = contact_extension->get_pressure(touch);

    info.transform_to_scene(data.x, data.y);
}

void mie::LibInputDevice::handle_touch_motion(libinput_event_touch* touch)
{
    MirTouchId const id = libinput_event_touch_get_slot(touch);
    update_contact_data(last_seen_properties[id], mir_touch_action_change, touch);
}

mi::InputDeviceInfo mie::LibInputDevice::get_device_info()
{
    return info;
}

void mie::LibInputDevice::update_device_info()
{
    auto dev = device();
    std::string name = libinput_device_get_name(dev);
    std::stringstream unique_id;
    unique_id << name << '-' << libinput_device_get_sysname(dev) << '-' <<
        libinput_device_get_id_vendor(dev) << '-' <<
        libinput_device_get_id_product(dev);
    mi::DeviceCapabilities caps;

    using Caps = mi::DeviceCapabilities;
    using Mapping = std::pair<char const*, Caps>;
    auto const mappings = {
        Mapping{"ID_INPUT_MOUSE", mi::DeviceCapability::pointer},
        Mapping{"ID_INPUT_TOUCHSCREEN", mi::DeviceCapability::touchscreen},
        Mapping{"ID_INPUT_TOUCHPAD", Caps(mi::DeviceCapability::touchpad) | mi::DeviceCapability::pointer},
        Mapping{"ID_INPUT_JOYSTICK", mi::DeviceCapability::joystick},
        Mapping{"ID_INPUT_KEY", mi::DeviceCapability::keyboard},
        Mapping{"ID_INPUT_KEYBOARD", mi::DeviceCapability::alpha_numeric},
    };

    for (auto const& dev : devices)
    {
        auto const u_dev = mir::raii::deleter_for(libinput_device_get_udev_device(dev.get()), &udev_device_unref);
        for (auto const& mapping : mappings)
        {
            int detected = 0;
            auto value = udev_device_get_property_value(u_dev.get(), mapping.first);
            if (!value)
                continue;

            std::stringstream property_value(value);
            property_value >> detected;
            if (!property_value.fail() && detected)
                caps |= mapping.second;
        }
    }

    if (contains(caps, mi::DeviceCapability::touchscreen) &&
        !contains(info.capabilities, mi::DeviceCapability::touchscreen))
    {
        touchscreen = mi::TouchscreenSettings{};

        // FIXME: We need a way to populate output_id sensibly. {alan_g}
        // https://github.com/MirServer/mir/issues/611
        touchscreen.value().mapping_mode = mir_touchscreen_mapping_mode_to_output;
    }

    info = mi::InputDeviceInfo{name, unique_id.str(), caps};
}

libinput_device_group* mie::LibInputDevice::group()
{
    return libinput_device_get_device_group(device());
}

libinput_device* mie::LibInputDevice::device() const
{
    return devices.front().get();
}

mi::OutputInfo mie::LibInputDevice::get_output_info() const
{
    if (touchscreen.is_set() && touchscreen.value().mapping_mode == mir_touchscreen_mapping_mode_to_output)
    {
        return sink->output_info(touchscreen.value().output_id);
    }
    else
    {
        auto scene_bbox = sink->bounding_rectangle();
        return mi::OutputInfo(
            true,
            scene_bbox.size,
            mi::OutputInfo::Matrix{{1.0f, 0.0f, float(scene_bbox.top_left.x.as_int()),
                                    0.0f, 1.0f, float(scene_bbox.top_left.y.as_int())}});
    }
}

bool mie::LibInputDevice::is_output_active() const
{
    if (!sink)
        return false;

    if (touchscreen.is_set())
    {
        auto const& touchscreen_config = touchscreen.value();
        if (touchscreen_config.mapping_mode == mir_touchscreen_mapping_mode_to_output)
        {
            auto output = sink->output_info(touchscreen_config.output_id);
            return output.active;
        }
    }
    return true;
}

mir::optional_value<mi::PointerSettings> mie::LibInputDevice::get_pointer_settings() const
{
    if (!contains(info.capabilities, mi::DeviceCapability::pointer))
        return {};

    mi::PointerSettings settings;
    auto dev = device();
    auto const left_handed = (libinput_device_config_left_handed_get(dev) == 1);
    settings.handedness = left_handed? mir_pointer_handedness_left : mir_pointer_handedness_right;
    if (libinput_device_config_accel_get_profile(dev) == LIBINPUT_CONFIG_ACCEL_PROFILE_FLAT)
        settings.acceleration = mir_pointer_acceleration_none;
    else
        settings.acceleration = mir_pointer_acceleration_adaptive;
    settings.cursor_acceleration_bias = libinput_device_config_accel_get_speed(dev);
    settings.vertical_scroll_scale = vertical_scroll_scale;
    settings.horizontal_scroll_scale = horizontal_scroll_scale;
    return settings;
}

void mie::LibInputDevice::apply_settings(mir::input::PointerSettings const& settings)
{
    if (!contains(info.capabilities, mi::DeviceCapability::pointer))
        return;

    auto dev = device();

    auto accel_profile = settings.acceleration == mir_pointer_acceleration_adaptive ?
        LIBINPUT_CONFIG_ACCEL_PROFILE_ADAPTIVE :
        LIBINPUT_CONFIG_ACCEL_PROFILE_FLAT;

    libinput_device_config_accel_set_speed(dev, settings.cursor_acceleration_bias);
    libinput_device_config_left_handed_set(dev, mir_pointer_handedness_left == settings.handedness);
    vertical_scroll_scale = settings.vertical_scroll_scale;
    horizontal_scroll_scale = settings.horizontal_scroll_scale;

    libinput_device_config_accel_set_profile(dev, accel_profile);
}

mir::optional_value<mi::TouchpadSettings> mie::LibInputDevice::get_touchpad_settings() const
{
    if (!contains(info.capabilities, mi::DeviceCapability::touchpad))
        return {};

    auto dev = device();
    auto click_modes = libinput_device_config_click_get_method(dev);
    auto scroll_modes = libinput_device_config_scroll_get_method(dev);

    TouchpadSettings settings;

    settings.click_mode = mir_touchpad_click_mode_none;
    if (click_modes & LIBINPUT_CONFIG_CLICK_METHOD_BUTTON_AREAS)
        settings.click_mode |= mir_touchpad_click_mode_area_to_click;
    if (click_modes & LIBINPUT_CONFIG_CLICK_METHOD_CLICKFINGER)
        settings.click_mode |= mir_touchpad_click_mode_finger_count;

    settings.scroll_mode = mir_touchpad_scroll_mode_none;
    if (scroll_modes & LIBINPUT_CONFIG_SCROLL_2FG)
        settings.scroll_mode |= mir_touchpad_scroll_mode_two_finger_scroll;
    if (scroll_modes & LIBINPUT_CONFIG_SCROLL_EDGE)
        settings.scroll_mode |= mir_touchpad_scroll_mode_edge_scroll;
    if (scroll_modes & LIBINPUT_CONFIG_SCROLL_ON_BUTTON_DOWN)
        settings.scroll_mode |= mir_touchpad_scroll_mode_button_down_scroll;

    settings.tap_to_click = libinput_device_config_tap_get_enabled(dev) == LIBINPUT_CONFIG_TAP_ENABLED;
    settings.disable_while_typing = libinput_device_config_dwt_get_enabled(dev) == LIBINPUT_CONFIG_DWT_ENABLED;
    settings.disable_with_mouse =
        libinput_device_config_send_events_get_mode(dev) == LIBINPUT_CONFIG_SEND_EVENTS_DISABLED_ON_EXTERNAL_MOUSE;
    settings.middle_mouse_button_emulation =
        libinput_device_config_middle_emulation_get_enabled(dev) == LIBINPUT_CONFIG_MIDDLE_EMULATION_ENABLED;

    return settings;
}

void mie::LibInputDevice::apply_settings(mi::TouchpadSettings const& settings)
{
    auto dev = device();

    uint32_t click_method = LIBINPUT_CONFIG_CLICK_METHOD_NONE;
    if (settings.click_mode & mir_touchpad_click_mode_area_to_click)
        click_method |= LIBINPUT_CONFIG_CLICK_METHOD_BUTTON_AREAS;
    if (settings.click_mode & mir_touchpad_click_mode_finger_count)
        click_method |= LIBINPUT_CONFIG_CLICK_METHOD_CLICKFINGER;

    uint32_t scroll_method = LIBINPUT_CONFIG_CLICK_METHOD_NONE;
    if (settings.scroll_mode & mir_touchpad_scroll_mode_button_down_scroll)
    {
        scroll_method |= LIBINPUT_CONFIG_SCROLL_ON_BUTTON_DOWN;
        libinput_device_config_scroll_set_button(dev, settings.button_down_scroll_button);
    }
    if (settings.scroll_mode & mir_touchpad_scroll_mode_edge_scroll)
        scroll_method |= LIBINPUT_CONFIG_SCROLL_EDGE;
    if (settings.scroll_mode & mir_touchpad_scroll_mode_two_finger_scroll)
        scroll_method |= LIBINPUT_CONFIG_SCROLL_2FG;

    libinput_device_config_click_set_method(dev, static_cast<libinput_config_click_method>(click_method));
    libinput_device_config_scroll_set_method(dev, static_cast<libinput_config_scroll_method>(scroll_method));

    libinput_device_config_tap_set_enabled(
        dev, settings.tap_to_click ? LIBINPUT_CONFIG_TAP_ENABLED : LIBINPUT_CONFIG_TAP_DISABLED);

    libinput_device_config_dwt_set_enabled(
        dev, settings.disable_while_typing ? LIBINPUT_CONFIG_DWT_ENABLED : LIBINPUT_CONFIG_DWT_DISABLED);

    libinput_device_config_send_events_set_mode(dev, settings.disable_with_mouse ?
                                                         LIBINPUT_CONFIG_SEND_EVENTS_DISABLED_ON_EXTERNAL_MOUSE :
                                                         LIBINPUT_CONFIG_SEND_EVENTS_ENABLED);

    libinput_device_config_middle_emulation_set_enabled(dev, settings.middle_mouse_button_emulation ?
                                                                 LIBINPUT_CONFIG_MIDDLE_EMULATION_ENABLED :
                                                                 LIBINPUT_CONFIG_MIDDLE_EMULATION_DISABLED);
}

mir::optional_value<mi::TouchscreenSettings> mie::LibInputDevice::get_touchscreen_settings() const
{
    return touchscreen;
}

void mie::LibInputDevice::apply_settings(mi::TouchscreenSettings const& settings)
{
    touchscreen = settings;
}<|MERGE_RESOLUTION|>--- conflicted
+++ resolved
@@ -99,7 +99,17 @@
         libinput_event_pointer_get_axis_source(event) == LIBINPUT_POINTER_AXIS_SOURCE_WHEEL ?
             libinput_event_pointer_get_axis_value_discrete(event, axis) :
             0};
-    return {precise, discrete, stop};
+    mir::geometry::generic::Value<int, Tag> const value120{
+#ifdef MIR_LIBINPUT_HAS_VALUE120
+        libinput_event_pointer_get_axis_source(event) == LIBINPUT_POINTER_AXIS_SOURCE_WHEEL ?
+            libinput_event_pointer_get_scroll_value_v120(event, axis) :
+            0
+#else
+        discrete.as_value() * 120
+#endif
+    };
+
+    return {precise, discrete, value120, stop};
 }
 
 auto get_axis_source(libinput_pointer_axis_source source) -> MirPointerAxisSource
@@ -327,59 +337,6 @@
 
     report->received_event_from_kernel(time.count(), EV_REL, 0, 0);
 
-<<<<<<< HEAD
-    auto builder_pointer_axis_event = [&, this](MirPointerAxisSource axis_source)
-        {
-            return builder->pointer_axis_with_stop_event(
-                axis_source, time, action, button_state, 0, 0, hscroll_value, vscroll_value,
-                hscroll_stop, vscroll_stop, relative_x_value, relative_y_value);
-        };
-
-    switch (libinput_event_pointer_get_axis_source(pointer))
-    {
-    case LIBINPUT_POINTER_AXIS_SOURCE_WHEEL:
-    {
-    #ifdef MIR_LIBINPUT_HAS_VALUE120
-        auto const hscroll_value120 =
-            libinput_event_pointer_has_axis(pointer, LIBINPUT_POINTER_AXIS_SCROLL_HORIZONTAL) ?
-            libinput_event_pointer_get_scroll_value_v120(pointer, LIBINPUT_POINTER_AXIS_SCROLL_HORIZONTAL) :
-            0.0;
-        auto const vscroll_value120 =
-            libinput_event_pointer_has_axis(pointer, LIBINPUT_POINTER_AXIS_SCROLL_VERTICAL) ?
-            libinput_event_pointer_get_scroll_value_v120(pointer, LIBINPUT_POINTER_AXIS_SCROLL_VERTICAL) :
-            0.0;
-    #else
-        auto const hscroll_discrete = 
-            libinput_event_pointer_has_axis(pointer, LIBINPUT_POINTER_AXIS_SCROLL_HORIZONTAL) ?
-            libinput_event_pointer_get_axis_value_discrete(pointer, LIBINPUT_POINTER_AXIS_SCROLL_HORIZONTAL) :
-            0.0;
-        auto const vscroll_discrete =
-            libinput_event_pointer_has_axis(pointer, LIBINPUT_POINTER_AXIS_SCROLL_VERTICAL) ?
-            libinput_event_pointer_get_axis_value_discrete(pointer, LIBINPUT_POINTER_AXIS_SCROLL_VERTICAL) :
-            0.0;
-        auto const hscroll_value120 = hscroll_discrete * 120;
-        auto const vscroll_value120 = vscroll_discrete * 120;
-    #endif
-
-        return builder->pointer_axis_value120_scroll_event(
-            mir_pointer_axis_source_wheel, time, action, button_state, hscroll_value, vscroll_value,
-            hscroll_value120, vscroll_value120);
-    }
-
-    case LIBINPUT_POINTER_AXIS_SOURCE_FINGER:
-        return builder_pointer_axis_event(mir_pointer_axis_source_finger);
-
-    case LIBINPUT_POINTER_AXIS_SOURCE_CONTINUOUS:
-        return builder_pointer_axis_event(mir_pointer_axis_source_continuous);
-
-    case LIBINPUT_POINTER_AXIS_SOURCE_WHEEL_TILT:
-        return builder_pointer_axis_event(mir_pointer_axis_source_wheel_tilt);
-
-    default:
-        return builder->pointer_event(time, action, button_state, hscroll_value, vscroll_value, relative_x_value,
-                                      relative_y_value);
-    }
-=======
     return builder->pointer_event(
         time,
         action,
@@ -389,7 +346,6 @@
         axis_source,
         h_scroll,
         v_scroll);
->>>>>>> 5c359bfa
 }
 
 mir::EventUPtr mie::LibInputDevice::convert_touch_frame(libinput_event_touch* touch)
