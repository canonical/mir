--- conflicted
+++ resolved
@@ -110,13 +110,9 @@
     std::shared_ptr<DisplayReport> const& listener,
     std::vector<std::shared_ptr<KMSOutput>> const& outputs,
     geom::Rectangle const& area,
-<<<<<<< HEAD
     glm::mat2 const& transformation,
     std::shared_ptr<graphics::GraphicBufferAllocator> const& allocator,
     bool smooth_transition)
-=======
-    glm::mat2 const& transformation)
->>>>>>> 6898e530
     : provider{std::move(provider)},
       listener(listener),
       outputs(outputs),
@@ -150,11 +146,8 @@
 
     if (needs_crtc_set)
     {
-<<<<<<< HEAD
-=======
         mir::log_info("Clearing screen due to differing encountered and target modes");
         // TODO: Pull a supported format out of KMS rather than assuming XRGB8888
->>>>>>> 6898e530
         auto initial_fb = std::make_shared<mgg::CPUAddressableFB>(
             std::move(drm_fd),
             false,
