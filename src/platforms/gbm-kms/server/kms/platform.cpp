/*
 * Copyright © Canonical Ltd.
 *
 * This program is free software: you can redistribute it and/or modify it
 * under the terms of the GNU Lesser General Public License version 2 or 3,
 * as published by the Free Software Foundation.
 *
 * This program is distributed in the hope that it will be useful,
 * but WITHOUT ANY WARRANTY; without even the implied warranty of
 * MERCHANTABILITY or FITNESS FOR A PARTICULAR PURPOSE.  See the
 * GNU Lesser General Public License for more details.
 *
 * You should have received a copy of the GNU Lesser General Public License
 * along with this program.  If not, see <http://www.gnu.org/licenses/>.
 */

#include "platform.h"
#include "buffer_allocator.h"
#include "display.h"
#include "mir/console_services.h"
#include "mir/emergency_cleanup_registry.h"
#include "mir/graphics/platform.h"
#include "mir/renderer/gl/context.h"
#include "mir/udev/wrapper.h"
#include "kms_framebuffer.h"
#include "mir/graphics/egl_error.h"
#include "mir/graphics/egl_extensions.h"
#include "mir/options/option.h"
#include "mir/options/configuration.h"
#include "one_shot_device_observer.h"
#include <gbm.h>

#define MIR_LOG_COMPONENT "platform-graphics-gbm-kms"
#include "mir/log.h"

#include <fcntl.h>
#include <boost/exception/all.hpp>

namespace mg = mir::graphics;
namespace mgg = mg::gbm;

namespace
{
auto master_fd_for_device(mir::udev::Device const& device, mir::ConsoleServices& vt) -> std::tuple<std::unique_ptr<mir::Device>, mir::Fd>
{
    mir::Fd drm_fd;
    auto device_handle = vt.acquire_device(
        major(device.devnum()), minor(device.devnum()),
        std::make_unique<mg::common::OneShotDeviceObserver>(drm_fd))
            .get();

    if (drm_fd == mir::Fd::invalid)
    {
        BOOST_THROW_EXCEPTION((std::runtime_error{"Failed to acquire DRM fd"}));
    }
    
    return std::make_tuple(std::move(device_handle), std::move(drm_fd));
}
}

mgg::Platform::Platform(
    udev::Device const& device,
    std::shared_ptr<DisplayReport> const& listener,
    ConsoleServices& vt,
    EmergencyCleanupRegistry& registry,
    BypassOption bypass_option)
    : Platform(master_fd_for_device(device, vt), listener, registry, bypass_option)
{
}

mgg::Platform::Platform(
    std::tuple<std::unique_ptr<Device>, mir::Fd> drm,
    std::shared_ptr<DisplayReport> const& listener,
    EmergencyCleanupRegistry&,
    BypassOption bypass_option)
    : udev{std::make_shared<mir::udev::Context>()},
      listener{listener},
      device_handle{std::move(std::get<0>(drm))},
      drm_fd{std::move(std::get<1>(drm))},
      provider{std::make_shared<KMSDisplayInterfaceProvider>(drm_fd)},
      bypass_option_{bypass_option}
{
    if (drm_fd == mir::Fd::invalid)
    {
        BOOST_THROW_EXCEPTION((std::logic_error{"Invalid DRM device FD"}));
    }
}

namespace
{
auto gbm_device_for_udev_device(
    mir::udev::Device const& device,
    std::vector<std::shared_ptr<mg::DisplayInterfaceProvider>> const& displays)
     -> std::variant<std::shared_ptr<mg::GBMDisplayProvider>, std::shared_ptr<gbm_device>>
{
    /* First check to see whether our device exactly matches a display device.
     * If so, we should use its GBM device
     */
    for(auto const& display_device : displays)
    {
        if (auto gbm_display = display_device->acquire_interface<mg::GBMDisplayProvider>())
        {
            if (gbm_display->is_same_device(device))
            {
                return gbm_display;
            }
        }
    }

    // We don't match any display HW, create our own GBM device
    if (auto node = device.devnode())
    {
        auto fd = mir::Fd{open(node, O_RDWR | O_CLOEXEC)};
        if (fd < 0)
        {
            BOOST_THROW_EXCEPTION((
                std::system_error{
                    errno,
                    std::system_category(),
                    "Failed to open DRM device"}));
        }
        std::shared_ptr<gbm_device> gbm{
            gbm_create_device(fd),
            [fd = std::move(fd)](gbm_device* device)
            {
                if (device)
                {
                    gbm_device_destroy(device);
                }
            }};
        if (!gbm)
        {
            BOOST_THROW_EXCEPTION((std::runtime_error{"Failed to create GBM device"}));
        }
        return gbm;
    }

    BOOST_THROW_EXCEPTION((
        std::runtime_error{"Attempt to create GBM device from UDev device with no device node?!"}));
}

/**
 * Initialise an EGLDisplay and return the initialised display
 */
auto initialise_egl(EGLDisplay dpy, int minimum_major_version, int minimum_minor_version) -> EGLDisplay
{
    EGLint major, minor;

    if (eglInitialize(dpy, &major, &minor) == EGL_FALSE)
        BOOST_THROW_EXCEPTION(mg::egl_error("Failed to initialize EGL display"));

    if ((major < minimum_major_version) ||
        (major == minimum_major_version && minor < minimum_minor_version))
    {
        std::stringstream msg;
        msg << "Incompatible EGL version. Requested: "
            << minimum_major_version << "." << minimum_minor_version
            << " got: " << major << "." << minor;
        BOOST_THROW_EXCEPTION((std::runtime_error{msg.str()}));
    }

    return dpy;
}

auto dpy_for_gbm_device(gbm_device* device) -> EGLDisplay
{
    mg::EGLExtensions::PlatformBaseEXT platform_ext;

    auto const egl_display = platform_ext.eglGetPlatformDisplay(
        EGL_PLATFORM_GBM_KHR,      // EGL_PLATFORM_GBM_MESA has the same value.
        static_cast<EGLNativeDisplayType>(device),
        nullptr);
    if (egl_display == EGL_NO_DISPLAY)
        BOOST_THROW_EXCEPTION(mg::egl_error("Failed to get EGL display"));

    return egl_display;
}

auto make_share_only_context(EGLDisplay dpy) -> EGLContext
{
    eglBindAPI(EGL_OPENGL_ES_API);

    static const EGLint context_attr[] = {
        EGL_CONTEXT_CLIENT_VERSION, 2,
        EGL_NONE
    };

    EGLint const config_attr[] = {
        EGL_SURFACE_TYPE, EGL_WINDOW_BIT,
        EGL_RENDERABLE_TYPE, EGL_OPENGL_ES2_BIT,
        EGL_NONE
    };

    EGLConfig cfg;
    EGLint num_configs;
    
    if (eglChooseConfig(dpy, config_attr, &cfg, 1, &num_configs) != EGL_TRUE || num_configs != 1)
    {
        BOOST_THROW_EXCEPTION((mg::egl_error("Failed to find any matching EGL config")));
    }
    
    auto ctx = eglCreateContext(dpy, cfg, EGL_NO_CONTEXT, context_attr);
    if (ctx == EGL_NO_CONTEXT)
    {
        BOOST_THROW_EXCEPTION(mg::egl_error("Failed to create EGL context"));
    }
    return ctx;
}

struct display_provider_or_nothing
{
    auto operator()(std::shared_ptr<mg::GBMDisplayProvider> provider) { return provider; }
    auto operator()(std::shared_ptr<gbm_device>) { return std::shared_ptr<mg::GBMDisplayProvider>{}; }
};

struct gbm_device_from_hw
{
    auto operator()(std::shared_ptr<mg::GBMDisplayProvider> const& provider) { return provider->gbm_device(); }
    auto operator()(std::shared_ptr<gbm_device> device) { return device; }    
};
}

mgg::RenderingPlatform::RenderingPlatform(
    mir::udev::Device const& device,
    std::vector<std::shared_ptr<mg::DisplayInterfaceProvider>> const& displays)
    : RenderingPlatform(gbm_device_for_udev_device(device, displays))
{
}

mgg::RenderingPlatform::RenderingPlatform(
    std::variant<std::shared_ptr<mg::GBMDisplayProvider>, std::shared_ptr<gbm_device>> hw)
    : device{std::visit(gbm_device_from_hw{}, hw)},
      bound_display{std::visit(display_provider_or_nothing{}, hw)},
      dpy{initialise_egl(dpy_for_gbm_device(device.get()), 1, 4)},
      share_ctx{make_share_only_context(dpy)}
{
}


mir::UniqueModulePtr<mg::GraphicBufferAllocator> mgg::RenderingPlatform::create_buffer_allocator()
{
    return make_module_ptr<mgg::BufferAllocator>(dpy, share_ctx);
}

auto mgg::RenderingPlatform::maybe_create_interface(
    RendererInterfaceBase::Tag const& type_tag) -> std::shared_ptr<RendererInterfaceBase>
{
    if (dynamic_cast<GLRenderingProvider::Tag const*>(&type_tag))
    {
        return std::make_shared<mgg::GLRenderingProvider>(bound_display, dpy, share_ctx);
    }
    return nullptr;
}

class mgg::Platform::KMSDisplayInterfaceProvider : public mg::DisplayInterfaceProvider
{
public:
    explicit KMSDisplayInterfaceProvider(mir::Fd drm_fd)
        : drm_fd{std::move(drm_fd)},
          gbm_provider{maybe_make_gbm_provider(this->drm_fd)}
    {
    }

protected:
    auto maybe_create_interface(mg::DisplayInterfaceBase::Tag const& type_tag)
        -> std::shared_ptr<mg::DisplayInterfaceBase>
    {
        if (dynamic_cast<mg::GBMDisplayProvider::Tag const*>(&type_tag))
        {
            return gbm_provider;
        }
        if (dynamic_cast<mg::CPUAddressableDisplayProvider::Tag const*>(&type_tag))
        {
            return std::make_shared<mgg::CPUAddressableDisplayProvider>(drm_fd);
        }
        return {};  
    }
private:
    static auto maybe_make_gbm_provider(mir::Fd drm_fd) -> std::shared_ptr<mgg::GBMDisplayProvider>
    {
        try
        {
            return std::make_shared<mgg::GBMDisplayProvider>(std::move(drm_fd));
        }
        catch (std::exception const& err)
        {
            mir::log_info("Failed to create GBM device for direct buffer submission");
            mir::log_info("Output will use CPU buffer copies");
            return {};
        }
    }

    mir::Fd const drm_fd;
    // We rely on the GBM provider being stable over probe, so we construct one at startup
    // and reuse it.
    std::shared_ptr<mgg::GBMDisplayProvider> const gbm_provider;
};

mir::UniqueModulePtr<mg::Display> mgg::Platform::create_display(
<<<<<<< HEAD
    std::shared_ptr<DisplayConfigurationPolicy> const& initial_conf_policy,
    std::shared_ptr<GLConfig> const&,
    std::shared_ptr<mir::options::Option> const& options,
    std::shared_ptr<GraphicBufferAllocator> const& allocator)
=======
    std::shared_ptr<DisplayConfigurationPolicy> const& initial_conf_policy, std::shared_ptr<GLConfig> const&)
>>>>>>> 6898e530
{
    return make_module_ptr<mgg::Display>(
        provider,
        drm_fd,
        bypass_option_,
        initial_conf_policy,
<<<<<<< HEAD
        listener,
        allocator,
        smooth_boot);
=======
        listener);
>>>>>>> 6898e530
}

auto mgg::Platform::interface_for() -> std::shared_ptr<DisplayInterfaceProvider>
{
    return provider;
}

mgg::BypassOption mgg::Platform::bypass_option() const
{
    return bypass_option_;
}<|MERGE_RESOLUTION|>--- conflicted
+++ resolved
@@ -38,6 +38,7 @@
 
 namespace mg = mir::graphics;
 namespace mgg = mg::gbm;
+namespace mo = mir::options;
 
 namespace
 {
@@ -297,27 +298,20 @@
 };
 
 mir::UniqueModulePtr<mg::Display> mgg::Platform::create_display(
-<<<<<<< HEAD
     std::shared_ptr<DisplayConfigurationPolicy> const& initial_conf_policy,
     std::shared_ptr<GLConfig> const&,
     std::shared_ptr<mir::options::Option> const& options,
     std::shared_ptr<GraphicBufferAllocator> const& allocator)
-=======
-    std::shared_ptr<DisplayConfigurationPolicy> const& initial_conf_policy, std::shared_ptr<GLConfig> const&)
->>>>>>> 6898e530
-{
+{
+    auto smooth_boot = options->is_set(mo::smooth_boot_opt);
     return make_module_ptr<mgg::Display>(
         provider,
         drm_fd,
         bypass_option_,
         initial_conf_policy,
-<<<<<<< HEAD
         listener,
         allocator,
         smooth_boot);
-=======
-        listener);
->>>>>>> 6898e530
 }
 
 auto mgg::Platform::interface_for() -> std::shared_ptr<DisplayInterfaceProvider>
