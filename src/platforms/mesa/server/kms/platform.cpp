/*
 * Copyright © 2012 Canonical Ltd.
 *
 * This program is free software: you can redistribute it and/or modify it
 * under the terms of the GNU Lesser General Public License version 3,
 * as published by the Free Software Foundation.
 *
 * This program is distributed in the hope that it will be useful,
 * but WITHOUT ANY WARRANTY; without even the implied warranty of
 * MERCHANTABILITY or FITNESS FOR A PARTICULAR PURPOSE.  See the
 * GNU Lesser General Public License for more details.
 *
 * You should have received a copy of the GNU Lesser General Public License
 * along with this program.  If not, see <http://www.gnu.org/licenses/>.
 *
 * Authored by: Alexandros Frantzis <alexandros.frantzis@canonical.com>
 */

#include "platform.h"
#include "guest_platform.h"
#include "buffer_allocator.h"
#include "display.h"
#include "linux_virtual_terminal.h"
#include "ipc_operations.h"
#include "mir/graphics/platform_ipc_operations.h"
#include "mir/graphics/platform_operation_message.h"
#include "mir/graphics/platform_authentication.h"
#include "mir/graphics/native_buffer.h"
#include "mir/graphics/platform_authentication.h"
#include "mir/emergency_cleanup_registry.h"
#include "mir/udev/wrapper.h"

#include <boost/throw_exception.hpp>
#include <stdexcept>

namespace mg = mir::graphics;
namespace mgm = mg::mesa;
namespace mgmh = mgm::helpers;

mgm::Platform::Platform(std::shared_ptr<DisplayReport> const& listener,
                        std::shared_ptr<VirtualTerminal> const& vt,
                        EmergencyCleanupRegistry& emergency_cleanup_registry,
                        BypassOption bypass_option)
    : udev{std::make_shared<mir::udev::Context>()},
      drm{helpers::DRMHelper::open_all_devices(udev)},
      gbm{std::make_shared<mgmh::GBMHelper>()},
      listener{listener},
      vt{vt},
      bypass_option_{bypass_option}
{
    // We assume the first DRM device is the boot GPU, and arbitrarily pick it as our
    // shell renderer.
    //
    // TODO: expose multiple rendering GPUs to the shell.
    gbm->setup(*drm.front());

    std::weak_ptr<VirtualTerminal> weak_vt = vt;
    std::vector<std::weak_ptr<mgmh::DRMHelper>> weak_drm;

    for (auto const &helper : drm)
    {
        weak_drm.push_back(helper);
    }
    emergency_cleanup_registry.add(
        make_module_ptr<EmergencyCleanupHandler>(
            [weak_vt,weak_drm]
            {
                if (auto const vt = weak_vt.lock())
                    try { vt->restore(); } catch (...) {}

                for (auto helper : weak_drm)
                {
                    if (auto const drm = helper.lock())
                    {
                        try
                        {
                            drm->drop_master();
                        }
                        catch (...)
                        {
                        }
                    }
                }
            }));

<<<<<<< HEAD
    auth_factory = std::make_unique<DRMNativePlatformAuthFactory>(*drm);
=======
    native_platform = std::make_unique<mgm::DRMNativePlatform>(*drm.front());
>>>>>>> b51642c3
}

mir::UniqueModulePtr<mg::GraphicBufferAllocator> mgm::Platform::create_buffer_allocator()
{
    return make_module_ptr<mgm::BufferAllocator>(gbm->device, bypass_option_, mgm::BufferImportMethod::gbm_native_pixmap);
}

mir::UniqueModulePtr<mg::Display> mgm::Platform::create_display(
    std::shared_ptr<DisplayConfigurationPolicy> const& initial_conf_policy, std::shared_ptr<GLConfig> const& gl_config)
{
    return make_module_ptr<mgm::Display>(
        drm,
        gbm,
        vt,
        bypass_option_,
        initial_conf_policy,
        gl_config,
        listener);
}

mg::NativeDisplayPlatform* mgm::Platform::native_display_platform()
{
    return auth_factory.get();
}

mir::UniqueModulePtr<mg::PlatformIpcOperations> mgm::Platform::make_ipc_operations() const
{
    return make_module_ptr<mgm::IpcOperations>(drm.front());
}

mg::NativeRenderingPlatform* mgm::Platform::native_rendering_platform()
{
    return this;
}

EGLNativeDisplayType mgm::Platform::egl_native_display() const
{
    return gbm->device;
}

mgm::BypassOption mgm::Platform::bypass_option() const
{
    return bypass_option_;
}<|MERGE_RESOLUTION|>--- conflicted
+++ resolved
@@ -83,11 +83,7 @@
                 }
             }));
 
-<<<<<<< HEAD
-    auth_factory = std::make_unique<DRMNativePlatformAuthFactory>(*drm);
-=======
-    native_platform = std::make_unique<mgm::DRMNativePlatform>(*drm.front());
->>>>>>> b51642c3
+    auth_factory = std::make_unique<DRMNativePlatformAuthFactory>(*drm.front());
 }
 
 mir::UniqueModulePtr<mg::GraphicBufferAllocator> mgm::Platform::create_buffer_allocator()
