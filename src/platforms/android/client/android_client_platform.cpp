/*
 * Copyright © 2012 Canonical Ltd.
 *
 * This program is free software: you can redistribute it and/or modify it
 * under the terms of the GNU Lesser General Public License version 3,
 * as published by the Free Software Foundation.
 *
 * This program is distributed in the hope that it will be useful,
 * but WITHOUT ANY WARRANTY; without even the implied warranty of
 * MERCHANTABILITY or FITNESS FOR A PARTICULAR PURPOSE.  See the
 * GNU Lesser General Public License for more details.
 *
 * You should have received a copy of the GNU Lesser General Public License
 * along with this program.  If not, see <http://www.gnu.org/licenses/>.
 *
 * Authored by: Kevin DuBois<kevin.dubois@canonical.com>
 */

#define MIR_LOG_COMPONENT "android extension"
#include "mir_native_window.h"
#include "android_format_conversion-inl.h"
#include "mir/client_context.h"
#include "mir/mir_buffer.h"
#include "mir/client_buffer.h"
#include "mir/mir_buffer_stream.h"
#include "android_client_platform.h"
#include "gralloc_registrar.h"
#include "android_client_buffer_factory.h"
#include "egl_native_surface_interpreter.h"
#include "native_window_report.h"
#include "android_format_conversion-inl.h"

#include <chrono>
#include "mir/weak_egl.h"
#include "mir_toolkit/mir_connection.h"
#include "mir/uncaught.h"
#include <EGL/egl.h>

#include <boost/throw_exception.hpp>

namespace mcl=mir::client;
namespace mcla=mir::client::android;
namespace mga=mir::graphics::android;

namespace
{
void* native_display_type(MirConnection*) noexcept
{
    static EGLNativeDisplayType type = EGL_DEFAULT_DISPLAY;
    return &type;
}

ANativeWindowBuffer* create_anwb(MirBuffer* b) noexcept
try
{
    auto buffer = reinterpret_cast<mcl::MirBuffer*>(b);
    auto native = mga::to_native_buffer_checked(buffer->client_buffer()->native_buffer_handle());
    return native->anwb();
}
catch (std::exception& ex)
{
    MIR_LOG_UNCAUGHT_EXCEPTION(ex);
    return nullptr;
}

void destroy_anwb(ANativeWindowBuffer*) noexcept
{
}

ANativeWindow* create_anw(MirBufferStream* buffer_stream)
{
    return static_cast<ANativeWindow*>(buffer_stream->egl_native_window());
}

void destroy_anw(ANativeWindow*)
{
}

<<<<<<< HEAD
=======
int get_fence(MirBuffer* b) noexcept
try
{
    if (!b)
        std::abort();
    auto buffer = reinterpret_cast<mcl::MirBuffer*>(b);
    auto native = mga::to_native_buffer_checked(buffer->client_buffer()->native_buffer_handle());
    return native->fence();
}
catch (std::exception const& ex)
{
    MIR_LOG_UNCAUGHT_EXCEPTION(ex);
    return mir::Fd::invalid;
}

bool validate_access(MirBufferAccess access)
{
    return access == mir_none || access == mir_read || access == mir_read_write; 
}

void associate_fence(MirBuffer* b, int fence, MirBufferAccess access) noexcept
try
{
    if (!b || !validate_access(access))
        std::abort();
    auto buffer = reinterpret_cast<mcl::MirBuffer*>(b);
    auto native_buffer = mga::to_native_buffer_checked(buffer->client_buffer()->native_buffer_handle());

    mga::NativeFence f = fence;
    if (fence <= mir::Fd::invalid)
        native_buffer->reset_fence();
    else if (access == mir_read)
        native_buffer->update_usage(f, mga::BufferAccess::read); 
    else if (access == mir_read_write)
        native_buffer->update_usage(f, mga::BufferAccess::write); 
    else
        BOOST_THROW_EXCEPTION(std::invalid_argument("invalid MirBufferAccess"));
}
catch (std::exception const& ex)
{
    MIR_LOG_UNCAUGHT_EXCEPTION(ex);
}

int wait_for_access(MirBuffer* b, MirBufferAccess access, int timeout) noexcept
try
{
    if (!b || !validate_access(access))
        std::abort();
    auto buffer = reinterpret_cast<mcl::MirBuffer*>(b);
    auto native_buffer = mga::to_native_buffer_checked(buffer->client_buffer()->native_buffer_handle());

    // could use std::chrono::floor once we're using C++17
    auto ns = std::chrono::nanoseconds(timeout);
    auto ms = std::chrono::duration_cast<std::chrono::milliseconds>(ns);
    if (ms > ns)
        ms = ms - std::chrono::milliseconds{1};

    bool rc = true;
    if (access == mir_read)
        rc = native_buffer->ensure_available_for(mga::BufferAccess::read, ms); 
    if (access == mir_read_write)
        rc = native_buffer->ensure_available_for(mga::BufferAccess::write, ms); 

    return rc;
}
catch (std::exception const& ex)
{
    MIR_LOG_UNCAUGHT_EXCEPTION(ex);
    return -1;
}

>>>>>>> 3c8e3330
void create_buffer(
    MirConnection* connection,
    int width, int height,
    unsigned int hal_pixel_format,
    unsigned int gralloc_usage_flags,
    mir_buffer_callback available_callback, void* available_context)
{
    //TODO: pass actual gralloc flags along
    (void) gralloc_usage_flags;

    mir_connection_allocate_buffer(
        connection,
        width, height,
        mga::to_mir_format(hal_pixel_format),
        mir_buffer_usage_hardware,
        available_callback, available_context);
}

}

mcla::AndroidClientPlatform::AndroidClientPlatform(
    ClientContext* const context,
    std::shared_ptr<logging::Logger> const& logger) :
    context{context},
    logger{logger},
    native_display{std::make_shared<EGLNativeDisplayType>(EGL_DEFAULT_DISPLAY)},
<<<<<<< HEAD
    extension{native_display_type, create_anw, destroy_anw, create_anwb, destroy_anwb},
=======
    android_types_extension{native_display_type, create_anw, destroy_anw, create_anwb, destroy_anwb},
    fence_extension{get_fence, associate_fence, wait_for_access},
>>>>>>> 3c8e3330
    buffer_extension{create_buffer}
{
}

std::shared_ptr<mcl::ClientBufferFactory> mcla::AndroidClientPlatform::create_buffer_factory()
{
    const hw_module_t *hw_module;
    int error = hw_get_module(GRALLOC_HARDWARE_MODULE_ID, &hw_module);
    if (error < 0)
    {
        BOOST_THROW_EXCEPTION(std::runtime_error("Could not open hardware module"));
    }

    gralloc_module_t* gr_dev = (gralloc_module_t*) hw_module;
    /* we use an empty deleter because hw_get_module does not give us the ownership of the ptr */
    auto gralloc_dev = std::shared_ptr<gralloc_module_t>(gr_dev, [](auto){});
    auto registrar = std::make_shared<mcla::GrallocRegistrar>(gralloc_dev);
    return std::make_shared<mcla::AndroidClientBufferFactory>(registrar);
}

void mcla::AndroidClientPlatform::use_egl_native_window(std::shared_ptr<void> native_window, EGLNativeSurface* surface)
{
    auto anw = std::static_pointer_cast<mga::MirNativeWindow>(native_window);
    anw->use_native_surface(std::make_shared<mcla::EGLNativeSurfaceInterpreter>(*surface));
}

std::shared_ptr<void> mcla::AndroidClientPlatform::create_egl_native_window(EGLNativeSurface* surface)
{
    auto log = getenv("MIR_CLIENT_ANDROID_WINDOW_REPORT");
    std::shared_ptr<mga::NativeWindowReport> report;
    char const* on_val = "log";
    if (log && !strncmp(log, on_val, strlen(on_val)))
        report = std::make_shared<mga::ConsoleNativeWindowReport>(logger);
    else
        report = std::make_shared<mga::NullNativeWindowReport>();

    std::shared_ptr<mga::AndroidDriverInterpreter> surface_interpreter;
    if (surface)
        surface_interpreter = std::make_shared<mcla::EGLNativeSurfaceInterpreter>(*surface);
    else
        surface_interpreter = std::make_shared<mcla::ErrorDriverInterpreter>();

    return std::make_shared<mga::MirNativeWindow>(surface_interpreter, report);
}

std::shared_ptr<EGLNativeDisplayType>
mcla::AndroidClientPlatform::create_egl_native_display()
{
    return native_display;
}

MirPlatformType mcla::AndroidClientPlatform::platform_type() const
{
    return mir_platform_type_android;
}

void mcla::AndroidClientPlatform::populate(MirPlatformPackage& package) const
{
    context->populate_server_package(package);
}

MirPlatformMessage* mcla::AndroidClientPlatform::platform_operation(
    MirPlatformMessage const*)
{
    return nullptr;
}

MirNativeBuffer* mcla::AndroidClientPlatform::convert_native_buffer(graphics::NativeBuffer* buf) const
{
    return mga::to_native_buffer_checked(buf)->anwb();
}

MirPixelFormat mcla::AndroidClientPlatform::get_egl_pixel_format(
    EGLDisplay disp, EGLConfig conf) const
{
    MirPixelFormat mir_format = mir_pixel_format_invalid;

    // EGL_KHR_platform_android says this will always work...
    EGLint vis = 0;
    mcl::WeakEGL weak;
    if (weak.eglGetConfigAttrib(disp, conf, EGL_NATIVE_VISUAL_ID, &vis))
        mir_format = mir::graphics::android::to_mir_format(vis);

    return mir_format;
}

void* mcla::AndroidClientPlatform::request_interface(char const* name, int version)
{
    if (!strcmp(name, MIR_EXTENSION_FENCED_BUFFERS) && version == MIR_EXTENSION_FENCED_BUFFERS_VERSION_1)
        return &fence_extension;

    if (!strcmp(name, MIR_EXTENSION_ANDROID_EGL) && (version == MIR_EXTENSION_ANDROID_EGL_VERSION_1))
<<<<<<< HEAD
        return &extension;
=======
        return &android_types_extension;

>>>>>>> 3c8e3330
    if (!strcmp(name, MIR_EXTENSION_ANDROID_BUFFER) && (version == MIR_EXTENSION_ANDROID_BUFFER_VERSION_1))
        return &buffer_extension;
    return nullptr;
}<|MERGE_RESOLUTION|>--- conflicted
+++ resolved
@@ -76,8 +76,6 @@
 {
 }
 
-<<<<<<< HEAD
-=======
 int get_fence(MirBuffer* b) noexcept
 try
 {
@@ -149,7 +147,6 @@
     return -1;
 }
 
->>>>>>> 3c8e3330
 void create_buffer(
     MirConnection* connection,
     int width, int height,
@@ -176,12 +173,8 @@
     context{context},
     logger{logger},
     native_display{std::make_shared<EGLNativeDisplayType>(EGL_DEFAULT_DISPLAY)},
-<<<<<<< HEAD
-    extension{native_display_type, create_anw, destroy_anw, create_anwb, destroy_anwb},
-=======
     android_types_extension{native_display_type, create_anw, destroy_anw, create_anwb, destroy_anwb},
     fence_extension{get_fence, associate_fence, wait_for_access},
->>>>>>> 3c8e3330
     buffer_extension{create_buffer}
 {
 }
@@ -274,12 +267,8 @@
         return &fence_extension;
 
     if (!strcmp(name, MIR_EXTENSION_ANDROID_EGL) && (version == MIR_EXTENSION_ANDROID_EGL_VERSION_1))
-<<<<<<< HEAD
-        return &extension;
-=======
         return &android_types_extension;
 
->>>>>>> 3c8e3330
     if (!strcmp(name, MIR_EXTENSION_ANDROID_BUFFER) && (version == MIR_EXTENSION_ANDROID_BUFFER_VERSION_1))
         return &buffer_extension;
     return nullptr;
