--- conflicted
+++ resolved
@@ -142,11 +142,7 @@
     {
     }
 
-<<<<<<< HEAD
-    unsigned int swap_interval() const
-=======
     unsigned int swap_interval() const override
->>>>>>> 06a5f197
     {
         return 1u;
     }
