--- conflicted
+++ resolved
@@ -52,6 +52,15 @@
         fb_device->enableScreen(fb_device.get(), enable);
 }
 
+mga::DisplayAttribs mga::FbControl::active_attribs_for(DisplayName)
+{
+    return mga::DisplayAttribs{
+      {fb_device->width, fb_device->height},
+      {0,0},
+      fb_device->fps,
+      true};
+}
+
 mga::FBDevice::FBDevice(std::shared_ptr<framebuffer_device_t> const& fbdev) :
     fb_device(fbdev)
 {
@@ -75,21 +84,6 @@
     return false;
 }
 
-<<<<<<< HEAD
 void mga::FBDevice::content_cleared()
 {
-=======
-void mga::FBDevice::mode(MirPowerMode mode)
-{
-    int enable = 0;
-    if (mode == mir_power_mode_on)
-    {
-        enable = 1;
-    }
-    
-    if (fb_device->enableScreen)
-    {
-        fb_device->enableScreen(fb_device.get(), enable);
-    }
->>>>>>> 9ae7a3f7
 }