--- conflicted
+++ resolved
@@ -322,14 +322,7 @@
 
 bool AlarmImpl::reschedule_for(mir::time::Timestamp time_point)
 {
-<<<<<<< HEAD
     bool cancelling = timer.expires_at(time_point);
-=======
-    bool cancelling =
-        timer.expires_at(boost::posix_time::from_time_t(
-                std::chrono::high_resolution_clock::to_time_t(time_point)
-                ));
->>>>>>> 8a4a6c0d
     update_timer();
     return cancelling;
 }
