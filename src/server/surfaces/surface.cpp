/*
 * Copyright © 2012 Canonical Ltd.
 *
 * This program is free software: you can redistribute it and/or modify it
 * under the terms of the GNU General Public License version 3,
 * as published by the Free Software Foundation.
 *
 * This program is distributed in the hope that it will be useful,
 * but WITHOUT ANY WARRANTY; without even the implied warranty of
 * MERCHANTABILITY or FITNESS FOR A PARTICULAR PURPOSE. See the
 * GNU General Public License for more details.
 *
 * You should have received a copy of the GNU General Public License
 * along with this program. If not, see <http://www.gnu.org/licenses/>.
 *
 * Authored by:
 *   Alan Griffiths <alan@octopull.co.uk>
 *   Thomas Voss <thomas.voss@canonical.com>
 */

#include "mir/surfaces/surface.h"
#include "mir/surfaces/buffer_stream.h"
#include "mir/input/input_channel.h"
#include "mir/compositor/buffer.h"

#include <boost/throw_exception.hpp>

#include <stdexcept>
#include <cassert>

#include <glm/gtc/matrix_transform.hpp>

namespace mc = mir::compositor;
namespace ms = mir::surfaces;
namespace mg = mir::graphics;
namespace mi = mir::input;
namespace geom = mir::geometry;

ms::Surface::Surface(
    std::string const& name,
    geom::Point const& top_left,
    std::shared_ptr<BufferStream> buffer_stream,
    std::shared_ptr<input::InputChannel> const& input_channel,
    std::function<void()> const& change_callback) :
    surface_name(name),
    top_left_point(top_left),
    buffer_stream(buffer_stream),
    input_channel(input_channel),
<<<<<<< HEAD
    client_buffer_resource(buffer_stream->secure_client_buffer()),
    transformation_dirty(true),
=======
>>>>>>> ee7c47c5
    alpha_value(1.0f),
    is_hidden(false),
    buffer_count(0),
    notify_change(change_callback)
{
    // TODO(tvoss,kdub): Does a surface without a buffer_stream make sense?
    assert(buffer_stream);
    assert(change_callback);
}

void ms::Surface::force_requests_to_complete()
{
    buffer_stream->force_requests_to_complete();
}

ms::Surface::~Surface()
{
}

std::string const& ms::Surface::name() const
{
    return surface_name;
}

void ms::Surface::move_to(geometry::Point const& top_left)
{
    top_left_point = top_left;
    transformation_dirty = true;
    notify_change();
}

void ms::Surface::set_rotation(float degrees, glm::vec3 const& axis)
{
    rotation_matrix = glm::rotate(glm::mat4{1.0f}, degrees, axis);
    transformation_dirty = true;
    notify_change();
}

void ms::Surface::set_alpha(float alpha_v)
{
    alpha_value = alpha_v;
    notify_change();
}

void ms::Surface::set_hidden(bool hide)
{
    is_hidden = hide;
    notify_change();
}

geom::Point ms::Surface::top_left() const
{
    return top_left_point;
}

mir::geometry::Size ms::Surface::size() const
{
    return buffer_stream->stream_size();
}

std::shared_ptr<ms::GraphicRegion> ms::Surface::graphic_region() const
{
    return compositor_buffer();
}

const glm::mat4& ms::Surface::transformation() const
{
    const geom::Size sz = size();

    if (transformation_dirty || transformation_size != sz)
    {
        const glm::vec3 top_left_vec{top_left_point.x.as_int(),
                                     top_left_point.y.as_int(),
                                     0.0f};
        const glm::vec3 size_vec{sz.width.as_uint32_t(),
                                 sz.height.as_uint32_t(),
                                 0.0f};

        /* Get the center of the renderable's area */
        const glm::vec3 center_vec{top_left_vec + 0.5f * size_vec};

        /*
         * Every renderable is drawn using a 1x1 quad centered at 0,0.
         * We need to transform and scale that quad to get to its final position
         * and size.
         *
         * 1. We scale the quad vertices (from 1x1 to wxh)
         * 2. We move the quad to its final position. Note that because the quad
         *    is centered at (0,0), we need to translate by center_vec, not
         *    top_left_vec.
         */
        glm::mat4 pos_size_matrix;
        pos_size_matrix = glm::translate(pos_size_matrix, center_vec);
        pos_size_matrix = glm::scale(pos_size_matrix, size_vec);

        // Rotate, then scale, then translate
        transformation_matrix = pos_size_matrix * rotation_matrix;
        transformation_size = sz;
        transformation_dirty = false;
    }

    return transformation_matrix;
}

float ms::Surface::alpha() const
{
    return alpha_value;
}

bool ms::Surface::should_be_rendered() const
{
    return !is_hidden && (buffer_count > 1);
}

//note: not sure the surface should be aware of pixel format. might be something that the
//texture (which goes to compositor should be aware of though
//todo: kdub remove
geom::PixelFormat ms::Surface::pixel_format() const
{
    return buffer_stream->get_stream_pixel_format();
}

std::shared_ptr<mc::Buffer> ms::Surface::advance_client_buffer()
{
    flag_for_render();
    notify_change();
    return buffer_stream->secure_client_buffer();
}

std::shared_ptr<mc::Buffer> ms::Surface::compositor_buffer() const
{
    return buffer_stream->lock_back_buffer();
}

void ms::Surface::flag_for_render()
{
    if (buffer_count < 2)
        buffer_count++;
}

bool ms::Surface::supports_input() const
{
    if (input_channel)
        return true;
    return false;
}

int ms::Surface::client_input_fd() const
{
    if (!supports_input())
        BOOST_THROW_EXCEPTION(std::logic_error("Surface does not support input"));
    return input_channel->client_fd();
}

int ms::Surface::server_input_fd() const
{
    if (!supports_input())
        BOOST_THROW_EXCEPTION(std::logic_error("Surface does not support input"));
    return input_channel->server_fd();
}<|MERGE_RESOLUTION|>--- conflicted
+++ resolved
@@ -46,11 +46,7 @@
     top_left_point(top_left),
     buffer_stream(buffer_stream),
     input_channel(input_channel),
-<<<<<<< HEAD
-    client_buffer_resource(buffer_stream->secure_client_buffer()),
     transformation_dirty(true),
-=======
->>>>>>> ee7c47c5
     alpha_value(1.0f),
     is_hidden(false),
     buffer_count(0),
