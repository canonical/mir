--- conflicted
+++ resolved
@@ -32,10 +32,7 @@
     void move_to(geometry::Point) override {}
     void scale(float) override {}
     auto renderable() -> std::shared_ptr<Renderable> override { return nullptr; }
-<<<<<<< HEAD
-=======
     auto needs_compositing() const -> bool override { return false; }
->>>>>>> 60dab2b1
 };
 
 }
