--- conflicted
+++ resolved
@@ -68,13 +68,8 @@
 
     void initialize();
     EGLConfig choose_config(const EGLint attrib_list[]) const;
-<<<<<<< HEAD
-    std::shared_ptr<EGLSurfaceHandle> create_egl_surface(EGLConfig egl_config, MirSurface* mir_surface) const;
-
-=======
-    EGLSurface egl_surface(EGLConfig egl_config, MirSurface* mir_surface) const;
+    EGLNativeWindowType native_window(EGLConfig egl_config, MirSurface* mir_surface) const;
     EGLContext egl_context() const;
->>>>>>> 59381dc0
     operator EGLDisplay() const { return egl_display; }
 
 private:
