/*
 * Copyright © 2016 Canonical Ltd.
 *
 * This program is free software: you can redistribute it and/or modify it
 * under the terms of the GNU General Public License version 3,
 * as published by the Free Software Foundation.
 *
 * This program is distributed in the hope that it will be useful,
 * but WITHOUT ANY WARRANTY; without even the implied warranty of
 * MERCHANTABILITY or FITNESS FOR A PARTICULAR PURPOSE.  See the
 * GNU General Public License for more details.
 *
 * You should have received a copy of the GNU General Public License
 * along with this program.  If not, see <http://www.gnu.org/licenses/>.
 *
 * Authored by: Kevin DuBois <kevin.dubois@canonical.com>
 */

#include "platform.h"
#include "host_connection.h"
#include "display.h"
#include "buffer.h"
#include "native_buffer.h"
#include "ipc_operations.h"
#include "mir/shared_library.h"
#include "mir/graphics/graphic_buffer_allocator.h"
#include "mir/graphics/display.h"
#include "mir/graphics/platform_ipc_operations.h"
#include "mir/options/option.h"
#include "mir/options/configuration.h"
#include "mir/graphics/buffer_ipc_message.h"
#include "mir/graphics/platform_ipc_operations.h"
#include "mir/graphics/platform_operation_message.h"

namespace mg = mir::graphics;
namespace mgn = mir::graphics::nested;
namespace mo = mir::options;

namespace
{
mgn::PassthroughOption passthrough_from_options(mo::Option const& options)
{
    auto enabled = options.is_set(mo::nested_passthrough_opt) &&
        options.get<bool>(mo::nested_passthrough_opt);
    return enabled ? mgn::PassthroughOption::enabled : mgn::PassthroughOption::disabled;
}
}

mgn::Platform::Platform(
    std::shared_ptr<mir::SharedLibrary> const& library, 
    std::shared_ptr<mgn::HostConnection> const& connection, 
    std::shared_ptr<mg::DisplayReport> const& display_report,
    mo::Option const& options) :
    library(library),
    connection(connection),
    display_report(display_report),
    guest_platform(library->load_function<mg::CreateGuestPlatform>(
        "create_guest_platform", MIR_SERVER_GRAPHICS_PLATFORM_VERSION)(display_report, connection)),
    passthrough_option(passthrough_from_options(options))
{
}

namespace
{
class BufferAllocator : public mg::GraphicBufferAllocator
{
public:
    BufferAllocator(
        std::shared_ptr<mgn::HostConnection> const& connection,
        std::shared_ptr<mg::GraphicBufferAllocator> const& guest_allocator) :
        connection(connection),
        guest_allocator(guest_allocator)
    {
    }

    std::shared_ptr<mg::Buffer> alloc_buffer(mg::BufferProperties const& properties) override
    {
        if (passthrough_candidate(properties.size))
<<<<<<< HEAD
            return std::make_shared<mgn::Buffer>(connection, properties.size, properties.format);
        else
            return guest_allocator->alloc_buffer(properties);
    }

    std::shared_ptr<mg::Buffer> alloc_buffer(
        mir::geometry::Size size, uint32_t native_format, uint32_t native_flags)
    {
        if (passthrough_candidate(size))
            return std::make_shared<mgn::Buffer>(connection, size, native_format, native_flags);
        else
            return guest_allocator->alloc_buffer(size, native_format, native_flags);
    }

    std::shared_ptr<mg::Buffer> alloc_buffer(mir::geometry::Size size, MirPixelFormat format)
    {
        return alloc_buffer(mg::BufferProperties{size, format, mg::BufferUsage::software});
=======
            return std::make_shared<mgn::Buffer>(connection, properties);
        else
            return guest_allocator->alloc_buffer(properties);
>>>>>>> 877f8f2e
    }

    std::vector<MirPixelFormat> supported_pixel_formats() override
    {
        return guest_allocator->supported_pixel_formats();
    }

private:
    bool passthrough_candidate(mir::geometry::Size size)
    {
        return (size.width >= mir::geometry::Width{480}) && (size.height >= mir::geometry::Height{480});
    }
    std::shared_ptr<mgn::HostConnection> const connection;
    std::shared_ptr<mg::GraphicBufferAllocator> const guest_allocator;
};
}

mir::UniqueModulePtr<mg::GraphicBufferAllocator> mgn::Platform::create_buffer_allocator()
{
    if (connection->supports_passthrough())
    {
        return mir::make_module_ptr<BufferAllocator>(connection, guest_platform->create_buffer_allocator());
    }
    else
    {
        return guest_platform->create_buffer_allocator();
    }
}

mir::UniqueModulePtr<mg::Display> mgn::Platform::create_display(
    std::shared_ptr<mg::DisplayConfigurationPolicy> const& policy,
    std::shared_ptr<mg::GLConfig> const& config)
{
    return mir::make_module_ptr<mgn::Display>(
        guest_platform,
        connection,
        display_report,
        policy,
        config,
        passthrough_option);
}

mir::UniqueModulePtr<mg::PlatformIpcOperations> mgn::Platform::make_ipc_operations() const
{
    return mir::make_module_ptr<mgn::IpcOperations>(guest_platform->make_ipc_operations());
}<|MERGE_RESOLUTION|>--- conflicted
+++ resolved
@@ -76,14 +76,13 @@
     std::shared_ptr<mg::Buffer> alloc_buffer(mg::BufferProperties const& properties) override
     {
         if (passthrough_candidate(properties.size))
-<<<<<<< HEAD
-            return std::make_shared<mgn::Buffer>(connection, properties.size, properties.format);
+            return std::make_shared<mgn::Buffer>(connection, properties);
         else
             return guest_allocator->alloc_buffer(properties);
     }
 
     std::shared_ptr<mg::Buffer> alloc_buffer(
-        mir::geometry::Size size, uint32_t native_format, uint32_t native_flags)
+        mir::geometry::Size size, uint32_t native_format, uint32_t native_flags) override
     {
         if (passthrough_candidate(size))
             return std::make_shared<mgn::Buffer>(connection, size, native_format, native_flags);
@@ -91,14 +90,9 @@
             return guest_allocator->alloc_buffer(size, native_format, native_flags);
     }
 
-    std::shared_ptr<mg::Buffer> alloc_buffer(mir::geometry::Size size, MirPixelFormat format)
+    std::shared_ptr<mg::Buffer> alloc_buffer(mir::geometry::Size size, MirPixelFormat format) override
     {
         return alloc_buffer(mg::BufferProperties{size, format, mg::BufferUsage::software});
-=======
-            return std::make_shared<mgn::Buffer>(connection, properties);
-        else
-            return guest_allocator->alloc_buffer(properties);
->>>>>>> 877f8f2e
     }
 
     std::vector<MirPixelFormat> supported_pixel_formats() override
