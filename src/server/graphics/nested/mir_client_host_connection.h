--- conflicted
+++ resolved
@@ -85,10 +85,7 @@
     void set_input_device_change_callback(std::function<void(UniqueInputConfig)> const& cb) override;
     void set_input_event_callback(std::function<void(MirEvent const&, mir::geometry::Rectangle const&)> const& cb) override;
     void emit_input_event(MirEvent const& cb, mir::geometry::Rectangle const& source_frame) override;
-<<<<<<< HEAD
-=======
     std::shared_ptr<NativeBuffer> create_buffer(graphics::BufferProperties const&) override;
->>>>>>> 877f8f2e
     std::shared_ptr<NativeBuffer> create_buffer(geometry::Size, MirPixelFormat) override;
     std::shared_ptr<NativeBuffer> create_buffer(geometry::Size, uint32_t format, uint32_t flags) override;
     bool supports_passthrough() override;
