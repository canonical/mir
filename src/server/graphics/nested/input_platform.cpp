/*
 * Copyright © 2016 Canonical Ltd.
 *
 * This program is free software: you can redistribute it and/or modify it
 * under the terms of the GNU General Public License version 3,
 * as published by the Free Software Foundation.
 *
 * This program is distributed in the hope that it will be useful,
 * but WITHOUT ANY WARRANTY; without even the implied warranty of
 * MERCHANTABILITY or FITNESS FOR A PARTICULAR PURPOSE.  See the
 * GNU General Public License for more details.
 *
 * You should have received a copy of the GNU General Public License
 * along with this program.  If not, see <http://www.gnu.org/licenses/>.
 *
 * Authored by:
 *   Andreas Pokorny <andreas.pokorny@canonical.com>
 */

#include "input_platform.h"
#include "host_connection.h"

#include "mir/input/input_device_registry.h"
#include "mir/input/input_device_info.h"
#include "mir/input/input_device.h"
#include "mir/input/input_sink.h"
#include "mir/input/event_builder.h"
#include "mir/input/pointer_settings.h"
#include "mir/input/touchpad_settings.h"
#include "mir/input/device_capability.h"
#include "mir/dispatch/action_queue.h"
#include "mir/events/event_builders.h"

#include <chrono>

namespace mi = mir::input;
namespace mgn = mir::graphics::nested;

namespace
{

mgn::UniqueInputConfig make_empty_config()
{
    return mgn::UniqueInputConfig(nullptr, [](MirInputConfig const*){});
}

}

struct mgn::InputPlatform::InputDevice : mi::InputDevice
{
public:
    InputDevice(MirInputDevice const* dev)
    {
        update(dev);
    }

    MirInputDeviceId id() const
    {
        return device_id;
    }

    void update(MirInputDevice const* dev)
    {
        device_id = mir_input_device_get_id(dev);
        device_info.name = mir_input_device_get_name(dev);
        device_info.unique_id = mir_input_device_get_unique_id(dev);
        device_info.capabilities = mi::DeviceCapabilities(mir_input_device_get_capabilities(dev));
    }

    void start(mi::InputSink* destination, mi::EventBuilder* builder) override
    {
        this->destination = destination;
        this->builder = builder;
    }

    void emit_event(MirInputEvent const* event, mir::geometry::Rectangle const& frame)
    {
        auto const type = mir_input_event_get_type(event);
        auto const event_time = std::chrono::nanoseconds{mir_input_event_get_event_time(event)};

        // TODO move the coordinate transformation over here
        switch(type)
        {
        case mir_input_event_type_touch:
            {
                auto const* touch_event = mir_input_event_get_touch_event(event);
                auto point_count = mir_touch_event_point_count(touch_event);
                std::vector<mir::events::ContactState> contacts(point_count);

                for (int i = 0, point_count = mir_touch_event_point_count(touch_event); i != point_count; ++i)
                {
                    auto & contact = contacts[i];
                    contact.touch_id = mir_touch_event_id(touch_event, i);
                    contact.action = mir_touch_event_action(touch_event, i);
                    contact.tooltype = mir_touch_event_tooltype(touch_event, i);
                    contact.x = mir_touch_event_axis_value(touch_event, i, mir_touch_axis_x);
                    contact.y = mir_touch_event_axis_value(touch_event, i, mir_touch_axis_y);
                    contact.pressure = mir_touch_event_axis_value(touch_event, i, mir_touch_axis_pressure);
                    contact.touch_major = mir_touch_event_axis_value(touch_event, i, mir_touch_axis_touch_major);
                    contact.touch_minor = mir_touch_event_axis_value(touch_event, i, mir_touch_axis_touch_minor);
                }
                destination->handle_input(*builder->touch_event(event_time, contacts));
                break;
            }
        case mir_input_event_type_key:
            {
                auto const* key_event = mir_input_event_get_keyboard_event(event);

                auto new_kev = builder->key_event(
                        event_time,
                        mir_keyboard_event_action(key_event),
                        mir_keyboard_event_key_code(key_event),
                        mir_keyboard_event_scan_code(key_event)
                        );
                destination->handle_input(*new_kev);
                break;
            }
        case mir_input_event_type_pointer:
            {
                auto const* pointer_event = mir_input_event_get_pointer_event(event);
                auto x = mir_pointer_event_axis_value(pointer_event, mir_pointer_axis_x);
                auto y = mir_pointer_event_axis_value(pointer_event, mir_pointer_axis_y);
                auto new_event = builder->pointer_event(
                        event_time,
                        mir_pointer_event_action(pointer_event),
                        mir_pointer_event_buttons(pointer_event),
                        x + frame.top_left.x.as_int(),
                        y + frame.top_left.y.as_int(),
                        mir_pointer_event_axis_value(pointer_event, mir_pointer_axis_hscroll),
                        mir_pointer_event_axis_value(pointer_event, mir_pointer_axis_vscroll),
                        mir_pointer_event_axis_value(pointer_event, mir_pointer_axis_relative_x),
                        mir_pointer_event_axis_value(pointer_event, mir_pointer_axis_relative_y)
                        );

                destination->handle_input(*new_event);
                break;
            }
        default:
            break;
        }
    }

    void stop() override
    {
        this->destination = nullptr;
        this->builder = nullptr;
    }

    mi::InputDeviceInfo get_device_info() override
    {
        return device_info;
    }

    mir::optional_value<mi::PointerSettings> get_pointer_settings() const override
    {
        return pointer_settings;
    }

    void apply_settings(mi::PointerSettings const&) override
    {
        // TODO no C API for that 
    }

    mir::optional_value<mi::TouchpadSettings> get_touchpad_settings() const override
    {
        return touchpad_settings;
    }

    void apply_settings(mi::TouchpadSettings const&) override
    {
        // no c api for that
    }

    MirInputDeviceId device_id;
    mi::InputSink* destination{nullptr};
    mi::EventBuilder* builder{nullptr};
    mi::InputDeviceInfo device_info;
    mir::optional_value<mi::PointerSettings> pointer_settings;
    mir::optional_value<mi::TouchpadSettings> touchpad_settings;
};


mgn::InputPlatform::InputPlatform(std::shared_ptr<HostConnection> const& connection,
                                  std::shared_ptr<input::InputDeviceRegistry> const& input_device_registry,
                                  std::shared_ptr<input::InputReport> const& report)
    : connection{connection}, input_device_registry{input_device_registry}, report{report}, action_queue{std::make_shared<dispatch::ActionQueue>()}, input_config{make_empty_config()}
{
}

std::shared_ptr<mir::dispatch::Dispatchable> mgn::InputPlatform::dispatchable()
{
    return action_queue;
}

void mgn::InputPlatform::start()
{
    {
        std::lock_guard<std::mutex> lock(devices_guard);
        input_config = connection->create_input_device_config();
        update_devices_locked();
    }

    connection->set_input_device_change_callback(
        [this](mgn::UniqueInputConfig new_config)
        {
            std::lock_guard<std::mutex> lock(devices_guard);
            input_config = std::move(new_config);
            action_queue->enqueue([this]{update_devices();});
        });

    connection->set_input_event_callback(
        [this](MirEvent const& event, mir::geometry::Rectangle const& area)
        {
            auto const event_type = mir_event_get_type(&event);

            if (event_type == mir_event_type_input)
            {
                std::lock_guard<std::mutex> lock(devices_guard);
                auto const* input_ev = mir_event_get_input_event(&event);
                auto const id = mir_input_event_get_device_id(input_ev);
                auto it = devices.find(id);
                if (it != end(devices))
                {
                    it->second->emit_event(input_ev, area);
                }
                else // device was not advertised to us yet.
                {
                    unknown_device_events[id].emplace_back(
                        std::piecewise_construct,
<<<<<<< HEAD
                        std::forward_as_tuple(new MirEvent(event), [](MirEvent* e){delete e;}),
=======
                        std::forward_as_tuple(mir::events::clone_event(event)),
>>>>>>> 239c793e
                        std::forward_as_tuple(area));
                }
            }
            else if (event_type == mir_event_type_input_device_state)
            {
                std::lock_guard<std::mutex> lock(devices_guard);
                if (!devices.empty())
                {
                    auto const* device_state = mir_event_get_input_device_state_event(&event);
                    for (size_t index = 0, end_index = mir_input_device_state_event_device_count(device_state);
                         index != end_index; ++index)
                    {
                        auto it = devices.find(mir_input_device_state_event_device_id(device_state, index));
                        if (it != end(devices) && it->second->destination)
                        {
                            auto dest = it->second->destination;
                            auto key_count = mir_input_device_state_event_device_pressed_keys_count(device_state, index);
                            std::vector<uint32_t> scan_codes;
                            for (uint32_t i = 0; i < key_count; i++)
                            {
                                scan_codes.push_back(mir_input_device_state_event_device_pressed_keys_for_index(device_state, index, i));
                            }

                            dest->key_state(scan_codes);
                            dest->pointer_state(
                                mir_input_device_state_event_device_pointer_buttons(device_state, index));
                        }
                    }

                    auto& front = begin(devices)->second;
                    auto device_state_event = front->builder->device_state_event(
                        mir_input_device_state_event_pointer_axis(device_state, mir_pointer_axis_x),
                        mir_input_device_state_event_pointer_axis(device_state, mir_pointer_axis_y));
                    front->destination->handle_input(*device_state_event);
                }
            }
        });
}

void mgn::InputPlatform::stop()
{
    std::function<void(mgn::UniqueInputConfig)> reset;
    connection->set_input_device_change_callback(reset);
    std::function<void(MirEvent const&, mir::geometry::Rectangle const&)> empty_event_callback;
    connection->set_input_event_callback(empty_event_callback);

    std::lock_guard<std::mutex> lock(devices_guard);
    for(auto const& device : devices)
        input_device_registry->remove_device(device.second);

    devices.clear();
}

void mgn::InputPlatform::update_devices()
{
    std::lock_guard<std::mutex> lock(devices_guard);
    update_devices_locked();
}

void mgn::InputPlatform::update_devices_locked()
{
    auto deleted = std::move(devices);
    std::vector<std::pair<std::shared_ptr<mgn::InputPlatform::InputDevice>, MirInputDeviceId>> new_devs;
    auto config_ptr = input_config.get();
    for (size_t i = 0, e = mir_input_config_device_count(config_ptr); i!=e; ++i)
    {
        auto dev = mir_input_config_get_device(config_ptr, i);
        auto const id = mir_input_device_get_id(dev);
        auto it = deleted.find(id);
        if (it != end(deleted))
        {
            it->second->update(dev);
            devices[id] = it->second;
            deleted.erase(it);
        }
        else
        {
            new_devs.emplace_back(std::make_shared<InputDevice>(dev), id);
            devices[id] = new_devs.back().first;
        }
    }

    for (auto const& deleted_dev : deleted)
        input_device_registry->remove_device(deleted_dev.second);
    for (auto new_dev : new_devs)
    {
        input_device_registry->add_device(new_dev.first);

        auto early_event_queue = unknown_device_events.find(new_dev.second);
        if (early_event_queue != end(unknown_device_events))
        {
            for (auto const& stored_event : early_event_queue->second)
            {
                auto const* input_ev = mir_event_get_input_event(stored_event.first.get());
                new_dev.first->emit_event(input_ev, stored_event.second);
            }
        }
    }
    unknown_device_events.clear();
}<|MERGE_RESOLUTION|>--- conflicted
+++ resolved
@@ -227,11 +227,7 @@
                 {
                     unknown_device_events[id].emplace_back(
                         std::piecewise_construct,
-<<<<<<< HEAD
-                        std::forward_as_tuple(new MirEvent(event), [](MirEvent* e){delete e;}),
-=======
                         std::forward_as_tuple(mir::events::clone_event(event)),
->>>>>>> 239c793e
                         std::forward_as_tuple(area));
                 }
             }
