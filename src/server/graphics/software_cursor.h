/*
 * Copyright © Canonical Ltd.
 *
 * This program is free software: you can redistribute it and/or modify it
 * under the terms of the GNU General Public License version 2 or 3,
 * as published by the Free Software Foundation.
 *
 * This program is distributed in the hope that it will be useful,
 * but WITHOUT ANY WARRANTY; without even the implied warranty of
 * MERCHANTABILITY or FITNESS FOR A PARTICULAR PURPOSE.  See the
 * GNU General Public License for more details.
 *
 * You should have received a copy of the GNU General Public License
 * along with this program.  If not, see <http://www.gnu.org/licenses/>.
 */

#ifndef MIR_GRAPHICS_SOFTWARE_CURSOR_H_
#define MIR_GRAPHICS_SOFTWARE_CURSOR_H_

#include "mir/graphics/cursor.h"
#include "mir/graphics/cursor_image.h"
#include "mir_toolkit/client_types.h"
#include "mir/geometry/displacement.h"

#include <mutex>

namespace mir
{
class Executor;
namespace input { class Scene; }
namespace graphics
{
class GraphicBufferAllocator;
class Renderable;

namespace detail
{
class CursorRenderable;
}

class SoftwareCursor : public Cursor
{
public:
    SoftwareCursor(
        std::shared_ptr<GraphicBufferAllocator> const& allocator,
        std::shared_ptr<input::Scene> const& scene);
    ~SoftwareCursor();

    void show(std::shared_ptr<CursorImage> const& cursor_image) override;
    void hide() override;
    void move_to(geometry::Point position) override;
    void scale(float) override;
    auto renderable() -> std::shared_ptr<Renderable> override;
<<<<<<< HEAD
=======
    auto needs_compositing() const -> bool override;
>>>>>>> 60dab2b1

private:
    std::shared_ptr<detail::CursorRenderable> create_scaled_renderable_for(
        CursorImage const& cursor_image, geometry::Point position);

    std::shared_ptr<GraphicBufferAllocator> const allocator;
    std::shared_ptr<input::Scene> const scene;
    MirPixelFormat const format;

<<<<<<< HEAD
    std::mutex guard;
=======
    std::mutex mutable guard;
>>>>>>> 60dab2b1
    std::shared_ptr<detail::CursorRenderable> renderable_;
    bool visible;
    geometry::Displacement hotspot;

    float current_scale{1.0};
    std::shared_ptr<graphics::CursorImage> current_cursor_image;
};

}
}

#endif<|MERGE_RESOLUTION|>--- conflicted
+++ resolved
@@ -51,10 +51,7 @@
     void move_to(geometry::Point position) override;
     void scale(float) override;
     auto renderable() -> std::shared_ptr<Renderable> override;
-<<<<<<< HEAD
-=======
     auto needs_compositing() const -> bool override;
->>>>>>> 60dab2b1
 
 private:
     std::shared_ptr<detail::CursorRenderable> create_scaled_renderable_for(
@@ -64,11 +61,7 @@
     std::shared_ptr<input::Scene> const scene;
     MirPixelFormat const format;
 
-<<<<<<< HEAD
-    std::mutex guard;
-=======
     std::mutex mutable guard;
->>>>>>> 60dab2b1
     std::shared_ptr<detail::CursorRenderable> renderable_;
     bool visible;
     geometry::Displacement hotspot;
