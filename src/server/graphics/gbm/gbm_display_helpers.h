/*
 * Copyright © 2012 Canonical Ltd.
 *
 * This program is free software: you can redistribute it and/or modify it
 * under the terms of the GNU General Public License version 3,
 * as published by the Free Software Foundation.
 *
 * This program is distributed in the hope that it will be useful,
 * but WITHOUT ANY WARRANTY; without even the implied warranty of
 * MERCHANTABILITY or FITNESS FOR A PARTICULAR PURPOSE.  See the
 * GNU General Public License for more details.
 *
 * You should have received a copy of the GNU General Public License
 * along with this program.  If not, see <http://www.gnu.org/licenses/>.
 *
 * Authored by: Alexandros Frantzis <alexandros.frantzis@canonical.com>
 */

#ifndef MIR_GRAPHICS_GBM_GBM_DISPLAY_HELPERS_H_
#define MIR_GRAPHICS_GBM_GBM_DISPLAY_HELPERS_H_

#include "drm_mode_resources.h"
#include "udev_wrapper.h"

#include <cstddef>
#include <memory>

#pragma GCC diagnostic push
#pragma GCC diagnostic warning "-Wall"
#include <gbm.h>
#pragma GCC diagnostic pop

#include <EGL/egl.h>
#include <xf86drmMode.h>

namespace mir
{
namespace graphics
{
namespace gbm
{

typedef std::unique_ptr<gbm_surface,std::function<void(gbm_surface*)>> GBMSurfaceUPtr;

namespace helpers
{

class DRMHelper
{
public:
    DRMHelper() : fd{-1} {}
    ~DRMHelper();

    DRMHelper(const DRMHelper &) = delete;
    DRMHelper& operator=(const DRMHelper&) = delete;

    void setup(std::shared_ptr<UdevContext> const& udev);
    int get_authenticated_fd();
    void auth_magic(drm_magic_t magic) const;

    void drop_master() const;
    void set_master() const;

    int fd;

private:
    // TODO: This herustic is temporary; should be replaced with
    // handling >1 DRM device.
    int is_appropriate_device(std::shared_ptr<UdevContext> const& udev, UdevDevice const& dev);

<<<<<<< HEAD
    int open_drm_device(std::shared_ptr<UdevContext> const& udev);
=======
    int count_connections(int fd);

    int open_drm_device(UdevHelper const& udev);
>>>>>>> a53602de
};

class GBMHelper
{
public:
    GBMHelper() : device{0} {}
    ~GBMHelper();

    GBMHelper(const GBMHelper&) = delete;
    GBMHelper& operator=(const GBMHelper&) = delete;

    void setup(const DRMHelper& drm);
    void setup(int drm_fd);
    GBMSurfaceUPtr create_scanout_surface(uint32_t width, uint32_t height);

    gbm_device* device;
};

class EGLHelper
{
public:
    EGLHelper()
        : egl_display{EGL_NO_DISPLAY}, egl_config{0},
          egl_context{EGL_NO_CONTEXT}, egl_surface{EGL_NO_SURFACE},
          should_terminate_egl{false} {}

    ~EGLHelper() noexcept;

    EGLHelper(const EGLHelper&) = delete;
    EGLHelper& operator=(const EGLHelper&) = delete;

    void setup(GBMHelper const& gbm);
    void setup(GBMHelper const& gbm, EGLContext shared_context);
    void setup(GBMHelper const& gbm, gbm_surface* surface_gbm,
               EGLContext shared_context);

    bool swap_buffers();
    bool make_current();
    bool release_current();

    EGLContext context() { return egl_context; }

    void report_egl_configuration(std::function<void(EGLDisplay, EGLConfig)>);
private:
    void setup_internal(GBMHelper const& gbm, bool initialize);

    EGLDisplay egl_display;
    EGLConfig egl_config;
    EGLContext egl_context;
    EGLSurface egl_surface;
    bool should_terminate_egl;
};

}
}
}
}
#endif /* MIR_GRAPHICS_GBM_GBM_DISPLAY_HELPERS_H_ */<|MERGE_RESOLUTION|>--- conflicted
+++ resolved
@@ -68,13 +68,9 @@
     // handling >1 DRM device.
     int is_appropriate_device(std::shared_ptr<UdevContext> const& udev, UdevDevice const& dev);
 
-<<<<<<< HEAD
-    int open_drm_device(std::shared_ptr<UdevContext> const& udev);
-=======
     int count_connections(int fd);
 
-    int open_drm_device(UdevHelper const& udev);
->>>>>>> a53602de
+    int open_drm_device(std::shared_ptr<UdevContext> const& udev);
 };
 
 class GBMHelper
