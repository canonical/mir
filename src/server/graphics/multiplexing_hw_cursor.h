/*
 * Copyright © Canonical Ltd.
 *
 * This program is free software: you can redistribute it and/or modify it
 * under the terms of the GNU General Public License version 2 or 3,
 * as published by the Free Software Foundation.
 *
 * This program is distributed in the hope that it will be useful,
 * but WITHOUT ANY WARRANTY; without even the implied warranty of
 * MERCHANTABILITY or FITNESS FOR A PARTICULAR PURPOSE.  See the
 * GNU General Public License for more details.
 *
 * You should have received a copy of the GNU General Public License
 * along with this program.  If not, see <http://www.gnu.org/licenses/>.
 */

#include <vector>
#include <span>

#include "mir/graphics/cursor.h"

namespace mir::graphics
{
class Display;

class MultiplexingCursor : public Cursor
{
public:
    explicit MultiplexingCursor(std::span<Display*> platform_displays);

    void show(std::shared_ptr<CursorImage> const& image) override;
    void hide() override;
    void move_to(geometry::Point position) override;

    void scale(float) override;

    auto renderable() -> std::shared_ptr<Renderable> override;

<<<<<<< HEAD
=======
    auto needs_compositing() const -> bool override;

>>>>>>> 60dab2b1
private:
    std::vector<std::shared_ptr<Cursor>> const platform_cursors;
};
}<|MERGE_RESOLUTION|>--- conflicted
+++ resolved
@@ -36,11 +36,8 @@
 
     auto renderable() -> std::shared_ptr<Renderable> override;
 
-<<<<<<< HEAD
-=======
     auto needs_compositing() const -> bool override;
 
->>>>>>> 60dab2b1
 private:
     std::vector<std::shared_ptr<Cursor>> const platform_cursors;
 };
