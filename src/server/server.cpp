--- conflicted
+++ resolved
@@ -133,12 +133,9 @@
     MACRO(the_seat_observer_registrar)\
     MACRO(the_session_lock)\
     MACRO(the_renderer_factory)\
-<<<<<<< HEAD
-    MACRO(the_decoration_strategy)
-=======
+    MACRO(the_decoration_strategy)\
     MACRO(the_input_device_registry)\
     MACRO(the_idle_handler)
->>>>>>> 6f465ade
 
 #define MIR_SERVER_BUILDER(name)\
     std::function<std::invoke_result_t<decltype(&mir::DefaultServerConfiguration::the_##name),mir::DefaultServerConfiguration*>()> name##_builder;
