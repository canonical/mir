--- conflicted
+++ resolved
@@ -113,10 +113,6 @@
     std::shared_ptr<mir::graphics::Cursor> const& cursor) :
     enable_key_repeat{options->get<bool>(options::enable_key_repeat_opt)},
     event_transformer{event_transformer},
-<<<<<<< HEAD
-    transformer{std::make_shared<MouseKeysTransformer>()},
-    cursor{cursor}
-=======
     transformer{[&]
                 {
                     return (options->get<bool>(options::enable_mouse_keys_opt)) ?
@@ -124,21 +120,20 @@
                                std::shared_ptr<MouseKeysTransformer>{};
                 }()
 
-    }
->>>>>>> 880f253b
+    },
+    cursor{cursor}
 {
     if (transformer)
         event_transformer->append(transformer);
 }
 
-<<<<<<< HEAD
-void mir::shell::AccessibilityManager::cursor_scale(float new_scale)
-{
-    cursor->scale(std::clamp(0.0f, 100.0f, new_scale));
-=======
 mir::shell::AccessibilityManager::~AccessibilityManager()
 {
     if (transformer)
         event_transformer->remove(transformer);
->>>>>>> 880f253b
+}
+
+void mir::shell::AccessibilityManager::cursor_scale(float new_scale)
+{
+    cursor->scale(std::clamp(0.0f, 100.0f, new_scale));
 }