/*
 * Copyright © 2012 Canonical Ltd.
 *
 * This program is free software: you can redistribute it and/or modify it
 * under the terms of the GNU General Public License version 3,
 * as published by the Free Software Foundation.
 *
 * This program is distributed in the hope that it will be useful,
 * but WITHOUT ANY WARRANTY; without even the implied warranty of
 * MERCHANTABILITY or FITNESS FOR A PARTICULAR PURPOSE.  See the
 * GNU General Public License for more details.
 *
 * You should have received a copy of the GNU General Public License
 * along with this program.  If not, see <http://www.gnu.org/licenses/>.
 *
 * Authored by: Thomas Voss <thomas.voss@canonical.com>
 */

#include "mir/shell/session_manager.h"
#include "mir/shell/application_session.h"
#include "mir/shell/session_container.h"
#include "mir/shell/surface_factory.h"
#include "mir/shell/focus_sequence.h"
#include "mir/shell/focus_setter.h"
#include "mir/shell/session.h"
#include "mir/shell/surface.h"
#include "mir/shell/session_listener.h"

#include <memory>
#include <cassert>
#include <algorithm>

namespace mf = mir::frontend;
namespace msh = mir::shell;

msh::SessionManager::SessionManager(std::shared_ptr<msh::SurfaceFactory> const& surface_factory,
    std::shared_ptr<msh::SessionContainer> const& container,
    std::shared_ptr<msh::FocusSequence> const& sequence,
    std::shared_ptr<msh::FocusSetter> const& focus_setter,
    std::shared_ptr<msh::SnapshotStrategy> const& snapshot_strategy,
    std::shared_ptr<msh::SurfaceConfigurator> const& surface_configurator,
    std::shared_ptr<msh::SessionListener> const& session_listener) :
    surface_factory(surface_factory),
    app_container(container),
    focus_sequence(sequence),
    focus_setter(focus_setter),
    snapshot_strategy(snapshot_strategy),
    surface_configurator(surface_configurator),
    session_listener(session_listener)
{
    assert(surface_factory);
    assert(sequence);
    assert(container);
    assert(focus_setter);
    assert(session_listener);
}

msh::SessionManager::~SessionManager()
{
    /*
     * Close all open sessions. We need to do this manually here
     * to break the cyclic dependency between msh::Session
     * and mi::*, since our implementations
     * of these interfaces keep strong references to each other.
     * TODO: Investigate other solutions (e.g. weak_ptr)
     */
    std::vector<std::shared_ptr<msh::Session>> sessions;

    app_container->for_each([&](std::shared_ptr<Session> const& session)
    {
        sessions.push_back(session);
    });

    for (auto& session : sessions)
        close_session(session);
}

std::shared_ptr<mf::Session> msh::SessionManager::open_session(
    std::string const& name,
    std::shared_ptr<events::EventSink> const& sink)
{
    std::shared_ptr<msh::Session> new_session =
        std::make_shared<msh::ApplicationSession>(
<<<<<<< HEAD
            surface_factory, name, snapshot_strategy, surface_configurator, sink);
=======
            surface_factory, name, snapshot_strategy, session_listener, sink);
>>>>>>> 83f4a634

    app_container->insert_session(new_session);
    
    session_listener->starting(new_session);

    set_focus_to(new_session);

    return new_session;
}

inline void msh::SessionManager::set_focus_to_locked(std::unique_lock<std::mutex> const&, std::shared_ptr<Session> const& shell_session)
{
    auto old_focus = focus_application.lock();

    focus_application = shell_session;

    focus_setter->set_focus_to(shell_session);
    if (shell_session)
    {
        session_listener->focused(shell_session);
    }
    else
    {
        session_listener->unfocused();
    }
}

void msh::SessionManager::set_focus_to(std::shared_ptr<Session> const& shell_session)
{
    std::unique_lock<std::mutex> lg(mutex);
    set_focus_to_locked(lg, shell_session);
}

void msh::SessionManager::close_session(std::shared_ptr<mf::Session> const& session)
{
    auto shell_session = std::dynamic_pointer_cast<Session>(session);

    session_listener->stopping(shell_session);

    app_container->remove_session(shell_session);

    std::unique_lock<std::mutex> lock(mutex);
    set_focus_to_locked(lock, focus_sequence->default_focus());
}

void msh::SessionManager::focus_next()
{
    std::unique_lock<std::mutex> lock(mutex);
    auto focus = focus_application.lock();
    if (!focus)
    {
        focus = focus_sequence->default_focus();
    }
    else
    {
        focus = focus_sequence->successor_of(focus);
    }
    set_focus_to_locked(lock, focus);
}

std::weak_ptr<msh::Session> msh::SessionManager::focussed_application() const
{
    return focus_application;
}

mf::SurfaceId msh::SessionManager::create_surface_for(std::shared_ptr<mf::Session> const& session,
    msh::SurfaceCreationParameters const& params)
{
    auto shell_session = std::dynamic_pointer_cast<Session>(session);
    auto id = shell_session->create_surface(params);

    set_focus_to(shell_session);

    return id;
}<|MERGE_RESOLUTION|>--- conflicted
+++ resolved
@@ -81,11 +81,7 @@
 {
     std::shared_ptr<msh::Session> new_session =
         std::make_shared<msh::ApplicationSession>(
-<<<<<<< HEAD
-            surface_factory, name, snapshot_strategy, surface_configurator, sink);
-=======
-            surface_factory, name, snapshot_strategy, session_listener, sink);
->>>>>>> 83f4a634
+            surface_factory, name, snapshot_strategy, surface_configurator, session_listener, sink);
 
     app_container->insert_session(new_session);
     
