--- conflicted
+++ resolved
@@ -48,13 +48,7 @@
 #include "mir/graphics/buffer_initializer.h"
 #include "mir/graphics/null_display_report.h"
 #include "mir/input/cursor_listener.h"
-<<<<<<< HEAD
 #include "mir/input/null_input_configuration.h"
-=======
-#include "mir/input/null_input_manager.h"
-#include "mir/input/null_input_target_listener.h"
-#include "mir/input/null_input_report.h"
->>>>>>> 787eea56
 #include "input/android/default_android_input_configuration.h"
 #include "input/android/android_input_manager.h"
 #include "input/android/android_input_targeter.h"
@@ -420,9 +414,6 @@
     return empty_filter_list;
 }
 
-<<<<<<< HEAD
-std::shared_ptr<mi::InputConfiguration>
-=======
 std::shared_ptr<mi::InputReport>
 mir::DefaultServerConfiguration::the_input_report()
 {
@@ -446,8 +437,7 @@
         });
 }
 
-std::shared_ptr<mia::InputConfiguration>
->>>>>>> 787eea56
+std::shared_ptr<mi::InputConfiguration>
 mir::DefaultServerConfiguration::the_input_configuration()
 {
     if (!input_configuration)
@@ -470,25 +460,18 @@
             std::weak_ptr<mg::Cursor> const cursor;
         };
 
-<<<<<<< HEAD
         if (the_options()->get("enable-input", enable_input_default))
         {
             input_configuration = std::make_shared<mia::DefaultInputConfiguration>(
                 the_event_filters(),
                 the_display(),
-                std::make_shared<DefaultCursorListener>(the_display()->the_cursor()));
+                std::make_shared<DefaultCursorListener>(the_display()->the_cursor()),
+                the_input_report());
         }
         else
         {
             input_configuration = std::make_shared<mi::NullInputConfiguration>();
         }
-=======
-        input_configuration = std::make_shared<mia::DefaultInputConfiguration>(
-            the_event_filters(),
-            the_display(),
-            std::make_shared<DefaultCursorListener>(the_display()->the_cursor()),
-            the_input_report());
->>>>>>> 787eea56
     }
     return input_configuration;
 }
@@ -499,20 +482,9 @@
     return input_manager(
         [&, this]() -> std::shared_ptr<mi::InputManager>
         {
-<<<<<<< HEAD
-            if (the_options()->get(input_report_opt, off_opt_value) == log_opt_value)
-                ml::input_report::initialize(the_logger());
+            if (the_options()->get(legacy_input_report_opt, off_opt_value) == log_opt_value)
+                    ml::legacy_input_report::initialize(the_logger());
             return the_input_configuration()->the_input_manager();
-=======
-            if (the_options()->get("enable-input", enable_input_default))
-            {
-                if (the_options()->get(legacy_input_report_opt, off_opt_value) == log_opt_value)
-                    ml::legacy_input_report::initialize(the_logger());
-                return std::make_shared<mia::InputManager>(the_input_configuration());
-            }
-            else 
-                return std::make_shared<mi::NullInputManager>();
->>>>>>> 787eea56
         });
 }
 
