/*
 * Copyright © Canonical Ltd.
 *
 * This program is free software: you can redistribute it and/or modify
 * it under the terms of the GNU General Public License version 2 or 3 as
 * published by the Free Software Foundation.
 *
 * This program is distributed in the hope that it will be useful,
 * but WITHOUT ANY WARRANTY; without even the implied warranty of
 * MERCHANTABILITY or FITNESS FOR A PARTICULAR PURPOSE.  See the
 * GNU General Public License for more details.
 *
 * You should have received a copy of the GNU General Public License
 * along with this program.  If not, see <http://www.gnu.org/licenses/>.
 */

#include "xdg_activation_v1.h"

#include "mir/events/keyboard_event.h"
#include "mir/input/keyboard_observer.h"
#include "mir/main_loop.h"
#include "mir/scene/null_session_listener.h"
#include "mir/scene/session.h"
#include "mir/scene/session_coordinator.h"
#include "mir/scene/session_listener.h"
#include "mir/shell/shell.h"
#include "mir/shell/token_authority.h"
#include "mir/time/alarm.h"
#include "mir/wayland/client.h"
#include "mir/wayland/protocol_error.h"
#include "mir/log.h"
#include "wl_seat.h"
#include "wl_surface.h"

#include <algorithm>
#include <chrono>
#include <memory>
#include <ranges>
#include <string>
#include <vector>
#include <atomic>

namespace mf = mir::frontend;
namespace mw = mir::wayland;
namespace ms = mir::scene;
namespace msh = mir::shell;
namespace mi = mir::input;

using Token = msh::TokenAuthority::Token;

namespace mir
{
namespace frontend
{

auto constexpr token_creation_delay = std::chrono::milliseconds{100};

struct XdgActivationTokenData
{
    XdgActivationTokenData(
        Token const& token,
        std::shared_ptr<ms::Session> const& session)
        : token{token},
        session{session}
    {
    }

    bool used{false};
    Token const token;
    std::weak_ptr<ms::Session> session;
    std::optional<uint32_t> serial;
    std::optional<struct wl_resource*> seat;
};

class XdgActivationV1 : public wayland::XdgActivationV1::Global
{
public:
    XdgActivationV1(
        struct wl_display* display,
        std::shared_ptr<msh::Shell> const& shell,
        std::shared_ptr<ms::SessionCoordinator> const& session_coordinator,
        std::shared_ptr<MainLoop> const& main_loop,
        std::shared_ptr<ObserverRegistrar<input::KeyboardObserver>> const& keyboard_observer_registrar,
        Executor& wayland_executor,
        std::shared_ptr<msh::TokenAuthority> token_authority);
    ~XdgActivationV1();

    std::shared_ptr<XdgActivationTokenData> get_token_data(Token const& token);
    std::shared_ptr<XdgActivationTokenData> const create_token(std::shared_ptr<ms::Session> const& session);
    std::atomic<bool> can_create_tokens{true};
    void invalidate_all();
    void invalidate_if_not_from_session(std::shared_ptr<ms::Session> const&);

private:
    class Instance : public wayland::XdgActivationV1
    {
    public:
        Instance(
            struct wl_resource* resource,
            mf::XdgActivationV1* xdg_activation_v1,
            std::shared_ptr<msh::Shell> const& shell,
            std::shared_ptr<ms::SessionCoordinator> const& session_coordinator,
            std::shared_ptr<MainLoop> const& main_loop);

    private:
        void get_activation_token(struct wl_resource* id) override;

        void activate(std::string const& token, struct wl_resource* surface) override;

        mf::XdgActivationV1* xdg_activation_v1;
        std::shared_ptr<msh::Shell> shell;
        std::shared_ptr<ms::SessionCoordinator> const session_coordinator;
        std::shared_ptr<MainLoop> main_loop;
    };

    class KeyboardObserver: public input::KeyboardObserver
    {
    public:
        KeyboardObserver(XdgActivationV1* xdg_activation_v1);
        void keyboard_event(std::shared_ptr<MirEvent const> const& event) override;
        void keyboard_focus_set(std::shared_ptr<mi::Surface> const& surface) override;

    private:
        XdgActivationV1* xdg_activation_v1;
    };

    class SessionListener : public ms::NullSessionListener
    {
    public:
        SessionListener(XdgActivationV1* xdg_activation_v1);
        void focused(std::shared_ptr<ms::Session> const& session) override;
        void unfocused() override;

        bool is_focused_session(std::shared_ptr<ms::Session> const& other) const;

    private:
        XdgActivationV1* xdg_activation_v1;
        std::shared_ptr<ms::Session> focused_session;
    };

    void bind(wl_resource* resource) override;
    void remove_token(Token const& token);

    std::shared_ptr<msh::Shell> const shell;
    std::shared_ptr<ms::SessionCoordinator> const session_coordinator;
    std::shared_ptr<MainLoop> const main_loop;
    std::shared_ptr<ObserverRegistrar<input::KeyboardObserver>> const keyboard_observer_registrar;
    std::shared_ptr<KeyboardObserver> const keyboard_observer;
    std::shared_ptr<SessionListener> const session_listener;
    std::shared_ptr<msh::TokenAuthority> const token_authority;
    std::unique_ptr<time::Alarm> token_creation_enable;

    std::vector<std::shared_ptr<XdgActivationTokenData>> pending_tokens;
    std::mutex pending_tokens_mutex;
};

class XdgActivationTokenV1 : public wayland::XdgActivationTokenV1
{
public:
    XdgActivationTokenV1(
        struct wl_resource* resource,
        std::shared_ptr<XdgActivationTokenData> const& token,
        std::shared_ptr<msh::TokenAuthority> const& token_authority);

private:
    void set_serial(uint32_t serial, struct wl_resource* seat) override;

    void set_app_id(std::string const& app_id) override;

    void set_surface(struct wl_resource* surface) override;

    void commit() override;

    std::shared_ptr<XdgActivationTokenData> token;
    std::shared_ptr<msh::TokenAuthority> const token_authority;
};
}
}

auto mf::create_xdg_activation_v1(
    struct wl_display* display,
    std::shared_ptr<msh::Shell> const& shell,
    std::shared_ptr<ms::SessionCoordinator> const& session_coordinator,
    std::shared_ptr<MainLoop> const& main_loop,
    std::shared_ptr<ObserverRegistrar<input::KeyboardObserver>> const& keyboard_observer_registrar,
    Executor& wayland_executor,
    std::shared_ptr<msh::TokenAuthority> const& token_authority)
    -> std::shared_ptr<mw::XdgActivationV1::Global>
{
    return std::make_shared<mf::XdgActivationV1>(display, shell, session_coordinator, main_loop, keyboard_observer_registrar, wayland_executor, token_authority);
}

mf::XdgActivationV1::XdgActivationV1(
    struct wl_display* display,
    std::shared_ptr<msh::Shell> const& shell,
    std::shared_ptr<ms::SessionCoordinator> const& session_coordinator,
    std::shared_ptr<MainLoop> const& main_loop,
    std::shared_ptr<ObserverRegistrar<input::KeyboardObserver>> const& keyboard_observer_registrar,
    Executor& wayland_executor,
    std::shared_ptr<msh::TokenAuthority> token_authority)
    : Global(display, Version<1>()),
      shell{shell},
      session_coordinator{session_coordinator},
      main_loop{main_loop},
      keyboard_observer_registrar{keyboard_observer_registrar},
      keyboard_observer{std::make_shared<KeyboardObserver>(this)},
      session_listener{std::make_shared<SessionListener>(this)},
      token_authority{token_authority},
      token_creation_enable{main_loop->create_alarm(
          [this]
          {
              this->can_create_tokens = true;
          })}
{
    keyboard_observer_registrar->register_interest(keyboard_observer, wayland_executor);
    session_coordinator->add_listener(session_listener);
}

mf::XdgActivationV1::~XdgActivationV1()
{
    keyboard_observer_registrar->unregister_interest(*keyboard_observer);
    session_coordinator->remove_listener(session_listener);
}

std::shared_ptr<mf::XdgActivationTokenData> mf::XdgActivationV1::get_token_data(Token const& token)
{
    std::lock_guard guard(pending_tokens_mutex);

    auto iter = std::ranges::find_if(
        pending_tokens,
        [&](auto const& pending_token)
        {
            return pending_token->token == token;
        });

    if (iter != pending_tokens.end())
        return *iter;

    return nullptr;
}

std::shared_ptr<mf::XdgActivationTokenData> const mf::XdgActivationV1::create_token(std::shared_ptr<ms::Session> const& session)
{
<<<<<<< HEAD
    if (!can_create_tokens || !session_listener->is_focused_session(session))
    {
        mir::log_warning(
            "Client from a different session trying to create a token. Session name: %s, PID: %d. Returning bogus "
            "token",
            session->name().c_str(),
            session->process_id());
=======
    if (!session_listener->is_focused_session(session))
>>>>>>> cf43f176
        return std::make_shared<XdgActivationTokenData>(token_authority->get_bogus_token(), session);

    auto generated = token_authority->issue_token(
        [this](auto const& token)
        {
            this->remove_token(token);
        });

    auto token = std::make_shared<XdgActivationTokenData>(generated, session);

    {
        std::lock_guard guard(pending_tokens_mutex);
        return pending_tokens.emplace_back(token);
    }
}

void mf::XdgActivationV1::remove_token(Token const& token)
{
    std::lock_guard guard(pending_tokens_mutex);

    std::ranges::remove_if(
        pending_tokens,
        [&](auto const& pending_token)
        {
            return pending_token->token == token;
        });
}

void mf::XdgActivationV1::invalidate_all()
{
    token_authority->revoke_all_tokens();
}

void mf::XdgActivationV1::invalidate_if_not_from_session(std::shared_ptr<ms::Session> const& session)
{
    auto const invalid_session = [&session](auto const& token_data)
    {
        return token_data->session.expired() || token_data->session.lock() != session;
    };

    std::lock_guard guard(pending_tokens_mutex);
    for (auto const& pending_token : pending_tokens | std::ranges::views::filter(invalid_session))
        token_authority->revoke_token(pending_token->token);
}

void mf::XdgActivationV1::bind(struct wl_resource* resource)
{
    new Instance{resource, this, shell, session_coordinator, main_loop};
}

mf::XdgActivationV1::Instance::Instance(
    struct wl_resource* resource,
    mf::XdgActivationV1* xdg_activation_v1,
    std::shared_ptr<msh::Shell> const& shell,
    std::shared_ptr<ms::SessionCoordinator> const& session_coordinator,
    std::shared_ptr<MainLoop> const& main_loop)
    : XdgActivationV1(resource, Version<1>()),
      xdg_activation_v1{xdg_activation_v1},
      shell{shell},
      session_coordinator{session_coordinator},
      main_loop{main_loop}
{
}

mf::XdgActivationV1::KeyboardObserver::KeyboardObserver(mir::frontend::XdgActivationV1* xdg_activation_v1)
    : xdg_activation_v1{xdg_activation_v1}
{}

void mf::XdgActivationV1::KeyboardObserver::keyboard_event(std::shared_ptr<const MirEvent> const& event)
{
    // If we encounter a key press event, then we invalidate pending activation tokens
    if (event->type() != mir_event_type_input)
        return;

    auto input_event = event->to_input();
    if (input_event->input_type() != mir_input_event_type_key)
        return;

    auto keyboard_event = input_event->to_keyboard();
    if (keyboard_event->action() == mir_keyboard_action_down)
    {
        xdg_activation_v1->can_create_tokens = false;
        xdg_activation_v1->token_creation_enable->reschedule_in(token_creation_delay);
        xdg_activation_v1->invalidate_all();
    }
}

void mf::XdgActivationV1::KeyboardObserver::keyboard_focus_set(std::shared_ptr<mi::Surface> const&)
{
}

mf::XdgActivationV1::SessionListener::SessionListener(mf::XdgActivationV1* parent) :
    xdg_activation_v1{parent}
{
}

void mf::XdgActivationV1::SessionListener::focused(std::shared_ptr<ms::Session> const& session)
{
    focused_session = session;
    xdg_activation_v1->invalidate_if_not_from_session(session);
}

void mf::XdgActivationV1::SessionListener::unfocused()
{
    focused_session = nullptr;
    xdg_activation_v1->invalidate_all();
}

bool mf::XdgActivationV1::SessionListener::is_focused_session(std::shared_ptr<ms::Session> const& session) const
{
    return focused_session == session;
}

void mf::XdgActivationV1::Instance::get_activation_token(struct wl_resource* id)
{
    new XdgActivationTokenV1(
        id, xdg_activation_v1->create_token(client->client_session()), xdg_activation_v1->token_authority);
}

void mf::XdgActivationV1::Instance::activate(std::string const& string_token, struct wl_resource* surface)
{
    // This function handles requests from clients for activation.
    // This will fail if the client cannot find their token in the list.
    // A client may not be able to find their token in the list if any
    // of the following are true:
    //
    // 1. A surface other than the surface that originally requested the activation token
    //    received focus in the meantime, unless it was a layer shell surface that
    //    initially requested the focus.
    // 2. The surface failed to use the token in the alotted period of time
    // 3. A key was pressed down between the issuing of the token and the activation
    //    of the surface with that token
    //

    auto token = xdg_activation_v1->token_authority->get_token_for_string(string_token);

    // Invalid token, ignore it
    if(!token)
        return;

    // Grab a reference to the token data before removing it
    //
    // token_data can be null if the token was issued by something other
    // than `XdgActivationV1` (`ExternalClientLauncher` for example)
    auto token_data = xdg_activation_v1->get_token_data(*token);

    // Calls `remove_token` since we set that up at token creation time
    xdg_activation_v1->token_authority->revoke_token(*token);

    main_loop->enqueue(this, [
        surface=surface,
        shell=shell,
        xdg_token=token_data,
        client=client,
        session_coordinator=session_coordinator]
    {
        if (xdg_token && xdg_token->session.expired())
        {
            mir::log_error("XdgActivationV1::activate requesting session has expired");
            return;
        }

        auto const wl_surface = mf::WlSurface::from(surface);
        if (!wl_surface)
        {
            mir::log_error("XdgActivationV1::activate wl_surface not found");
            return;
        }

        auto const scene_surface_opt = wl_surface->scene_surface();
        if (!scene_surface_opt)
        {
            mir::log_error("XdgActivationV1::activate scene_surface_opt not found");
            return;
        }

        // In the event of a failure, we send 'done' with a new, invalid token which cannot be used later.
        if (xdg_token && xdg_token->seat && xdg_token->serial)
        {
            // First, assert that the seat still exists.
            auto const wl_seat = mf::WlSeat::from(xdg_token->seat.value());
            if (!wl_seat)
                mir::log_warning("XdgActivationTokenV1::activate wl_seat not found");

            auto event = client->event_for(xdg_token->serial.value());
            if (event == std::nullopt)
                mir::log_warning("XdgActivationTokenV1::activate serial not found");
        }

        auto const& scene_surface = scene_surface_opt.value();
        auto const now = std::chrono::steady_clock::now().time_since_epoch();
        auto ns = std::chrono::duration_cast<std::chrono::nanoseconds >(now).count();
        shell->raise_surface(wl_surface->session, scene_surface, ns);
    });
}

mf::XdgActivationTokenV1::XdgActivationTokenV1(
    struct wl_resource* resource,
    std::shared_ptr<XdgActivationTokenData> const& token,
    std::shared_ptr<msh::TokenAuthority> const& token_authority) :
    wayland::XdgActivationTokenV1(resource, Version<1>()),
    token{token},
    token_authority{token_authority}
{
}

void mf::XdgActivationTokenV1::set_serial(uint32_t serial_, struct wl_resource* seat_)
{
    token->serial = serial_;
    token->seat = seat_;
}

void mf::XdgActivationTokenV1::set_app_id(std::string const& app_id)
{
    // TODO: This is the application id of the surface that is coming up.
    //  Until it presents itself as a problem, we will ignore it for now.
    //  Most likely this is supposed to be used that the application who
    //  is using the application token is the application that we intend
    //  to use that token.
    (void)app_id;
}

void mf::XdgActivationTokenV1::set_surface(struct wl_resource* surface)
{
    // TODO: This is the requesting surface. Until it presents itself
    //  as a problem, we will ignore it or now. Instead, we only ensure
    //  that the same same session is focused between token request
    //  and activation. Or we simply ensure that focus hasn't changed at all.
    (void)surface;
}

void mf::XdgActivationTokenV1::commit()
{
    if (token->used)
    {
        BOOST_THROW_EXCEPTION(mw::ProtocolError(
            resource,
            Error::already_used,
            "The activation token has already been used"));
        return;
    }

    token->used = true;
    send_done_event(std::string(token->token));
}<|MERGE_RESOLUTION|>--- conflicted
+++ resolved
@@ -241,17 +241,7 @@
 
 std::shared_ptr<mf::XdgActivationTokenData> const mf::XdgActivationV1::create_token(std::shared_ptr<ms::Session> const& session)
 {
-<<<<<<< HEAD
     if (!can_create_tokens || !session_listener->is_focused_session(session))
-    {
-        mir::log_warning(
-            "Client from a different session trying to create a token. Session name: %s, PID: %d. Returning bogus "
-            "token",
-            session->name().c_str(),
-            session->process_id());
-=======
-    if (!session_listener->is_focused_session(session))
->>>>>>> cf43f176
         return std::make_shared<XdgActivationTokenData>(token_authority->get_bogus_token(), session);
 
     auto generated = token_authority->issue_token(
