--- conflicted
+++ resolved
@@ -238,13 +238,10 @@
         }
     }
 
-<<<<<<< HEAD
     auto xdg_positioner = static_cast<XdgPositionerStable*>(
         static_cast<mw::XdgPositioner*>(
             wl_resource_get_user_data(positioner)));
 
-    auto popup = new XdgPopupStable{new_popup, this, parent_role, *xdg_positioner, surface};
-=======
     if (!surface)
     {
         BOOST_THROW_EXCEPTION(mw::ProtocolError(
@@ -252,8 +249,8 @@
             mw::generic_error_code,
             "Tried to create popup after destroying surface"));
     }
-    auto popup = new XdgPopupStable{new_popup, this, parent_role, positioner, &surface.value()};
->>>>>>> 3661d93d
+
+    auto popup = new XdgPopupStable{new_popup, this, parent_role, *xdg_positioner, &surface.value()};
     set_window_role(popup);
 }
 
@@ -421,12 +418,8 @@
                              cached_top_left.value().y.as_int(),
                              cached_size.value().width.as_int(),
                              cached_size.value().height.as_int());
-<<<<<<< HEAD
-        xdg_surface->send_configure();
+        if (xdg_surface) xdg_surface.value().send_configure();
         initial_configure_pending = false;
-=======
-        if (xdg_surface) xdg_surface.value().send_configure();
->>>>>>> 3661d93d
     }
 }
 
