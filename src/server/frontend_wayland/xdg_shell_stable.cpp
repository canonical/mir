--- conflicted
+++ resolved
@@ -421,7 +421,6 @@
     return popup;
 }
 
-<<<<<<< HEAD
 auto mf::XdgPopupStable::popup_rect() const -> std::optional<geometry::Rectangle>
 {
     if (cached_top_left && cached_size)
@@ -432,11 +431,11 @@
     {
         return std::nullopt;
     }
-=======
+}
+
 void mf::XdgPopupStable::destroy_role() const
 {
     wl_resource_destroy(resource);
->>>>>>> 60252ee5
 }
 
 // XdgToplevelStable
