/*
 * Copyright © Canonical Ltd.
 *
 * This program is free software: you can redistribute it and/or modify it
 * under the terms of the GNU General Public License version 2 or 3,
 * as published by the Free Software Foundation.
 *
 * This program is distributed in the hope that it will be useful,
 * but WITHOUT ANY WARRANTY; without even the implied warranty of
 * MERCHANTABILITY or FITNESS FOR A PARTICULAR PURPOSE.  See the
 * GNU General Public License for more details.
 *
 * You should have received a copy of the GNU General Public License
 * along with this program.  If not, see <http://www.gnu.org/licenses/>.
 */

#include "multi_threaded_compositor.h"
#include "mir/compositor/scene_element.h"
#include "mir/graphics/cursor.h"
#include "mir/graphics/display.h"
#include "mir/graphics/display_sink.h"
#include "mir/compositor/display_buffer_compositor.h"
#include "mir/compositor/display_buffer_compositor_factory.h"
#include "mir/compositor/display_listener.h"
#include "mir/compositor/scene.h"
#include "mir/compositor/compositor_report.h"
#include "mir/scene/scene_change_notification.h"
#include "mir/terminate_with_current_exception.h"
#include "mir/raii.h"
#include "mir/unwind_helpers.h"
#include "mir/thread_name.h"
#include "mir/executor.h"
#include "mir/signal.h"
#include "mir/log.h"

#include <atomic>
#include <thread>
#include <chrono>
#include <future>
#include <boost/throw_exception.hpp>

using namespace std::literals::chrono_literals;

namespace mc = mir::compositor;
namespace mg = mir::graphics;
namespace ms = mir::scene;

namespace
{
class CursorSceneElement : public mc::SceneElement
{
public:
    explicit CursorSceneElement(std::shared_ptr<mg::Renderable> renderable)
        : renderable_{std::move(renderable)}
    {
    }

    std::shared_ptr<mg::Renderable> renderable() const override
    {
        return renderable_;
    }

    void rendered() override
    {
    }

    void occluded() override
    {
    }

private:
    std::shared_ptr<mg::Renderable> const renderable_;
};
}

namespace mir
{
namespace compositor
{

class CompositingFunctor
{
public:
    CompositingFunctor(
        std::shared_ptr<mc::DisplayBufferCompositorFactory> const& db_compositor_factory,
        mg::DisplaySyncGroup& group,
        std::shared_ptr<mc::Scene> const& scene,
        std::shared_ptr<DisplayListener> const& display_listener,
        std::chrono::milliseconds fixed_composite_delay,
        std::shared_ptr<CompositorReport> const& report,
        std::shared_ptr<mg::Cursor> const& cursor) :
        compositor_factory{db_compositor_factory},
        group(group),
        scene(scene),
        running{true},
        force_sleep{fixed_composite_delay},
        display_listener{display_listener},
        report{report},
        cursor{cursor},
        started_future{started.get_future()},
        stopped_future{stopped.get_future()}
    {
    }

    void operator()() noexcept  // noexcept is important! (LP: #1237332)
    try
    {
        mir::set_thread_name("Mir/Comp");
        auto const signal_when_stopped = mir::raii::paired_calls(
            [](){},
            [this]()
            {
                stopped.set_value();
            });

        std::vector<std::tuple<mg::DisplaySink*, std::unique_ptr<mc::DisplayBufferCompositor>>> compositors;
        group.for_each_display_sink(
        [this, &compositors](mg::DisplaySink& sink)
        {
            compositors.emplace_back(
                std::make_tuple(&sink, compositor_factory->create_compositor_for(sink)));

            auto const& r = sink.view_area();
            auto const comp_id = std::get<1>(compositors.back()).get();
            report->added_display(r.size.width.as_int(), r.size.height.as_int(),
                                  r.top_left.x.as_int(), r.top_left.y.as_int(),
                                  CompositorReport::SubCompositorId{comp_id});
        });

        //Appease TSan, avoid destructor and this thread accessing the same shared_ptr instance
        auto const disp_listener = display_listener;
        auto display_registration = mir::raii::paired_calls(
            [this, &disp_listener]{group.for_each_display_sink([&disp_listener](mg::DisplaySink& sink)
                { disp_listener->add_display(sink.view_area()); });},
            [this, &disp_listener]{group.for_each_display_sink([&disp_listener](mg::DisplaySink& sink)
                { disp_listener->remove_display(sink.view_area()); });});

        auto compositor_registration = mir::raii::paired_calls(
            [this,&compositors]
            {
                for (auto& compositor : compositors)
                    scene->register_compositor(std::get<1>(compositor).get());
            },
            [this,&compositors]{
                for (auto& compositor : compositors)
                    scene->unregister_compositor(std::get<1>(compositor).get());
            });

        started.set_value();

        try
        {
            /* Ensure we get a fresh frame by consuming any existing stale frame
             *
             * This ensures each Compositor is treated as displaying the
             * “current frame”, so the first time through the composition
             * loop below we will pull the most recently submitted frame from
             * each surface (either the “current” frame, or the ”next” frame).
             */
            for (auto const& [_, compositor] : compositors)
            {
                auto elements = scene->scene_elements_for(compositor.get());
                for (auto const& element : elements)
                {
                    // We need to actually access the buffer in order for it to be marked in use.
                    element->renderable()->buffer();
                }
            }

            while (running)
            {
                /* Wait until compositing has been scheduled or we are stopped */
                wakeup.wait();

                /*
                 * Check if we are running before compositing, since we may have
                 * been stopped while waiting for the run_cv above.
                 */
                if (running)
                {
                    bool needs_post = false;
                    for (auto& tuple : compositors)
                    {
                        auto& compositor = std::get<1>(tuple);
                        auto scene_elements = scene->scene_elements_for(compositor.get());
<<<<<<< HEAD
                        if (auto const cursor_renderable = cursor->renderable())
                            scene_elements.push_back(std::make_shared<CursorSceneElement>(cursor_renderable));
=======
                        if (cursor->needs_compositing())
                        {
                            if (auto const cursor_renderable = cursor->renderable())
                                scene_elements.push_back(std::make_shared<CursorSceneElement>(cursor_renderable));
                        }

>>>>>>> 60dab2b1
                        if (compositor->composite(std::move(scene_elements)))
                            needs_post = true;
                    }

                    // We can skip the post if none of the compositors ended up compositing
                    if (needs_post)
                        group.post();

                    /*
                     * "Predictive bypass" optimization: If the last frame was
                     * bypassed/overlayed or you simply have a fast GPU, it is
                     * beneficial to sleep for most of the next frame. This reduces
                     * the latency between snapshotting the scene and post()
                     * completing by almost a whole frame.
                     */
                    auto delay = force_sleep >= std::chrono::milliseconds::zero() ?
                                 force_sleep : group.recommended_sleep();
                    std::this_thread::sleep_for(delay);
                }
            }
        }
        catch (...)
        {
            mir::terminate_with_current_exception();
        }
    }
    catch(...)
    {
        started.set_exception(std::current_exception());
    }

    void schedule_compositing()
    {
        wakeup.raise();
    }

    void schedule_compositing(geometry::Rectangle const& damage)
    {
        bool took_damage = false;
        group.for_each_display_sink([&](mg::DisplaySink& sink)
            { if (damage.overlaps(sink.view_area())) took_damage = true; });

        if (took_damage)
        {
            wakeup.raise();
        }
    }

    void stop()
    {
        running = false;
        wakeup.raise();
    }

    void wait_until_started()
    {
        if (started_future.wait_for(10s) != std::future_status::ready)
            BOOST_THROW_EXCEPTION(std::runtime_error("Compositor thread failed to start"));

        started_future.get();
    }

    void wait_until_stopped()
    {
        stop();
        if (stopped_future.wait_for(10h) != std::future_status::ready)
            BOOST_THROW_EXCEPTION(std::runtime_error("Compositor thread failed to stop"));

        stopped_future.get();
    }

private:
    std::shared_ptr<mc::DisplayBufferCompositorFactory> const compositor_factory;
    mg::DisplaySyncGroup& group;
    std::shared_ptr<mc::Scene> const scene;
    mir::Signal wakeup;
    std::atomic<bool> running;
    std::chrono::milliseconds force_sleep{-1};
    std::shared_ptr<DisplayListener> const display_listener;
    std::shared_ptr<CompositorReport> const report;
    std::shared_ptr<mg::Cursor> const cursor;
    std::promise<void> started;
    std::future<void> started_future;
    std::promise<void> stopped;
    std::future<void> stopped_future;
};

}
}

mc::MultiThreadedCompositor::MultiThreadedCompositor(
    std::shared_ptr<mg::Display> const& display,
    std::shared_ptr<DisplayBufferCompositorFactory> const& db_compositor_factory,
    std::shared_ptr<mc::Scene> const& scene,
    std::shared_ptr<DisplayListener> const& display_listener,
    std::shared_ptr<CompositorReport> const& compositor_report,
    std::shared_ptr<mg::Cursor> const& cursor,
    std::chrono::milliseconds fixed_composite_delay,
    bool compose_on_start)
    : display{display},
      display_buffer_compositor_factory{db_compositor_factory},
      scene{scene},
      display_listener{display_listener},
      report{compositor_report},
      cursor{cursor},
      state{CompositorState::stopped},
      fixed_composite_delay{fixed_composite_delay},
      compose_on_start{compose_on_start}
{
    observer = std::make_shared<ms::SceneChangeNotification>(
    [this]()
    {
        schedule_compositing();
    },
    [this](geometry::Rectangle const& damage)
    {
        schedule_compositing(damage);
    });
}

mc::MultiThreadedCompositor::~MultiThreadedCompositor()
{
    stop();
}

void mc::MultiThreadedCompositor::schedule_compositing()
{
    report->scheduled();
    for (auto& f : thread_functors)
        f->schedule_compositing();
}

void mc::MultiThreadedCompositor::schedule_compositing(geometry::Rectangle const& damage) const
{
    report->scheduled();
    for (auto& f : thread_functors)
        f->schedule_compositing(damage);
}

void mc::MultiThreadedCompositor::start()
{
    auto stopped = CompositorState::stopped;

    if (!state.compare_exchange_strong(stopped, CompositorState::starting))
        return;

    report->started();

    /* To cleanup state if any code below throws */
    auto cleanup_if_unwinding = on_unwind([this]
        {
            destroy_compositing_threads();
            state = CompositorState::stopped;
        });

    create_compositing_threads();

    /* Add the observer after we have created the compositing threads */
    scene->add_observer(observer);

    /* Optional first render */
    if (compose_on_start)
        schedule_compositing();

    state = CompositorState::started;
}

void mc::MultiThreadedCompositor::stop()
{
    auto started = CompositorState::started;

    if (!state.compare_exchange_strong(started, CompositorState::stopping))
        return;

    /* To cleanup state if any code below throws */
    auto cleanup_if_unwinding = on_unwind([this]
        {
            state = CompositorState::started;
        });

    /* Remove the observer before destroying the compositing threads */
    scene->remove_observer(observer);

    destroy_compositing_threads();

    // If the compositor is restarted we've likely got clients blocked
    // so we will need to schedule compositing immediately
    compose_on_start = true;

    report->stopped();

    state = CompositorState::stopped;
}

void mc::MultiThreadedCompositor::create_compositing_threads()
{
    /* Start the display buffer compositing threads */
    display->for_each_display_sync_group([this](mg::DisplaySyncGroup& group)
    {
        auto thread_functor = std::make_unique<mc::CompositingFunctor>(
            display_buffer_compositor_factory, group, scene, display_listener,
            fixed_composite_delay, report, cursor);

        mir::thread_pool_executor.spawn(std::ref(*thread_functor));
        thread_functors.push_back(std::move(thread_functor));
    });

    std::exception_ptr x;
    for (auto& functor : thread_functors)
    try
    {
        functor->wait_until_started();
    }
    catch (...)
    {
        x = std::current_exception();
    }

    if (x)
    {
        rethrow_exception(x);
    }
}

void mc::MultiThreadedCompositor::destroy_compositing_threads()
{
    for (auto& f : thread_functors)
        f->stop();

    for (auto& f : thread_functors)
        f->wait_until_stopped();

    thread_functors.clear();
}<|MERGE_RESOLUTION|>--- conflicted
+++ resolved
@@ -183,17 +183,12 @@
                     {
                         auto& compositor = std::get<1>(tuple);
                         auto scene_elements = scene->scene_elements_for(compositor.get());
-<<<<<<< HEAD
-                        if (auto const cursor_renderable = cursor->renderable())
-                            scene_elements.push_back(std::make_shared<CursorSceneElement>(cursor_renderable));
-=======
                         if (cursor->needs_compositing())
                         {
                             if (auto const cursor_renderable = cursor->renderable())
                                 scene_elements.push_back(std::make_shared<CursorSceneElement>(cursor_renderable));
                         }
 
->>>>>>> 60dab2b1
                         if (compositor->composite(std::move(scene_elements)))
                             needs_post = true;
                     }
