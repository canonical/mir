/* Copyright © 2013 Canonical Ltd.
 *
 * This program is free software: you can redistribute it and/or modify it
 * under the terms of the GNU General Public License version 3,
 * as published by the Free Software Foundation.
 *
 * This program is distributed in the hope that it will be useful,
 * but WITHOUT ANY WARRANTY; without even the implied warranty of
 * MERCHANTABILITY or FITNESS FOR A PARTICULAR PURPOSE.  See the
 * GNU General Public License for more details.
 *
 * You should have received a copy of the GNU General Public License
 * along with this program.  If not, see <http://www.gnu.org/licenses/>.
 *
 * Authored By: Alexandros Frantzis <alexandros.frantzis@canonical.com>
 */

#include "mir/compositor/gl_renderer.h"
#include "mir/compositor/buffer_stream.h"
#include "mir/graphics/renderable.h"
#include "mir/graphics/buffer.h"
#include "mir/graphics/tessellation_helpers.h"
<<<<<<< HEAD
#include "mir/graphics/texture_cache.h"
#include "mir/graphics/texture.h"
=======
>>>>>>> b49c5850

#define GLM_FORCE_RADIANS
#include <glm/gtc/matrix_transform.hpp>
#include <glm/gtc/type_ptr.hpp>

#include <boost/throw_exception.hpp>
#include <stdexcept>
#include <cmath>

namespace mg = mir::graphics;
namespace mc = mir::compositor;
namespace geom = mir::geometry;

namespace
{

const GLchar* vertex_shader_src =
{
    "attribute vec3 position;\n"
    "attribute vec2 texcoord;\n"
    "uniform mat4 screen_to_gl_coords;\n"
    "uniform mat4 display_transform;\n"
    "uniform mat4 transform;\n"
    "uniform vec2 centre;\n"
    "varying vec2 v_texcoord;\n"
    "void main() {\n"
    "   vec4 mid = vec4(centre, 0.0, 0.0);\n"
    "   vec4 transformed = (transform * (vec4(position, 1.0) - mid)) + mid;\n"
    "   gl_Position = display_transform * screen_to_gl_coords * transformed;\n"
    "   v_texcoord = texcoord;\n"
    "}\n"
};

const GLchar* fragment_shader_src =
{
    "precision mediump float;\n"
    "uniform sampler2D tex;\n"
    "uniform float alpha;\n"
    "varying vec2 v_texcoord;\n"
    "void main() {\n"
    "   vec4 frag = texture2D(tex, v_texcoord);\n"
    "   gl_FragColor = vec4(frag.xyz, frag.a * alpha);\n"
    "}\n"
};
}

mc::GLRenderer::GLRenderer(
    mg::GLProgramFactory const& program_factory,
    std::unique_ptr<mg::TextureCache> && texture_cache, 
    geom::Rectangle const& display_area)
    : program(program_factory.create_gl_program(vertex_shader_src, fragment_shader_src)),
      texture_cache(std::move(texture_cache)),
      position_attr_loc(0),
      texcoord_attr_loc(0),
      centre_uniform_loc(0),
      transform_uniform_loc(0),
      alpha_uniform_loc(0),
      rotation(NAN) // ensure the first set_rotation succeeds
{
    glUseProgram(*program);

    /* Set up program variables */
    GLint tex_loc = glGetUniformLocation(*program, "tex");
    display_transform_uniform_loc = glGetUniformLocation(*program, "display_transform");
    transform_uniform_loc = glGetUniformLocation(*program, "transform");
    alpha_uniform_loc = glGetUniformLocation(*program, "alpha");
    position_attr_loc = glGetAttribLocation(*program, "position");
    texcoord_attr_loc = glGetAttribLocation(*program, "texcoord");
    centre_uniform_loc = glGetUniformLocation(*program, "centre");

    glUniform1i(tex_loc, 0);

    glBindBuffer(GL_ARRAY_BUFFER, 0);
    glUseProgram(0);

    set_viewport(display_area);
    set_rotation(0.0f);
}

void mc::GLRenderer::tessellate(std::vector<mg::Primitive>& primitives,
                                mg::Renderable const& renderable) const
{
<<<<<<< HEAD
    primitives.resize(1);
    primitives[0] = mg::tessellate_renderable_into_quad(renderable);
=======
    for (auto& t : textures)
        glDeleteTextures(1, &t.second.id);
}

void mc::GLRenderer::tessellate(std::vector<mg::GLPrimitive>& primitives,
                                mg::Renderable const& renderable) const
{
    primitives.resize(1);
    primitives[0] = mg::tessellate_renderable_into_rectangle(renderable);
>>>>>>> b49c5850
}

void mc::GLRenderer::render(mg::RenderableList const& renderables) const
{
    for (auto const& r : renderables)
        render(*r);
}

void mc::GLRenderer::render(mg::Renderable const& renderable) const
{

    glUseProgram(*program);

    if (renderable.shaped() || renderable.alpha() < 1.0f)
    {
        glEnable(GL_BLEND);
        glBlendFunc(GL_SRC_ALPHA, GL_ONE_MINUS_SRC_ALPHA);
    }
    else
    {
        glDisable(GL_BLEND);
    }
    glActiveTexture(GL_TEXTURE0);

    auto const& rect = renderable.screen_position();
    GLfloat centrex = rect.top_left.x.as_int() +
                      rect.size.width.as_int() / 2.0f;
    GLfloat centrey = rect.top_left.y.as_int() +
                      rect.size.height.as_int() / 2.0f;
    glUniform2f(centre_uniform_loc, centrex, centrey);

    glUniformMatrix4fv(transform_uniform_loc, 1, GL_FALSE,
                       glm::value_ptr(renderable.transformation()));
    glUniform1f(alpha_uniform_loc, renderable.alpha());

    /* Draw */
    glEnableVertexAttribArray(position_attr_loc);
    glEnableVertexAttribArray(texcoord_attr_loc);

<<<<<<< HEAD
    std::vector<mg::Primitive> primitives;
=======
    std::vector<mg::GLPrimitive> primitives;
>>>>>>> b49c5850
    tessellate(primitives, renderable);
   
    auto surface_tex = texture_cache->load_texture(renderable);

    for (auto const& p : primitives)
    {
        // Note a primitive tex_id of zero means use the surface texture,
        // which is what you normally want. Other textures could be used
        // in decorations etc.
        if (p.tex_id) //tessalate() can be overridden, and that code can set to nonzero  
            glBindTexture(GL_TEXTURE_2D, p.tex_id);
        else
            surface_tex->gl_bind();

        glVertexAttribPointer(position_attr_loc, 3, GL_FLOAT,
<<<<<<< HEAD
                              GL_FALSE, sizeof(mg::Vertex),
                              &p.vertices[0].position);
        glVertexAttribPointer(texcoord_attr_loc, 2, GL_FLOAT,
                              GL_FALSE, sizeof(mg::Vertex),
=======
                              GL_FALSE, sizeof(mg::GLVertex),
                              &p.vertices[0].position);
        glVertexAttribPointer(texcoord_attr_loc, 2, GL_FLOAT,
                              GL_FALSE, sizeof(mg::GLVertex),
>>>>>>> b49c5850
                              &p.vertices[0].texcoord);

        glDrawArrays(p.type, 0, p.vertices.size());
    }

    glDisableVertexAttribArray(texcoord_attr_loc);
    glDisableVertexAttribArray(position_attr_loc);
}

void mc::GLRenderer::set_viewport(geometry::Rectangle const& rect)
{
    if (rect == viewport)
        return;

    /*
     * Create and set screen_to_gl_coords transformation matrix.
     * The screen_to_gl_coords matrix transforms from the screen coordinate system
     * (top-left is (0,0), bottom-right is (W,H)) to the normalized GL coordinate system
     * (top-left is (-1,1), bottom-right is (1,-1))
     */
    glm::mat4 screen_to_gl_coords = glm::translate(glm::mat4(1.0f), glm::vec3{-1.0f, 1.0f, 0.0f});

    /*
     * Perspective division is one thing that can't be done in a matrix
     * multiplication. It happens after the matrix multiplications. GL just
     * scales {x,y} by 1/w. So modify the final part of the projection matrix
     * to set w ([3]) to be the incoming z coordinate ([2]).
     */
    screen_to_gl_coords[2][3] = -1.0f;

    float const vertical_fov_degrees = 30.0f;
    float const near =
        (rect.size.height.as_float() / 2.0f) /
        std::tan((vertical_fov_degrees * M_PI / 180.0f) / 2.0f);
    float const far = -near;

    screen_to_gl_coords = glm::scale(screen_to_gl_coords,
            glm::vec3{2.0f / rect.size.width.as_float(),
                      -2.0f / rect.size.height.as_float(),
                      2.0f / (near - far)});
    screen_to_gl_coords = glm::translate(screen_to_gl_coords,
            glm::vec3{-rect.top_left.x.as_float(),
                      -rect.top_left.y.as_float(),
                      0.0f});

    glUseProgram(*program);
    GLint mat_loc = glGetUniformLocation(*program, "screen_to_gl_coords");
    glUniformMatrix4fv(mat_loc, 1, GL_FALSE, glm::value_ptr(screen_to_gl_coords));
    glUseProgram(0);

    viewport = rect;
}

void mc::GLRenderer::set_rotation(float degrees)
{
    if (degrees == rotation)
        return;

    float rad = degrees * M_PI / 180.0f;
    GLfloat cos = cosf(rad);
    GLfloat sin = sinf(rad);
    GLfloat rot[16] = {cos,  sin,  0.0f, 0.0f,
                       -sin, cos,  0.0f, 0.0f,
                       0.0f, 0.0f, 1.0f, 0.0f,
                       0.0f, 0.0f, 0.0f, 1.0f};
    glUseProgram(*program);
    glUniformMatrix4fv(display_transform_uniform_loc, 1, GL_FALSE, rot);
    glUseProgram(0);

    rotation = degrees;
}

void mc::GLRenderer::begin() const
{
    // Ensure background is opaque otherwise alpha artifacts may occur
    // when rendering a nested display buffer (LP: #1317260)
    glClearColor(0.0f, 0.0f, 0.0f, 1.0f);
    glColorMask(GL_TRUE, GL_TRUE, GL_TRUE, GL_TRUE);
    glClear(GL_COLOR_BUFFER_BIT);

    // Ensure we don't change the framebuffer's alpha components (if any)
    // as that would ruin the appearance of screengrabs. (LP: #1301210)
    glColorMask(GL_TRUE, GL_TRUE, GL_TRUE, GL_FALSE);
}

void mc::GLRenderer::end() const
{
    texture_cache->release_live_texture_resources();
}

void mc::GLRenderer::suspend()
{
    texture_cache->invalidate();
}<|MERGE_RESOLUTION|>--- conflicted
+++ resolved
@@ -20,11 +20,8 @@
 #include "mir/graphics/renderable.h"
 #include "mir/graphics/buffer.h"
 #include "mir/graphics/tessellation_helpers.h"
-<<<<<<< HEAD
-#include "mir/graphics/texture_cache.h"
-#include "mir/graphics/texture.h"
-=======
->>>>>>> b49c5850
+#include "mir/graphics/gl_texture_cache.h"
+#include "mir/graphics/gl_texture.h"
 
 #define GLM_FORCE_RADIANS
 #include <glm/gtc/matrix_transform.hpp>
@@ -104,23 +101,11 @@
     set_rotation(0.0f);
 }
 
-void mc::GLRenderer::tessellate(std::vector<mg::Primitive>& primitives,
-                                mg::Renderable const& renderable) const
-{
-<<<<<<< HEAD
-    primitives.resize(1);
-    primitives[0] = mg::tessellate_renderable_into_quad(renderable);
-=======
-    for (auto& t : textures)
-        glDeleteTextures(1, &t.second.id);
-}
-
 void mc::GLRenderer::tessellate(std::vector<mg::GLPrimitive>& primitives,
                                 mg::Renderable const& renderable) const
 {
     primitives.resize(1);
     primitives[0] = mg::tessellate_renderable_into_rectangle(renderable);
->>>>>>> b49c5850
 }
 
 void mc::GLRenderer::render(mg::RenderableList const& renderables) const
@@ -160,11 +145,7 @@
     glEnableVertexAttribArray(position_attr_loc);
     glEnableVertexAttribArray(texcoord_attr_loc);
 
-<<<<<<< HEAD
-    std::vector<mg::Primitive> primitives;
-=======
     std::vector<mg::GLPrimitive> primitives;
->>>>>>> b49c5850
     tessellate(primitives, renderable);
    
     auto surface_tex = texture_cache->load_texture(renderable);
@@ -180,17 +161,10 @@
             surface_tex->gl_bind();
 
         glVertexAttribPointer(position_attr_loc, 3, GL_FLOAT,
-<<<<<<< HEAD
-                              GL_FALSE, sizeof(mg::Vertex),
-                              &p.vertices[0].position);
-        glVertexAttribPointer(texcoord_attr_loc, 2, GL_FLOAT,
-                              GL_FALSE, sizeof(mg::Vertex),
-=======
                               GL_FALSE, sizeof(mg::GLVertex),
                               &p.vertices[0].position);
         glVertexAttribPointer(texcoord_attr_loc, 2, GL_FLOAT,
                               GL_FALSE, sizeof(mg::GLVertex),
->>>>>>> b49c5850
                               &p.vertices[0].texcoord);
 
         glDrawArrays(p.type, 0, p.vertices.size());
