/* Copyright © 2013 Canonical Ltd.
 *
 * This program is free software: you can redistribute it and/or modify it
 * under the terms of the GNU General Public License version 3,
 * as published by the Free Software Foundation.
 *
 * This program is distributed in the hope that it will be useful,
 * but WITHOUT ANY WARRANTY; without even the implied warranty of
 * MERCHANTABILITY or FITNESS FOR A PARTICULAR PURPOSE.  See the
 * GNU General Public License for more details.
 *
 * You should have received a copy of the GNU General Public License
 * along with this program.  If not, see <http://www.gnu.org/licenses/>.
 *
 * Authored By: Alexandros Frantzis <alexandros.frantzis@canonical.com>
 */

#include "mir/compositor/gl_renderer.h"
#include "mir/compositor/buffer_stream.h"
#include "mir/graphics/renderable.h"
#include "mir/graphics/buffer.h"

#define GLM_FORCE_RADIANS
#include <glm/gtc/matrix_transform.hpp>
#include <glm/gtc/type_ptr.hpp>

#include <boost/throw_exception.hpp>
#include <stdexcept>
#include <cmath>

namespace mg = mir::graphics;
namespace mc = mir::compositor;
namespace geom = mir::geometry;

namespace
{

const GLchar* vertex_shader_src =
{
    "attribute vec3 position;\n"
    "attribute vec2 texcoord;\n"
    "uniform mat4 screen_to_gl_coords;\n"
    "uniform mat4 display_transform;\n"
    "uniform mat4 transform;\n"
    "uniform vec2 centre;\n"
    "varying vec2 v_texcoord;\n"
    "void main() {\n"
    "   vec4 mid = vec4(centre, 0.0, 0.0);\n"
    "   vec4 transformed = (transform * (vec4(position, 1.0) - mid)) + mid;\n"
    "   gl_Position = display_transform * screen_to_gl_coords * transformed;\n"
    "   v_texcoord = texcoord;\n"
    "}\n"
};

const GLchar* fragment_shader_src =
{
    "precision mediump float;\n"
    "uniform sampler2D tex;\n"
    "uniform float alpha;\n"
    "varying vec2 v_texcoord;\n"
    "void main() {\n"
    "   vec4 frag = texture2D(tex, v_texcoord);\n"
    "   gl_FragColor = vec4(frag.xyz, frag.a * alpha);\n"
    "}\n"
};
}

<<<<<<< HEAD
mc::GLRenderer::GLRenderer(geom::Rectangle const& display_area)
    : program(vertex_shader_src, fragment_shader_src),
=======
mc::GLRenderer::GLRenderer(
    mg::GLProgramFactory const& program_factory,
    geom::Rectangle const& display_area)
    : program(program_factory.create_gl_program(vertex_shader_src, fragment_shader_src)),
>>>>>>> 4c102e52
      position_attr_loc(0),
      texcoord_attr_loc(0),
      centre_uniform_loc(0),
      transform_uniform_loc(0),
      alpha_uniform_loc(0),
      rotation(NAN) // ensure the first set_rotation succeeds
{
<<<<<<< HEAD
    glUseProgram(program);
=======
    glUseProgram(*program);
>>>>>>> 4c102e52

    /* Set up program variables */
    GLint tex_loc = glGetUniformLocation(*program, "tex");
    display_transform_uniform_loc = glGetUniformLocation(*program, "display_transform");
    transform_uniform_loc = glGetUniformLocation(*program, "transform");
    alpha_uniform_loc = glGetUniformLocation(*program, "alpha");
    position_attr_loc = glGetAttribLocation(*program, "position");
    texcoord_attr_loc = glGetAttribLocation(*program, "texcoord");
    centre_uniform_loc = glGetUniformLocation(*program, "centre");

    glUniform1i(tex_loc, 0);

    glBindBuffer(GL_ARRAY_BUFFER, 0);
    glUseProgram(0);

    set_viewport(display_area);
    set_rotation(0.0f);
}

mc::GLRenderer::~GLRenderer() noexcept
{
    for (auto& t : textures)
        glDeleteTextures(1, &t.second.id);
}

void mc::GLRenderer::tessellate(std::vector<Primitive>& primitives,
                                graphics::Renderable const& renderable,
                                geometry::Size const& buf_size) const
{
    auto const& rect = renderable.screen_position();
    GLfloat left = rect.top_left.x.as_int();
    GLfloat right = left + rect.size.width.as_int();
    GLfloat top = rect.top_left.y.as_int();
    GLfloat bottom = top + rect.size.height.as_int();

    primitives.resize(1);
    auto& client = primitives[0];
    client.tex_id = 0;
    client.type = GL_TRIANGLE_STRIP;

    GLfloat tex_right = static_cast<GLfloat>(rect.size.width.as_int()) /
                        buf_size.width.as_int();
    GLfloat tex_bottom = static_cast<GLfloat>(rect.size.height.as_int()) /
                         buf_size.height.as_int();

    auto& vertices = client.vertices;
    vertices.resize(4);
    vertices[0] = {{left,  top,    0.0f}, {0.0f,      0.0f}};
    vertices[1] = {{left,  bottom, 0.0f}, {0.0f,      tex_bottom}};
    vertices[2] = {{right, top,    0.0f}, {tex_right, 0.0f}};
    vertices[3] = {{right, bottom, 0.0f}, {tex_right, tex_bottom}};
}

void mc::GLRenderer::render(mg::Renderable const& renderable, mg::Buffer& buffer) const
{
    glUseProgram(*program);

    if (renderable.shaped() || renderable.alpha() < 1.0f)
    {
        glEnable(GL_BLEND);
        glBlendFunc(GL_SRC_ALPHA, GL_ONE_MINUS_SRC_ALPHA);
    }
    else
    {
        glDisable(GL_BLEND);
    }
    glActiveTexture(GL_TEXTURE0);

    auto const& rect = renderable.screen_position();
    GLfloat centrex = rect.top_left.x.as_int() +
                      rect.size.width.as_int() / 2.0f;
    GLfloat centrey = rect.top_left.y.as_int() +
                      rect.size.height.as_int() / 2.0f;
    glUniform2f(centre_uniform_loc, centrex, centrey);

    glUniformMatrix4fv(transform_uniform_loc, 1, GL_FALSE,
                       glm::value_ptr(renderable.transformation()));
    glUniform1f(alpha_uniform_loc, renderable.alpha());

    GLuint surface_tex = load_texture(renderable, buffer);

    /* Draw */
    glEnableVertexAttribArray(position_attr_loc);
    glEnableVertexAttribArray(texcoord_attr_loc);

    std::vector<Primitive> primitives;
    tessellate(primitives, renderable, buffer.size());
   
    for (auto const& p : primitives)
    {
        // Note a primitive tex_id of zero means use the surface texture,
        // which is what you normally want. Other textures could be used
        // in decorations etc.

        glBindTexture(GL_TEXTURE_2D, p.tex_id ? p.tex_id : surface_tex);

        glVertexAttribPointer(position_attr_loc, 3, GL_FLOAT,
                              GL_FALSE, sizeof(Vertex),
                              &p.vertices[0].position);
        glVertexAttribPointer(texcoord_attr_loc, 2, GL_FLOAT,
                              GL_FALSE, sizeof(Vertex),
                              &p.vertices[0].texcoord);

        glDrawArrays(p.type, 0, p.vertices.size());
    }

    glDisableVertexAttribArray(texcoord_attr_loc);
    glDisableVertexAttribArray(position_attr_loc);
}

GLuint mc::GLRenderer::load_texture(mg::Renderable const& renderable,
                                    mg::Buffer& buffer) const
{
    auto& tex = textures[renderable.id()];
    bool changed = true;
    auto const& buf_id = buffer.id();
    if (!tex.id)
    {
        glGenTextures(1, &tex.id);
        glBindTexture(GL_TEXTURE_2D, tex.id);
        glTexParameteri(GL_TEXTURE_2D, GL_TEXTURE_WRAP_S, GL_CLAMP_TO_EDGE);
        glTexParameteri(GL_TEXTURE_2D, GL_TEXTURE_WRAP_T, GL_CLAMP_TO_EDGE);
        glTexParameteri(GL_TEXTURE_2D, GL_TEXTURE_MIN_FILTER, GL_LINEAR);
        glTexParameteri(GL_TEXTURE_2D, GL_TEXTURE_MAG_FILTER, GL_LINEAR);
    }
    else
    {
        glBindTexture(GL_TEXTURE_2D, tex.id);
        changed = (tex.origin != buf_id) || skipped;
    }
    tex.origin = buf_id;
    tex.used = true;
    if (changed)  // Don't upload a new texture unless the surface has changed
        buffer.bind_to_texture();

    return tex.id;
}

void mc::GLRenderer::set_viewport(geometry::Rectangle const& rect)
{
    if (rect == viewport)
        return;

    /*
     * Create and set screen_to_gl_coords transformation matrix.
     * The screen_to_gl_coords matrix transforms from the screen coordinate system
     * (top-left is (0,0), bottom-right is (W,H)) to the normalized GL coordinate system
     * (top-left is (-1,1), bottom-right is (1,-1))
     */
    glm::mat4 screen_to_gl_coords = glm::translate(glm::mat4(1.0f), glm::vec3{-1.0f, 1.0f, 0.0f});

    /*
     * Perspective division is one thing that can't be done in a matrix
     * multiplication. It happens after the matrix multiplications. GL just
     * scales {x,y} by 1/w. So modify the final part of the projection matrix
     * to set w ([3]) to be the incoming z coordinate ([2]).
     */
    screen_to_gl_coords[2][3] = -1.0f;

    float const vertical_fov_degrees = 30.0f;
    float const near =
        (rect.size.height.as_float() / 2.0f) /
        std::tan((vertical_fov_degrees * M_PI / 180.0f) / 2.0f);
    float const far = -near;

    screen_to_gl_coords = glm::scale(screen_to_gl_coords,
            glm::vec3{2.0f / rect.size.width.as_float(),
                      -2.0f / rect.size.height.as_float(),
                      2.0f / (near - far)});
    screen_to_gl_coords = glm::translate(screen_to_gl_coords,
            glm::vec3{-rect.top_left.x.as_float(),
                      -rect.top_left.y.as_float(),
                      0.0f});

    glUseProgram(*program);
    GLint mat_loc = glGetUniformLocation(*program, "screen_to_gl_coords");
    glUniformMatrix4fv(mat_loc, 1, GL_FALSE, glm::value_ptr(screen_to_gl_coords));
    glUseProgram(0);

    viewport = rect;
}

void mc::GLRenderer::set_rotation(float degrees)
{
    if (degrees == rotation)
        return;

    float rad = degrees * M_PI / 180.0f;
    GLfloat cos = cosf(rad);
    GLfloat sin = sinf(rad);
    GLfloat rot[16] = {cos,  sin,  0.0f, 0.0f,
                       -sin, cos,  0.0f, 0.0f,
                       0.0f, 0.0f, 1.0f, 0.0f,
                       0.0f, 0.0f, 0.0f, 1.0f};
    glUseProgram(*program);
    glUniformMatrix4fv(display_transform_uniform_loc, 1, GL_FALSE, rot);
    glUseProgram(0);

    rotation = degrees;
}

void mc::GLRenderer::begin() const
{
    glClear(GL_COLOR_BUFFER_BIT);
}

void mc::GLRenderer::end() const
{
    auto t = textures.begin();
    while (t != textures.end())
    {
        auto& tex = t->second;
        if (tex.used)
        {
            tex.used = false;
            ++t;
        }
        else
        {
            glDeleteTextures(1, &tex.id);
            t = textures.erase(t);
        }
    }
    skipped = false;
}

void mc::GLRenderer::suspend()
{
    skipped = true;
}<|MERGE_RESOLUTION|>--- conflicted
+++ resolved
@@ -65,15 +65,10 @@
 };
 }
 
-<<<<<<< HEAD
-mc::GLRenderer::GLRenderer(geom::Rectangle const& display_area)
-    : program(vertex_shader_src, fragment_shader_src),
-=======
 mc::GLRenderer::GLRenderer(
     mg::GLProgramFactory const& program_factory,
     geom::Rectangle const& display_area)
     : program(program_factory.create_gl_program(vertex_shader_src, fragment_shader_src)),
->>>>>>> 4c102e52
       position_attr_loc(0),
       texcoord_attr_loc(0),
       centre_uniform_loc(0),
@@ -81,11 +76,7 @@
       alpha_uniform_loc(0),
       rotation(NAN) // ensure the first set_rotation succeeds
 {
-<<<<<<< HEAD
-    glUseProgram(program);
-=======
     glUseProgram(*program);
->>>>>>> 4c102e52
 
     /* Set up program variables */
     GLint tex_loc = glGetUniformLocation(*program, "tex");
