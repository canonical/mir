--- conflicted
+++ resolved
@@ -43,9 +43,5 @@
         DestinationAlpha::generate_from_source : DestinationAlpha::opaque;
     auto renderer = renderer_factory->create_renderer_for(display_buffer.view_area(), dest_alpha);
     return std::unique_ptr<DisplayBufferCompositor>(
-<<<<<<< HEAD
-         new DefaultDisplayBufferCompositor{std::move(renderer), report});
-=======
          new DefaultDisplayBufferCompositor{display_buffer, std::move(renderer), report});
->>>>>>> 34cf487b
 }