--- conflicted
+++ resolved
@@ -208,32 +208,17 @@
     return first_frame_posted;
 }
 
-mg::BufferID mc::Stream::allocate_buffer(mg::BufferProperties const& properties)
-{
-<<<<<<< HEAD
+mg::BufferID mc::Stream::allocate_buffer(mg::BufferProperties const&)
+{
     std::lock_guard<decltype(mutex)> lk(mutex); 
     total_buffer_count++;
-=======
-    {
-        std::lock_guard<decltype(mutex)> lk(mutex); 
-        total_buffer_count++;
-    }
-    return buffers->add_buffer(properties);
->>>>>>> c7866f14
-}
-
-void mc::Stream::remove_buffer(mg::BufferID id)
-{
-<<<<<<< HEAD
+    return {};
+}
+
+void mc::Stream::remove_buffer(mg::BufferID)
+{
     std::lock_guard<decltype(mutex)> lk(mutex); 
     total_buffer_count--;
-=======
-    {
-        std::lock_guard<decltype(mutex)> lk(mutex); 
-        total_buffer_count--;
-    }
-    buffers->remove_buffer(id);
->>>>>>> c7866f14
 }
 
 void mc::Stream::with_buffer(mg::BufferID id, std::function<void(mg::Buffer&)> const& fn)
