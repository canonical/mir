--- conflicted
+++ resolved
@@ -35,12 +35,7 @@
     : device_id{id}, device{device}, info(device.get_device_info()), pointer{device.get_pointer_settings()},
       touchpad{device.get_touchpad_settings()}, actions{actions}, key_mapper{key_mapper}
 {
-<<<<<<< HEAD
-    if (contains(info.capabilities, mi::DeviceCapability::keyboard) &&
-        contains(info.capabilities, mi::DeviceCapability::alpha_numeric))
-=======
     if (contains(info.capabilities, mi::DeviceCapability::keyboard))
->>>>>>> c3af2aab
     {
         keyboard = mi::KeyboardConfiguration{};
         key_mapper->set_keymap(device_id, keyboard.value().device_keymap);
