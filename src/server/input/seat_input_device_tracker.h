--- conflicted
+++ resolved
@@ -88,10 +88,7 @@
         bool update_button_state(MirPointerButtons button_state);
         bool update_spots(MirTouchEvent const* event);
         void update_scan_codes(MirKeyboardEvent const* event);
-<<<<<<< HEAD
-=======
         bool allowed_scan_code_action(MirKeyboardEvent const* event) const;
->>>>>>> b3770634
 
         MirPointerButtons buttons{0};
         std::vector<TouchVisualizer::Spot> spots;
