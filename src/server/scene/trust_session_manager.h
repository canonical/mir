--- conflicted
+++ resolved
@@ -50,15 +50,11 @@
 
     void stop_trust_session(std::shared_ptr<TrustSession> const& trust_session) const;
 
-<<<<<<< HEAD
-    MirTrustSessionAddTrustResult add_trusted_session_for(
+    void add_trusted_session_for(
         std::shared_ptr<TrustSession> const& trust_session,
         std::shared_ptr<Session> const& session);
 
-    MirTrustSessionAddTrustResult add_trusted_process_for(
-=======
     void add_trusted_process_for(
->>>>>>> f34672aa
         std::shared_ptr<TrustSession> const& trust_session,
         pid_t process_id,
         SessionContainer const& existing_session) const;
