/*
 * Copyright © 2012 Canonical Ltd.
 *
 * This program is free software: you can redistribute it and/or modify it
 * under the terms of the GNU General Public License version 3,
 * as published by the Free Software Foundation.
 *
 * This program is distributed in the hope that it will be useful,
 * but WITHOUT ANY WARRANTY; without even the implied warranty of
 * MERCHANTABILITY or FITNESS FOR A PARTICULAR PURPOSE.  See the
 * GNU General Public License for more details.
 *
 * You should have received a copy of the GNU General Public License
 * along with this program.  If not, see <http://www.gnu.org/licenses/>.
 *
 * Authored by: Thomas Voss <thomas.voss@canonical.com>
 */

#ifndef MIR_SCENE_BASIC_SURFACE_H_
#define MIR_SCENE_BASIC_SURFACE_H_

#include "mir_toolkit/common.h"
#include "mir/geometry/rectangle.h"
#include "mir/graphics/buffer_properties.h"

#include <glm/glm.hpp>
#include <vector>
#include <memory>
#include <string>

namespace mir
{
namespace compositor
{
class CompositingCriteria;
struct BufferIPCPackage;
class BufferStream;
}
namespace graphics
{
class Buffer;
}
namespace input
{
class InputChannel;
class Surface;
}
namespace scene
{
class SurfaceData;
class SceneReport;

class BasicSurface
{
public:
    BasicSurface(std::shared_ptr<SurfaceData> const& surface_data,
        std::shared_ptr<compositor::BufferStream> const& buffer_stream,
        std::shared_ptr<input::InputChannel> const& input_channel,
        std::shared_ptr<SceneReport> const& report);

    virtual ~BasicSurface();

    virtual std::string const& name() const;
    virtual void move_to(geometry::Point const& top_left);
    virtual void set_rotation(float degrees, glm::vec3 const& axis);
    virtual float alpha() const;
    virtual void set_alpha(float alpha);
    virtual void set_hidden(bool is_hidden);

    virtual geometry::Point top_left() const;
    virtual geometry::Size size() const;

    virtual MirPixelFormat pixel_format() const;

    virtual std::shared_ptr<graphics::Buffer> snapshot_buffer() const;
<<<<<<< HEAD
    virtual void swap_buffers(graphics::Buffer*&, std::function<void()> complete);
=======
    virtual void swap_buffers(graphics::Buffer* old_buffer, std::function<void(graphics::Buffer* new_buffer)> complete);
>>>>>>> 8aeb04c7
    virtual void force_requests_to_complete();

    virtual bool supports_input() const;
    virtual int client_input_fd() const;
    virtual void allow_framedropping(bool);
    virtual std::shared_ptr<input::InputChannel> input_channel() const;

    virtual void set_input_region(std::vector<geometry::Rectangle> const& input_rectangles);

    virtual std::shared_ptr<compositor::CompositingCriteria> compositing_criteria();

    virtual std::shared_ptr<compositor::BufferStream> buffer_stream() const;

    virtual std::shared_ptr<input::Surface> input_surface() const;

    /**
     * Resize the surface.
     * \returns true if the size changed, false if it was already that size.
     * \throws std::logic_error For impossible sizes like {0,0}.
     */
    virtual bool resize(geometry::Size const& size);

private:
    BasicSurface(BasicSurface const&) = delete;
    BasicSurface& operator=(BasicSurface const&) = delete;

    std::shared_ptr<SurfaceData> surface_data;
    std::shared_ptr<compositor::BufferStream> surface_buffer_stream;
    std::shared_ptr<input::InputChannel> const server_input_channel;
    std::shared_ptr<SceneReport> const report;
};

}
}

#endif // MIR_SCENE_BASIC_SURFACE_H_<|MERGE_RESOLUTION|>--- conflicted
+++ resolved
@@ -73,11 +73,7 @@
     virtual MirPixelFormat pixel_format() const;
 
     virtual std::shared_ptr<graphics::Buffer> snapshot_buffer() const;
-<<<<<<< HEAD
-    virtual void swap_buffers(graphics::Buffer*&, std::function<void()> complete);
-=======
     virtual void swap_buffers(graphics::Buffer* old_buffer, std::function<void(graphics::Buffer* new_buffer)> complete);
->>>>>>> 8aeb04c7
     virtual void force_requests_to_complete();
 
     virtual bool supports_input() const;
