--- conflicted
+++ resolved
@@ -92,12 +92,7 @@
     geometry::Size client_size() const override;
 
     std::shared_ptr<frontend::BufferStream> primary_buffer_stream() const override;
-<<<<<<< HEAD
     void set_streams(std::list<scene::StreamInfo> const& streams) override;
-
-    void force_requests_to_complete() override;
-=======
->>>>>>> d514cf48
 
     bool supports_input() const override;
     int client_input_fd() const override;
