/*
 * Copyright © 2016 Canonical Ltd.
 *
 * This program is free software: you can redistribute it and/or modify it
 * under the terms of the GNU Lesser General Public License version 3,
 * as published by the Free Software Foundation.
 *
 * This program is distributed in the hope that it will be useful,
 * but WITHOUT ANY WARRANTY; without even the implied warranty of
 * MERCHANTABILITY or FITNESS FOR A PARTICULAR PURPOSE.  See the
 * GNU Lesser General Public License for more details.
 *
 * You should have received a copy of the GNU Lesser General Public License
 * along with this program.  If not, see <http://www.gnu.org/licenses/>.
 *
 * Authored by:
 *   Cemil Azizoglu <cemil.azizoglu@canonical.com>
 */

#include "render_surface.h"
#include "buffer_stream.h"
#include "mir_wait_handle.h"
#include "rpc/mir_display_server.h"

#include "mir/client_platform.h"

#include <boost/throw_exception.hpp>

namespace mcl = mir::client;
namespace mclr = mcl::rpc;
namespace geom = mir::geometry;
namespace mp = mir::protobuf;
namespace mf = mir::frontend;

mcl::RenderSurface::RenderSurface(
    MirConnection* const connection,
    std::shared_ptr<void> native_window,
    std::shared_ptr<ClientPlatform> client_platform,
    std::shared_ptr<mp::BufferStream> protobuf_bs,
    geom::Size size) :
    connection_(connection),
    wrapped_native_window(native_window),
    platform(client_platform),
    protobuf_bs(protobuf_bs),
    desired_size{size}
{
}

MirConnection* mcl::RenderSurface::connection() const
{
    return connection_;
}

mf::BufferStreamId mcl::RenderSurface::stream_id() const
{
    return mf::BufferStreamId(protobuf_bs->id().value());
}

MirBufferStream* mcl::RenderSurface::get_buffer_stream(
    int width, int height,
    MirPixelFormat format,
    MirBufferUsage buffer_usage)
{
    if (!stream_from_id)
    {
        protobuf_bs->set_pixel_format(format);
        protobuf_bs->set_buffer_usage(buffer_usage);
        stream_from_id = connection_->create_client_buffer_stream_with_id(width,
                                                                          height,
                                                                          this,
                                                                          *protobuf_bs);
        if (buffer_usage == mir_buffer_usage_hardware)
        {
            platform->use_egl_native_window(
                wrapped_native_window, dynamic_cast<EGLNativeSurface*>(stream_from_id.get()));
        }
    }

    return reinterpret_cast<MirBufferStream*>(
        dynamic_cast<ClientBufferStream*>(stream_from_id.get()));
}

geom::Size mcl::RenderSurface::size() const
{
    std::lock_guard<decltype(size_mutex)> lk(size_mutex);
    return desired_size;
}

void mcl::RenderSurface::set_size(mir::geometry::Size size)
{
    std::lock_guard<decltype(size_mutex)> lk(size_mutex);
    desired_size = size;
}

<<<<<<< HEAD
char const* mcl::RenderSurface::get_error_message() const
{
    if (protobuf_bs->has_error())
    {
        return protobuf_bs->error().c_str();
    }
    return "";
=======
bool mcl::RenderSurface::valid() const
{
    return protobuf_bs->has_id() && !protobuf_bs->has_error();
>>>>>>> aa911904
}<|MERGE_RESOLUTION|>--- conflicted
+++ resolved
@@ -92,7 +92,11 @@
     desired_size = size;
 }
 
-<<<<<<< HEAD
+bool mcl::RenderSurface::valid() const
+{
+    return protobuf_bs->has_id() && !protobuf_bs->has_error();
+}
+
 char const* mcl::RenderSurface::get_error_message() const
 {
     if (protobuf_bs->has_error())
@@ -100,9 +104,4 @@
         return protobuf_bs->error().c_str();
     }
     return "";
-=======
-bool mcl::RenderSurface::valid() const
-{
-    return protobuf_bs->has_id() && !protobuf_bs->has_error();
->>>>>>> aa911904
 }