--- conflicted
+++ resolved
@@ -185,14 +185,10 @@
     if (connection && !protobuf_screencast->has_error() &&
         protobuf_screencast->has_buffer_stream() && protobuf_screencast->buffer_stream().has_buffer())
     {
-<<<<<<< HEAD
-        buffer_stream = connection->make_consumer_stream(protobuf_screencast->buffer_stream());
-=======
         std::lock_guard<decltype(mutex)> lock(mutex);
         try
         {
-            buffer_stream = connection->make_consumer_stream(
-                protobuf_screencast->buffer_stream());
+            buffer_stream = connection->make_consumer_stream(protobuf_screencast->buffer_stream());
         }
         catch (...)
         {
@@ -200,7 +196,6 @@
             create_screencast_wait_handle.result_received();
             return;
         }
->>>>>>> 4e2ca46f
     }
 
     callback(this, context);
