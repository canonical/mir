--- conflicted
+++ resolved
@@ -51,31 +51,21 @@
 {
 namespace client
 {
-<<<<<<< HEAD
-struct Amorphous
-=======
 //An internal interface useful in transitioning buffer exchange semantics based on
 //the BufferStream response provided by the server
 struct ServerBufferSemantics
->>>>>>> 047f9845
 {
     virtual void deposit(
         protobuf::Buffer const&, geometry::Size, MirPixelFormat) = 0;
     virtual void set_buffer_cache_size(unsigned int) = 0;
     virtual std::shared_ptr<mir::client::ClientBuffer> get_current_buffer() = 0;
     virtual uint32_t get_current_buffer_id() = 0;
-<<<<<<< HEAD
-    virtual MirWaitHandle* submit(std::function<void()> const&, geometry::Size sz, int stream_id) = 0;
-    virtual void lost_connection() = 0;
-    virtual ~Amorphous() = default;
-=======
     virtual MirWaitHandle* submit(std::function<void()> const&, geometry::Size sz, MirPixelFormat, int stream_id) = 0;
     virtual void lost_connection() = 0;
     virtual ~ServerBufferSemantics() = default;
     ServerBufferSemantics() = default;
     ServerBufferSemantics(ServerBufferSemantics const&) = delete;
     ServerBufferSemantics& operator=(ServerBufferSemantics const&) = delete;
->>>>>>> 047f9845
 };
 }
 }
@@ -119,16 +109,6 @@
 }
 
 
-<<<<<<< HEAD
-struct OldBufferSemantics : mcl::Amorphous
-{
-    OldBufferSemantics(
-        mir::protobuf::DisplayServer& server,
-        std::shared_ptr<mcl::ClientBufferFactory> const& factory, int max_buffers) :
-        wrapped{factory, max_buffers},
-        display_server(server), first{true}
-    {
-=======
 struct ExchangeSemantics : mcl::ServerBufferSemantics
 {
     ExchangeSemantics(
@@ -141,20 +121,13 @@
         auto buffer_package = std::make_shared<MirBufferPackage>();
         populate_buffer_package(*buffer_package, first_buffer);
         wrapped.deposit_package(buffer_package, first_buffer.buffer_id(), first_size, first_pf);
->>>>>>> 047f9845
     }
 
     void deposit(mp::Buffer const& buffer, geom::Size size, MirPixelFormat pf)
     {
         std::unique_lock<std::mutex> lock(mutex);
-<<<<<<< HEAD
-        if (first || (on_incoming_buffer))
-        {
-            first = false;
-=======
         if (on_incoming_buffer)
         {
->>>>>>> 047f9845
             auto buffer_package = std::make_shared<MirBufferPackage>();
             populate_buffer_package(*buffer_package, buffer);
             wrapped.deposit_package(buffer_package, buffer.buffer_id(), size, pf);
@@ -189,17 +162,11 @@
         return wrapped.current_buffer_id();
     }
 
-<<<<<<< HEAD
-    MirWaitHandle* submit(std::function<void()> const& done, geom::Size sz, int stream_id) override
-    {
-        std::unique_lock<std::mutex> lock(mutex);
-=======
     MirWaitHandle* submit(std::function<void()> const& done, geom::Size sz, MirPixelFormat pf, int stream_id) override
     {
         std::unique_lock<std::mutex> lock(mutex);
         if (server_connection_lost)
             BOOST_THROW_EXCEPTION(std::runtime_error("disconnected: no new buffers"));
->>>>>>> 047f9845
         //always submit what we have, whether we have a buffer, or will have to wait for an async reply
         auto request = mcl::make_protobuf_object<mp::BufferRequest>();
         request->mutable_id()->set_value(stream_id);
@@ -210,13 +177,8 @@
             google::protobuf::NewCallback(google::protobuf::DoNothing));
 
         lock.lock();
-<<<<<<< HEAD
-//        if (server_connection_lost)
-//            BOOST_THROW_EXCEPTION(std::runtime_error("disconnected: no new buffers"));
-=======
         if (server_connection_lost)
             BOOST_THROW_EXCEPTION(std::runtime_error("disconnected: no new buffers"));
->>>>>>> 047f9845
         if (incoming_buffers.empty())
         {
             next_buffer_wait_handle.expect_result();
@@ -226,11 +188,7 @@
         {
             auto buffer_package = std::make_shared<MirBufferPackage>();
             populate_buffer_package(*buffer_package, incoming_buffers.front());
-<<<<<<< HEAD
-            wrapped.deposit_package(buffer_package, incoming_buffers.front().buffer_id(), sz, mir_pixel_format_abgr_8888);
-=======
             wrapped.deposit_package(buffer_package, incoming_buffers.front().buffer_id(), sz, pf);
->>>>>>> 047f9845
             incoming_buffers.pop();
             done();
         }
@@ -240,10 +198,7 @@
     void lost_connection() override
     {
         std::unique_lock<std::mutex> lock(mutex);
-<<<<<<< HEAD
-=======
         server_connection_lost = true;
->>>>>>> 047f9845
         if (on_incoming_buffer)
         {
             on_incoming_buffer();
@@ -260,8 +215,7 @@
     std::queue<mir::protobuf::Buffer> incoming_buffers;
     std::unique_ptr<mir::protobuf::Void> protobuf_void{std::make_unique<mp::Void>()};
     MirWaitHandle next_buffer_wait_handle;
-<<<<<<< HEAD
-    bool first;
+    bool server_connection_lost{false};
 };
 
 #if 0
@@ -326,10 +280,6 @@
     int current_buffer_id;
 };
 #endif
-=======
-    bool server_connection_lost {false};
-};
->>>>>>> 047f9845
 }
 
 mcl::BufferStream::BufferStream(
@@ -393,14 +343,6 @@
 
     if (protobuf_bs->has_buffer())
     {
-<<<<<<< HEAD
-        buffer_depository = std::make_unique<OldBufferSemantics>(display_server,
-            client_platform->create_buffer_factory(), mir::frontend::client_buffer_cache_size);
-        process_buffer(protobuf_bs->buffer());
-    }
-    else
-    {
-=======
         cached_buffer_size = geom::Size{protobuf_bs->buffer().width(), protobuf_bs->buffer().height()};
         buffer_depository = std::make_unique<ExchangeSemantics>(
             display_server,
@@ -413,7 +355,6 @@
     else
     {
         //TODO: use the submission semantics here
->>>>>>> 047f9845
         BOOST_THROW_EXCEPTION(std::runtime_error("Can not create buffer stream: " + std::string(protobuf_bs->error())));
     }
 
@@ -473,16 +414,9 @@
     // of buffer stream which generalizes and clarifies the server side logic.
     if (mode == mcl::BufferStreamMode::Producer)
     {
-<<<<<<< HEAD
-        if (server_connection_lost)
-            BOOST_THROW_EXCEPTION(std::runtime_error("new buffer unavailable"));
-        lock.unlock();
-        return buffer_depository->submit(done, cached_buffer_size, protobuf_bs->id().value());
-=======
         lock.unlock();
         return buffer_depository->submit(done, cached_buffer_size,
             static_cast<MirPixelFormat>(protobuf_bs->pixel_format()), protobuf_bs->id().value());
->>>>>>> 047f9845
     }
     else
     {
@@ -503,14 +437,11 @@
     return &screencast_wait_handle;
 }
 
-<<<<<<< HEAD
-=======
 std::shared_ptr<mcl::ClientBuffer> mcl::BufferStream::get_current_buffer()
 {
     std::unique_lock<decltype(mutex)> lock(mutex);
     return buffer_depository->get_current_buffer();
 }
->>>>>>> 047f9845
 
 EGLNativeWindowType mcl::BufferStream::egl_native_window()
 {
@@ -596,11 +527,6 @@
     swap_interval_ = result.ivalue();
 }
 
-std::shared_ptr<mcl::ClientBuffer> mcl::BufferStream::get_current_buffer()
-{
-    std::unique_lock<decltype(mutex)> lock(mutex);
-    return buffer_depository->get_current_buffer();
-}
 uint32_t mcl::BufferStream::get_current_buffer_id()
 {
     std::unique_lock<decltype(mutex)> lock(mutex);
@@ -657,15 +583,12 @@
     return protobuf_bs->has_id() && !protobuf_bs->has_error();
 }
 
-<<<<<<< HEAD
-=======
 void mcl::BufferStream::set_buffer_cache_size(unsigned int cache_size)
 {
     std::unique_lock<std::mutex> lock(mutex);
     buffer_depository->set_buffer_cache_size(cache_size);
 }
 
->>>>>>> 047f9845
 void mcl::BufferStream::buffer_available(mir::protobuf::Buffer const& buffer)
 {
     std::unique_lock<decltype(mutex)> lock(mutex);
@@ -675,16 +598,5 @@
 void mcl::BufferStream::buffer_unavailable()
 {
     std::unique_lock<decltype(mutex)> lock(mutex);
-<<<<<<< HEAD
-    server_connection_lost = true;
     buffer_depository->lost_connection(); 
-}
-
-void mcl::BufferStream::set_buffer_cache_size(unsigned int cache_size)
-{
-    std::unique_lock<std::mutex> lock(mutex);
-    buffer_depository->set_buffer_cache_size(cache_size);
-=======
-    buffer_depository->lost_connection(); 
->>>>>>> 047f9845
 }