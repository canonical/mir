/*
 * Copyright © 2012 Canonical Ltd.
 *
 * This program is free software: you can redistribute it and/or modify it
 * under the terms of the GNU Lesser General Public License version 3,
 * as published by the Free Software Foundation.
 *
 * This program is distributed in the hope that it will be useful,
 * but WITHOUT ANY WARRANTY; without even the implied warranty of
 * MERCHANTABILITY or FITNESS FOR A PARTICULAR PURPOSE.  See the
 * GNU Lesser General Public License for more details.
 *
 * You should have received a copy of the GNU Lesser General Public License
 * along with this program.  If not, see <http://www.gnu.org/licenses/>.
 *
 * Authored by: Thomas Guest <thomas.guest@canonical.com>
 */

#include "mir_connection.h"
#include "mir_surface.h"
#include "mir_prompt_session.h"
#include "mir_protobuf.pb.h"
#include "default_client_buffer_stream_factory.h"
#include "make_protobuf_object.h"
#include "mir_toolkit/mir_platform_message.h"
#include "mir/client_platform.h"
#include "mir/client_platform_factory.h"
#include "rpc/mir_basic_rpc_channel.h"
#include "mir/dispatch/dispatchable.h"
#include "mir/dispatch/threaded_dispatcher.h"
#include "connection_configuration.h"
#include "display_configuration.h"
#include "connection_surface_map.h"
#include "lifecycle_control.h"

#include "mir/events/event_builders.h"
#include "mir/logging/logger.h"

#include <algorithm>
#include <cstddef>
#include <unistd.h>
#include <signal.h>

#include <boost/exception/diagnostic_information.hpp>

namespace mcl = mir::client;
namespace md = mir::dispatch;
namespace mircv = mir::input::receiver;
namespace mev = mir::events;
namespace gp = google::protobuf;
namespace mf = mir::frontend;
namespace mp = mir::protobuf;

namespace
{
mir::protobuf::SurfaceParameters serialize_spec(MirSurfaceSpec const& spec)
{
    mp::SurfaceParameters message;

#define SERIALIZE_OPTION_IF_SET(option) \
    if (spec.option.is_set()) \
        message.set_##option(spec.option.value());

    SERIALIZE_OPTION_IF_SET(width);
    SERIALIZE_OPTION_IF_SET(height);
    SERIALIZE_OPTION_IF_SET(pixel_format);
    SERIALIZE_OPTION_IF_SET(buffer_usage);
    SERIALIZE_OPTION_IF_SET(surface_name);
    SERIALIZE_OPTION_IF_SET(output_id);
    SERIALIZE_OPTION_IF_SET(type);
    SERIALIZE_OPTION_IF_SET(state);
    SERIALIZE_OPTION_IF_SET(pref_orientation);
    SERIALIZE_OPTION_IF_SET(edge_attachment);
    SERIALIZE_OPTION_IF_SET(min_width);
    SERIALIZE_OPTION_IF_SET(min_height);
    SERIALIZE_OPTION_IF_SET(max_width);
    SERIALIZE_OPTION_IF_SET(max_height);
    SERIALIZE_OPTION_IF_SET(width_inc);
    SERIALIZE_OPTION_IF_SET(height_inc);
    // min_aspect is a special case (below)
    // max_aspect is a special case (below)

    if (spec.parent.is_set() && spec.parent.value() != nullptr)
        message.set_parent_id(spec.parent.value()->id());

    if (spec.parent_id)
    {
        auto id = message.mutable_parent_persistent_id();
        id->set_value(spec.parent_id->as_string());
    }

    if (spec.aux_rect.is_set())
    {
        message.mutable_aux_rect()->set_left(spec.aux_rect.value().left);
        message.mutable_aux_rect()->set_top(spec.aux_rect.value().top);
        message.mutable_aux_rect()->set_width(spec.aux_rect.value().width);
        message.mutable_aux_rect()->set_height(spec.aux_rect.value().height);
    }

    if (spec.min_aspect.is_set())
    {
        message.mutable_min_aspect()->set_width(spec.min_aspect.value().width);
        message.mutable_min_aspect()->set_height(spec.min_aspect.value().height);
    }

    if (spec.max_aspect.is_set())
    {
        message.mutable_max_aspect()->set_width(spec.max_aspect.value().width);
        message.mutable_max_aspect()->set_height(spec.max_aspect.value().height);
    }

    if (spec.input_shape.is_set())
    {
        for (auto const& rect : spec.input_shape.value())
        {
            auto const new_shape = message.add_input_shape();
            new_shape->set_left(rect.left);
            new_shape->set_top(rect.top);
            new_shape->set_width(rect.width);
            new_shape->set_height(rect.height);
        }
    }

    return message;
}

class MirDisplayConfigurationStore
{
public:
    MirDisplayConfigurationStore(MirDisplayConfiguration* config)
        : config{config}
    {
    }

    ~MirDisplayConfigurationStore()
    {
        mcl::delete_config_storage(config);
    }

    MirDisplayConfiguration* operator->() const { return config; }

private:
    MirDisplayConfigurationStore(MirDisplayConfigurationStore const&) = delete;
    MirDisplayConfigurationStore& operator=(MirDisplayConfigurationStore const&) = delete;

    MirDisplayConfiguration* const config;
};

void populate_protobuf_display_configuration(
    mp::DisplayConfiguration& protobuf_config,
    MirDisplayConfiguration const* config)
{
    for (auto i = 0u; i < config->num_outputs; i++)
    {
        auto const& output = config->outputs[i];
        auto protobuf_output = protobuf_config.add_display_output();
        protobuf_output->set_output_id(output.output_id);
        protobuf_output->set_used(output.used);
        protobuf_output->set_current_mode(output.current_mode);
        protobuf_output->set_current_format(output.current_format);
        protobuf_output->set_position_x(output.position_x);
        protobuf_output->set_position_y(output.position_y);
        protobuf_output->set_power_mode(output.power_mode);
        protobuf_output->set_orientation(output.orientation);
    }
}

std::mutex connection_guard;
MirConnection* valid_connections{nullptr};
}

MirConnection::Deregisterer::~Deregisterer()
{
    std::lock_guard<std::mutex> lock(connection_guard);

    for (auto current = &valid_connections; *current; current = &(*current)->next_valid)
    {
        if (self == *current)
        {
            *current = self->next_valid;
            break;
        }
    }
}

MirConnection::MirConnection(std::string const& error_message) :
    deregisterer{this},
    channel(),
    server(nullptr),
    debug(nullptr),
    error_message(error_message)
{
}

MirConnection::MirConnection(
    mir::client::ConnectionConfiguration& conf) :
        deregisterer{this},
        channel(conf.the_rpc_channel()),
        server(channel),
        debug(channel),
        logger(conf.the_logger()),
        void_response{mcl::make_protobuf_object<mir::protobuf::Void>()},
        connect_result{mcl::make_protobuf_object<mir::protobuf::Connection>()},
        connect_done{false},
        ignored{mcl::make_protobuf_object<mir::protobuf::Void>()},
        connect_parameters{mcl::make_protobuf_object<mir::protobuf::ConnectParameters>()},
        platform_operation_reply{mcl::make_protobuf_object<mir::protobuf::PlatformOperationMessage>()},
        display_configuration_response{mcl::make_protobuf_object<mir::protobuf::DisplayConfiguration>()},
        set_base_display_configuration_response{mcl::make_protobuf_object<mir::protobuf::Void>()},
        client_platform_factory(conf.the_client_platform_factory()),
        input_platform(conf.the_input_platform()),
        display_configuration(conf.the_display_configuration()),
        lifecycle_control(conf.the_lifecycle_control()),
        ping_handler{conf.the_ping_handler()},
        surface_map(conf.the_surface_map()),
        event_handler_register(conf.the_event_handler_register()),
        pong_callback(google::protobuf::NewPermanentCallback(&google::protobuf::DoNothing)),
        eventloop{new md::ThreadedDispatcher{"RPC Thread", std::dynamic_pointer_cast<md::Dispatchable>(channel)}}
{
    connect_result->set_error("connect not called");
    {
        std::lock_guard<std::mutex> lock(connection_guard);
        next_valid = valid_connections;
        valid_connections = this;
    }
}

MirConnection::~MirConnection() noexcept
{
    // We don't die while if are pending callbacks (as they touch this).
    // But, if after 500ms we don't get a call, assume it won't happen.
    connect_wait_handle.wait_for_pending(std::chrono::milliseconds(500));

    std::lock_guard<decltype(mutex)> lock(mutex);
    if (connect_result && connect_result->has_platform())
    {
        auto const& platform = connect_result->platform();
        for (int i = 0, end = platform.fd_size(); i != end; ++i)
            close(platform.fd(i));
    }
}

MirWaitHandle* MirConnection::create_surface(
    MirSurfaceSpec const& spec,
    mir_surface_callback callback,
    void * context)
{
    auto response = std::make_shared<mp::Surface>();
    auto c = std::make_shared<MirConnection::SurfaceCreationRequest>(callback, context, spec);
    c->wh->expect_result();
    auto const message = serialize_spec(spec);
    {
        std::lock_guard<decltype(mutex)> lock(mutex);
        surface_requests.emplace_back(c);
    }

    try 
    {
        server.create_surface(&message, c->response.get(),
            gp::NewCallback(this, &MirConnection::surface_created, c.get()));
    }
    catch (std::exception const& ex)
    {
        std::lock_guard<decltype(mutex)> lock(mutex);
        auto request = std::find_if(surface_requests.begin(), surface_requests.end(),
            [&](std::shared_ptr<MirConnection::SurfaceCreationRequest> c2) { return c.get() == c2.get(); });
        if (request != surface_requests.end())
        {
            auto id = next_error_id(lock);
            auto surf = std::make_shared<MirSurface>(
                std::string{"Error creating surface: "} + boost::diagnostic_information(ex), this, id, (*request)->wh);
            surface_map->insert(id, surf);
            callback(surf.get(), context);
            (*request)->wh->result_received();
            surface_requests.erase(request);
        }
    }
    return c->wh.get();
}

mf::SurfaceId MirConnection::next_error_id(std::lock_guard<std::mutex> const&)
{
    return mf::SurfaceId{surface_error_id--};
}

void MirConnection::surface_created(SurfaceCreationRequest* request)
{
    std::lock_guard<decltype(mutex)> lock(mutex);
    std::shared_ptr<MirSurface> surf {nullptr};
    std::shared_ptr<mcl::ClientBufferStream> stream {nullptr};
    //make sure this request actually was made.
    auto request_it = std::find_if(surface_requests.begin(), surface_requests.end(),
        [&request](std::shared_ptr<MirConnection::SurfaceCreationRequest> r){ return request == r.get(); });
    if (request_it == surface_requests.end())
        return;

    auto surface_proto = request->response; 
    auto callback = request->cb;
    auto context = request->context;
    auto const& spec = request->spec;
<<<<<<< HEAD

    try
    {
        stream = buffer_stream_factory->make_producer_stream(
            this, server, surface_proto->buffer_stream(), std::string{},
            {surface_proto->width(), surface_proto->height()});
    }
    catch (std::exception const& error)
    {
        if (!surface_proto->has_error())
            surface_proto->set_error(error.what());
        // failed to create buffer_stream, so clean up FDs it doesn't own
        if (surface_proto->has_buffer_stream() && surface_proto->buffer_stream().has_buffer())
            for (int i = 0; i < surface_proto->buffer_stream().buffer().fd_size(); i++)
                ::close(surface_proto->buffer_stream().buffer().fd(i));
    }

    if (surface_proto->has_error() || !surface_proto->has_id())
    {
        std::string reason;
        if (surface_proto->has_error())
            reason += surface_proto->error();
        if (surface_proto->has_error() && !surface_proto->has_id())
            reason += " and ";
        if (!surface_proto->has_id()) 
            reason +=  "Server assigned surface no id";
        auto id = next_error_id(lock);
        surf = std::make_shared<MirSurface>(reason, this, id, request->wh);
        surface_map->insert(id, surf);
    }
    else
    {
        surf = std::make_shared<MirSurface>(
            this, server, &debug, stream, input_platform, spec, *surface_proto, request->wh);

=======

    try
    {
        stream = buffer_stream_factory->make_producer_stream(
            this, server, surface_proto->buffer_stream(), std::string{},
            {surface_proto->width(), surface_proto->height()});
    }
    catch (std::exception const& error)
    {
        if (!surface_proto->has_error())
            surface_proto->set_error(error.what());
        // failed to create buffer_stream, so clean up FDs it doesn't own
        for (auto i = 0; i < surface_proto->fd_size(); i++)
            ::close(surface_proto->fd(i));
        if (surface_proto->has_buffer_stream() && surface_proto->buffer_stream().has_buffer())
            for (int i = 0; i < surface_proto->buffer_stream().buffer().fd_size(); i++)
                ::close(surface_proto->buffer_stream().buffer().fd(i));
    }

    if (surface_proto->has_error() || !surface_proto->has_id())
    {
        std::string reason;
        if (surface_proto->has_error())
            reason += surface_proto->error();
        if (surface_proto->has_error() && !surface_proto->has_id())
            reason += " and ";
        if (!surface_proto->has_id()) 
            reason +=  "Server assigned surface no id";
        auto id = next_error_id(lock);
        surf = std::make_shared<MirSurface>(reason, this, id, request->wh);
        surface_map->insert(id, surf);
    }
    else
    {
        surf = std::make_shared<MirSurface>(
            this, server, &debug, stream, input_platform, spec, *surface_proto, request->wh);

>>>>>>> 59c3e743
        surface_map->insert(mf::SurfaceId{surface_proto->id().value()}, surf);
    }

    callback(surf.get(), context);
    request->wh->result_received();

    surface_requests.erase(request_it);
}

char const * MirConnection::get_error_message()
{
    std::lock_guard<decltype(mutex)> lock(mutex);

    if (error_message.empty() && connect_result)
    {
        return connect_result->error().c_str();
    }

    return error_message.c_str();
}

void MirConnection::set_error_message(std::string const& error)
{
    error_message = error;
}


/* these structs exists to work around google protobuf being able to bind
 "only 0, 1, or 2 arguments in the NewCallback function */
struct MirConnection::SurfaceRelease
{
    MirSurface* surface;
    MirWaitHandle* handle;
    mir_surface_callback callback;
    void* context;
};

struct MirConnection::StreamRelease
{
    mcl::ClientBufferStream* stream;
    MirWaitHandle* handle;
    mir_buffer_stream_callback callback;
    void* context;
};

void MirConnection::released(StreamRelease data)
{
    surface_map->erase(mf::BufferStreamId(data.stream->rpc_id()));
    if (data.callback)
        data.callback(reinterpret_cast<MirBufferStream*>(data.stream), data.context);
    data.handle->result_received();
    delete data.stream;
}

void MirConnection::released(SurfaceRelease data)
{
    // releasing this surface from surface_map means that it will no longer receive events
    // If it's still focused, send an unfocused event before we kill it entirely
    if (data.surface->attrib(mir_surface_attrib_focus) == mir_surface_focused)
    {
        auto unfocus = mev::make_event(mir::frontend::SurfaceId{data.surface->id()}, mir_surface_attrib_focus, mir_surface_unfocused);
        data.surface->handle_event(*unfocus);
    }
    data.callback(data.surface, data.context);
    data.handle->result_received();
    surface_map->erase(mf::SurfaceId(data.surface->id()));
}

MirWaitHandle* MirConnection::release_surface(
        MirSurface *surface,
        mir_surface_callback callback,
        void * context)
{
    auto new_wait_handle = new MirWaitHandle;
    {
        std::lock_guard<decltype(release_wait_handle_guard)> rel_lock(release_wait_handle_guard);
        release_wait_handles.push_back(new_wait_handle);
    }

    if (strncmp(surface->get_error_message(), "", 1))
    {
        new_wait_handle->expect_result();
        new_wait_handle->result_received();
        callback(surface, context);
        auto id = surface->id();
        surface_map->erase(mf::SurfaceId(id));
        return new_wait_handle;    
    }

    SurfaceRelease surf_release{surface, new_wait_handle, callback, context};

    mp::SurfaceId message;
    message.set_value(surface->id());

    new_wait_handle->expect_result();
    server.release_surface(&message, void_response.get(),
                           gp::NewCallback(this, &MirConnection::released, surf_release));


    return new_wait_handle;
}

MirPromptSession* MirConnection::create_prompt_session()
{
    return new MirPromptSession(display_server(), event_handler_register);
}

void MirConnection::connected(mir_connected_callback callback, void * context)
{
    try
    {
        std::lock_guard<decltype(mutex)> lock(mutex);

        if (!connect_result->has_platform() || !connect_result->has_display_configuration())
            set_error_message("Failed to connect: not accepted by server");

        connect_done = true;

        /*
         * We need to create the client platform after the connection has been
         * established, to ensure that the client platform has access to all
         * needed data (e.g. platform package).
         */
        auto default_lifecycle_event_handler = [this](MirLifecycleState transition)
            {
                if (transition == mir_lifecycle_connection_lost && !disconnecting)
                {
                    /*
                     * We need to use kill() instead of raise() to ensure the signal
                     * is dispatched to the process even if it's blocked in the current
                     * thread.
                     */
                    kill(getpid(), SIGHUP);
                }
            };

        platform = client_platform_factory->create_client_platform(this);
        buffer_stream_factory = std::make_shared<mcl::DefaultClientBufferStreamFactory>(
            platform, the_logger());
        native_display = platform->create_egl_native_display();
        display_configuration->set_configuration(connect_result->display_configuration());
        lifecycle_control->set_callback(default_lifecycle_event_handler);
        ping_handler->set_callback([this](int32_t serial)
        {
            this->pong(serial);
        });
    }
    catch (std::exception const& e)
    {
        connect_result->set_error(std::string{"Failed to process connect response: "} +
                                 boost::diagnostic_information(e));
    }

    callback(this, context);
    connect_wait_handle.result_received();
}

MirWaitHandle* MirConnection::connect(
    const char* app_name,
    mir_connected_callback callback,
    void * context)
{
    {
        std::lock_guard<decltype(mutex)> lock(mutex);

        connect_parameters->set_application_name(app_name);
        connect_wait_handle.expect_result();
    }

    server.connect(
        connect_parameters.get(),
        connect_result.get(),
        google::protobuf::NewCallback(
            this, &MirConnection::connected, callback, context));
    return &connect_wait_handle;
}

void MirConnection::done_disconnect()
{
    /* todo: keeping all MirWaitHandles from a release surface until the end of the connection
       is a kludge until we have a better story about the lifetime of MirWaitHandles */
    {
        std::lock_guard<decltype(release_wait_handle_guard)> lock(release_wait_handle_guard);
        for (auto handle : release_wait_handles)
            delete handle;
    }

    // Ensure no racy lifecycle notifications can happen after disconnect completes
    lifecycle_control->set_callback([](MirLifecycleState){});
    disconnect_wait_handle.result_received();
}

MirWaitHandle* MirConnection::disconnect()
{
    {
        std::lock_guard<decltype(mutex)> lock(mutex);
        disconnecting = true;
    }
    disconnect_wait_handle.expect_result();
    server.disconnect(ignored.get(), ignored.get(),
                      google::protobuf::NewCallback(this, &MirConnection::done_disconnect));

    return &disconnect_wait_handle;
}

void MirConnection::done_platform_operation(
    mir_platform_operation_callback callback, void* context)
{
    auto reply = mir_platform_message_create(platform_operation_reply->opcode());

    set_error_message(platform_operation_reply->error());

    mir_platform_message_set_data(
        reply,
        platform_operation_reply->data().data(),
        platform_operation_reply->data().size());

    mir_platform_message_set_fds(
        reply,
        platform_operation_reply->fd().data(),
        platform_operation_reply->fd().size());

    callback(this, reply, context);

    platform_operation_wait_handle.result_received();
}

MirWaitHandle* MirConnection::platform_operation(
    MirPlatformMessage const* request,
    mir_platform_operation_callback callback, void* context)
{
    auto const client_response = platform->platform_operation(request);
    if (client_response)
    {
        set_error_message("");
        callback(this, client_response, context);
        return nullptr;
    }

    mp::PlatformOperationMessage protobuf_request;

    protobuf_request.set_opcode(mir_platform_message_get_opcode(request));
    auto const request_data = mir_platform_message_get_data(request);
    auto const request_fds = mir_platform_message_get_fds(request);

    protobuf_request.set_data(request_data.data, request_data.size);
    for (size_t i = 0; i != request_fds.num_fds; ++i)
        protobuf_request.add_fd(request_fds.fds[i]);

    platform_operation_wait_handle.expect_result();
    server.platform_operation(
        &protobuf_request,
        platform_operation_reply.get(),
        google::protobuf::NewCallback(this, &MirConnection::done_platform_operation,
                                      callback, context));

    return &platform_operation_wait_handle;
}


bool MirConnection::is_valid(MirConnection *connection)
{
    {
        std::unique_lock<std::mutex> lock(connection_guard);
        for (auto current = valid_connections; current; current = current->next_valid)
        {
            if (connection == current)
            {
                lock.unlock();
                std::lock_guard<decltype(connection->mutex)> lock(connection->mutex);
                return !connection->connect_result->has_error();
            }
        }
    }
    return false;
}

void MirConnection::populate(MirPlatformPackage& platform_package)
{
    platform->populate(platform_package);
}

void MirConnection::populate_server_package(MirPlatformPackage& platform_package)
{
    // connect_result is write-once: once it's valid, we don't need to lock
    // to use it.
    if (connect_done && !connect_result->has_error() && connect_result->has_platform())
    {
        auto const& platform = connect_result->platform();

        platform_package.data_items = platform.data_size();
        for (int i = 0; i != platform.data_size(); ++i)
            platform_package.data[i] = platform.data(i);

        platform_package.fd_items = platform.fd_size();
        for (int i = 0; i != platform.fd_size(); ++i)
            platform_package.fd[i] = platform.fd(i);
    }
    else
    {
        platform_package.data_items = 0;
        platform_package.fd_items = 0;
    }
}

MirDisplayConfiguration* MirConnection::create_copy_of_display_config()
{
    std::lock_guard<decltype(mutex)> lock(mutex);
    return display_configuration->copy_to_client();
}

void MirConnection::available_surface_formats(
    MirPixelFormat* formats,
    unsigned int formats_size,
    unsigned int& valid_formats)
{
    valid_formats = 0;

    std::lock_guard<decltype(mutex)> lock(mutex);
    if (!connect_result->has_error())
    {
        valid_formats = std::min(
            static_cast<unsigned int>(connect_result->surface_pixel_format_size()),
            formats_size);

        for (auto i = 0u; i < valid_formats; i++)
        {
            formats[i] = static_cast<MirPixelFormat>(connect_result->surface_pixel_format(i));
        }
    }
}

mir::client::ClientBufferStream* MirConnection::create_client_buffer_stream(
    int width, int height,
    MirPixelFormat format,
    MirBufferUsage buffer_usage,
    mir_buffer_stream_callback callback,
    void *context)
{
    mp::BufferStreamParameters params;
    params.set_width(width);
    params.set_height(height);
    params.set_pixel_format(format);
    params.set_buffer_usage(buffer_usage);

    return buffer_stream_factory->make_producer_stream(this, server, params, callback, context);
}

std::shared_ptr<mir::client::ClientBufferStream> MirConnection::make_consumer_stream(
   mp::BufferStream const& protobuf_bs, std::string const& surface_name, mir::geometry::Size size)
{
    return buffer_stream_factory->make_consumer_stream(this, server, protobuf_bs, surface_name, size);
}

EGLNativeDisplayType MirConnection::egl_native_display()
{
    std::lock_guard<decltype(mutex)> lock(mutex);

    return *native_display;
}

MirPixelFormat MirConnection::egl_pixel_format(EGLDisplay disp, EGLConfig conf) const
{
    std::lock_guard<decltype(mutex)> lock(mutex);
    return platform->get_egl_pixel_format(disp, conf);
}

void MirConnection::on_stream_created(int id, mcl::ClientBufferStream* stream)
{
    surface_map->insert(mf::BufferStreamId(id), stream);
}

void MirConnection::register_lifecycle_event_callback(mir_lifecycle_event_callback callback, void* context)
{
    lifecycle_control->set_callback(std::bind(callback, this, std::placeholders::_1, context));
}

void MirConnection::register_ping_event_callback(mir_ping_event_callback callback, void* context)
{
    ping_handler->set_callback(std::bind(callback, this, std::placeholders::_1, context));
}

void MirConnection::pong(int32_t serial)
{
    mp::PingEvent pong;
    pong.set_serial(serial);
    server.pong(&pong, void_response.get(), pong_callback.get());
}

void MirConnection::register_display_change_callback(mir_display_config_callback callback, void* context)
{
    display_configuration->set_display_change_handler(std::bind(callback, this, context));
}

bool MirConnection::validate_user_display_config(MirDisplayConfiguration const* config)
{
    MirDisplayConfigurationStore orig_config{display_configuration->copy_to_client()};

    if ((!config) || (config->num_outputs == 0) || (config->outputs == NULL) ||
        (config->num_outputs > orig_config->num_outputs))
    {
        return false;
    }

    for(auto i = 0u; i < config->num_outputs; i++)
    {
        auto const& output = config->outputs[i];
        auto const& orig_output = orig_config->outputs[i];

        if (output.output_id != orig_output.output_id)
            return false;

        if (output.connected && output.current_mode >= orig_output.num_modes)
            return false;
    }

    return true;
}

void MirConnection::done_display_configure()
{
    std::lock_guard<decltype(mutex)> lock(mutex);

    set_error_message(display_configuration_response->error());

    if (!display_configuration_response->has_error())
        display_configuration->set_configuration(*display_configuration_response);

    return configure_display_wait_handle.result_received();
}

MirWaitHandle* MirConnection::configure_display(MirDisplayConfiguration* config)
{
    if (!validate_user_display_config(config))
    {
        return NULL;
    }

    mp::DisplayConfiguration request;
    populate_protobuf_display_configuration(request, config);

    configure_display_wait_handle.expect_result();
    server.configure_display(&request, display_configuration_response.get(),
        google::protobuf::NewCallback(this, &MirConnection::done_display_configure));

    return &configure_display_wait_handle;
}

MirWaitHandle* MirConnection::set_base_display_configuration(MirDisplayConfiguration const* config)
{
    if (!validate_user_display_config(config))
    {
        return NULL;
    }

    mp::DisplayConfiguration request;
    populate_protobuf_display_configuration(request, config);

    set_base_display_configuration_wait_handle.expect_result();
    server.set_base_display_configuration(&request, set_base_display_configuration_response.get(),
        google::protobuf::NewCallback(this, &MirConnection::done_set_base_display_configuration));

    return &set_base_display_configuration_wait_handle;
}

void MirConnection::done_set_base_display_configuration()
{
    std::lock_guard<decltype(mutex)> lock(mutex);

    set_error_message(set_base_display_configuration_response->error());

    return set_base_display_configuration_wait_handle.result_received();
}

mir::client::rpc::DisplayServer& MirConnection::display_server()
{
    return server;
}

std::shared_ptr<mir::logging::Logger> const& MirConnection::the_logger() const
{
    return logger;
}

MirWaitHandle* MirConnection::release_buffer_stream(
    mir::client::ClientBufferStream* stream,
    mir_buffer_stream_callback callback,
    void *context)
{
    auto new_wait_handle = new MirWaitHandle;

    StreamRelease stream_release{stream, new_wait_handle, callback, context};

    mp::BufferStreamId buffer_stream_id;
    buffer_stream_id.set_value(stream->rpc_id().as_value());

    {
        std::lock_guard<decltype(release_wait_handle_guard)> rel_lock(release_wait_handle_guard);
        release_wait_handles.push_back(new_wait_handle);
    }

    new_wait_handle->expect_result();
    server.release_buffer_stream(
        &buffer_stream_id, void_response.get(),
        google::protobuf::NewCallback(this, &MirConnection::released, stream_release));
    return new_wait_handle;
}

void MirConnection::release_consumer_stream(mir::client::ClientBufferStream* stream)
{
    surface_map->erase(stream->rpc_id());
}<|MERGE_RESOLUTION|>--- conflicted
+++ resolved
@@ -298,7 +298,6 @@
     auto callback = request->cb;
     auto context = request->context;
     auto const& spec = request->spec;
-<<<<<<< HEAD
 
     try
     {
@@ -311,6 +310,8 @@
         if (!surface_proto->has_error())
             surface_proto->set_error(error.what());
         // failed to create buffer_stream, so clean up FDs it doesn't own
+        for (auto i = 0; i < surface_proto->fd_size(); i++)
+            ::close(surface_proto->fd(i));
         if (surface_proto->has_buffer_stream() && surface_proto->buffer_stream().has_buffer())
             for (int i = 0; i < surface_proto->buffer_stream().buffer().fd_size(); i++)
                 ::close(surface_proto->buffer_stream().buffer().fd(i));
@@ -334,45 +335,6 @@
         surf = std::make_shared<MirSurface>(
             this, server, &debug, stream, input_platform, spec, *surface_proto, request->wh);
 
-=======
-
-    try
-    {
-        stream = buffer_stream_factory->make_producer_stream(
-            this, server, surface_proto->buffer_stream(), std::string{},
-            {surface_proto->width(), surface_proto->height()});
-    }
-    catch (std::exception const& error)
-    {
-        if (!surface_proto->has_error())
-            surface_proto->set_error(error.what());
-        // failed to create buffer_stream, so clean up FDs it doesn't own
-        for (auto i = 0; i < surface_proto->fd_size(); i++)
-            ::close(surface_proto->fd(i));
-        if (surface_proto->has_buffer_stream() && surface_proto->buffer_stream().has_buffer())
-            for (int i = 0; i < surface_proto->buffer_stream().buffer().fd_size(); i++)
-                ::close(surface_proto->buffer_stream().buffer().fd(i));
-    }
-
-    if (surface_proto->has_error() || !surface_proto->has_id())
-    {
-        std::string reason;
-        if (surface_proto->has_error())
-            reason += surface_proto->error();
-        if (surface_proto->has_error() && !surface_proto->has_id())
-            reason += " and ";
-        if (!surface_proto->has_id()) 
-            reason +=  "Server assigned surface no id";
-        auto id = next_error_id(lock);
-        surf = std::make_shared<MirSurface>(reason, this, id, request->wh);
-        surface_map->insert(id, surf);
-    }
-    else
-    {
-        surf = std::make_shared<MirSurface>(
-            this, server, &debug, stream, input_platform, spec, *surface_proto, request->wh);
-
->>>>>>> 59c3e743
         surface_map->insert(mf::SurfaceId{surface_proto->id().value()}, surf);
     }
 
