--- conflicted
+++ resolved
@@ -1425,11 +1425,7 @@
     mir::protobuf::BufferStreamParameters params;
     params.set_width(logical_size.width.as_int());
     params.set_height(logical_size.height.as_int());
-<<<<<<< HEAD
-    params.set_pixel_format(connect_result->surface_pixel_format(0));
-=======
     params.set_pixel_format(mir_pixel_format_invalid);
->>>>>>> ec945d0a
     params.set_buffer_usage(-1);
 
     auto nw = platform->create_egl_native_window(nullptr);
