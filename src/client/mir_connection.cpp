--- conflicted
+++ resolved
@@ -277,11 +277,7 @@
 MirDisplayConfiguration* MirConnection::create_copy_of_display_config()
 {
     std::lock_guard<std::recursive_mutex> lock(mutex);
-    if (!connect_result.has_error() && (connect_result.display_output_size() > 0))
-    {
-        return display_configuration->copy_to_client();
-    }
-    return nullptr;
+    return display_configuration->copy_to_client();
 }
 
 void MirConnection::possible_pixel_formats(MirPixelFormat* formats,
@@ -326,11 +322,11 @@
     surface_map->insert(id, surface);
 }
 
-<<<<<<< HEAD
 void MirConnection::register_display_change_callback(mir_display_config_callback callback, void* context)
 {
     display_configuration->set_display_change_handler(std::bind(callback, this, context));
-=======
+}
+
 bool MirConnection::validate_user_display_config(MirDisplayConfiguration* config)
 {
     std::lock_guard<std::recursive_mutex> lock(mutex);
@@ -392,5 +388,4 @@
         google::protobuf::NewCallback(this, &MirConnection::done_display_configure));
 
     return &configure_display_wait_handle;
->>>>>>> ba8bdebf
 }