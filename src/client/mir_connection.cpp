/*
 * Copyright © 2012 Canonical Ltd.
 *
 * This program is free software: you can redistribute it and/or modify it
 * under the terms of the GNU Lesser General Public License version 3,
 * as published by the Free Software Foundation.
 *
 * This program is distributed in the hope that it will be useful,
 * but WITHOUT ANY WARRANTY; without even the implied warranty of
 * MERCHANTABILITY or FITNESS FOR A PARTICULAR PURPOSE.  See the
 * GNU Lesser General Public License for more details.
 *
 * You should have received a copy of the GNU Lesser General Public License
 * along with this program.  If not, see <http://www.gnu.org/licenses/>.
 *
 * Authored by: Thomas Guest <thomas.guest@canonical.com>
 */

#include "mir_connection.h"
#include "mir_surface.h"
#include "mir_prompt_session.h"
#include "mir_protobuf.pb.h"
#include "default_client_buffer_stream_factory.h"
#include "make_protobuf_object.h"
#include "mir_toolkit/mir_platform_message.h"
#include "mir/client_platform.h"
#include "mir/client_platform_factory.h"
#include "rpc/mir_basic_rpc_channel.h"
#include "mir/dispatch/dispatchable.h"
#include "mir/dispatch/threaded_dispatcher.h"
#include "connection_configuration.h"
#include "display_configuration.h"
#include "connection_surface_map.h"
#include "lifecycle_control.h"

#include "mir/events/event_builders.h"
#include "mir/logging/logger.h"

#include <algorithm>
#include <cstddef>
#include <unistd.h>
#include <signal.h>

#include <boost/exception/diagnostic_information.hpp>

namespace mcl = mir::client;
namespace md = mir::dispatch;
namespace mircv = mir::input::receiver;
namespace mev = mir::events;
namespace gp = google::protobuf;
namespace mf = mir::frontend;
namespace mp = mir::protobuf;

namespace
{

class MirDisplayConfigurationStore
{
public:
    MirDisplayConfigurationStore(MirDisplayConfiguration* config)
        : config{config}
    {
    }

    ~MirDisplayConfigurationStore()
    {
        mcl::delete_config_storage(config);
    }

    MirDisplayConfiguration* operator->() const { return config; }

private:
    MirDisplayConfigurationStore(MirDisplayConfigurationStore const&) = delete;
    MirDisplayConfigurationStore& operator=(MirDisplayConfigurationStore const&) = delete;

    MirDisplayConfiguration* const config;
};

std::mutex connection_guard;
MirConnection* valid_connections{nullptr};
}

MirConnection::Deregisterer::~Deregisterer()
{
    std::lock_guard<std::mutex> lock(connection_guard);

    for (auto current = &valid_connections; *current; current = &(*current)->next_valid)
    {
        if (self == *current)
        {
            *current = self->next_valid;
            break;
        }
    }
}

MirConnection::MirConnection(std::string const& error_message) :
    deregisterer{this},
    channel(),
    server(nullptr),
    debug(nullptr),
    error_message(error_message)
{
}

MirConnection::MirConnection(
    mir::client::ConnectionConfiguration& conf) :
        deregisterer{this},
        channel(conf.the_rpc_channel()),
        server(channel),
        debug(channel),
        logger(conf.the_logger()),
        void_response{mcl::make_protobuf_object<mir::protobuf::Void>()},
        connect_result{mcl::make_protobuf_object<mir::protobuf::Connection>()},
        connect_done{false},
        ignored{mcl::make_protobuf_object<mir::protobuf::Void>()},
        connect_parameters{mcl::make_protobuf_object<mir::protobuf::ConnectParameters>()},
        platform_operation_reply{mcl::make_protobuf_object<mir::protobuf::PlatformOperationMessage>()},
        display_configuration_response{mcl::make_protobuf_object<mir::protobuf::DisplayConfiguration>()},
        client_platform_factory(conf.the_client_platform_factory()),
        input_platform(conf.the_input_platform()),
        display_configuration(conf.the_display_configuration()),
        lifecycle_control(conf.the_lifecycle_control()),
        ping_handler{conf.the_ping_handler()},
        surface_map(conf.the_surface_map()),
        event_handler_register(conf.the_event_handler_register()),
        pong_callback(google::protobuf::NewPermanentCallback(&google::protobuf::DoNothing)),
        eventloop{new md::ThreadedDispatcher{"RPC Thread", std::dynamic_pointer_cast<md::Dispatchable>(channel)}}
{
    connect_result->set_error("connect not called");
    {
        std::lock_guard<std::mutex> lock(connection_guard);
        next_valid = valid_connections;
        valid_connections = this;
    }
}

MirConnection::~MirConnection() noexcept
{
    // We don't die while if are pending callbacks (as they touch this).
    // But, if after 500ms we don't get a call, assume it won't happen.
    connect_wait_handle.wait_for_pending(std::chrono::milliseconds(500));

    std::lock_guard<decltype(mutex)> lock(mutex);
    if (connect_result && connect_result->has_platform())
    {
        auto const& platform = connect_result->platform();
        for (int i = 0, end = platform.fd_size(); i != end; ++i)
            close(platform.fd(i));
    }
}

MirWaitHandle* MirConnection::create_surface(
    MirSurfaceSpec const& spec,
    mir_surface_callback callback,
    void * context)
{
    auto surface = new MirSurface(this, server, &debug, buffer_stream_factory,
        input_platform, spec, callback, context);

    return surface->get_create_wait_handle();
}

char const * MirConnection::get_error_message()
{
    std::lock_guard<decltype(mutex)> lock(mutex);

    if (connect_result && connect_result->has_error())
    {
        return connect_result->error().c_str();
    }

    return error_message.c_str();
}

void MirConnection::set_error_message(std::string const& error)
{
    error_message = error;
}


/* these structs exists to work around google protobuf being able to bind
 "only 0, 1, or 2 arguments in the NewCallback function */
struct MirConnection::SurfaceRelease
{
    MirSurface* surface;
    MirWaitHandle* handle;
    mir_surface_callback callback;
    void* context;
};

struct MirConnection::StreamRelease
{
    mcl::ClientBufferStream* stream;
    MirWaitHandle* handle;
    mir_buffer_stream_callback callback;
    void* context;
};

void MirConnection::released(StreamRelease data)
{
    surface_map->erase(mf::BufferStreamId(data.stream->rpc_id()));
    if (data.callback)
        data.callback(reinterpret_cast<MirBufferStream*>(data.stream), data.context);
    data.handle->result_received();
    delete data.stream;
}

void MirConnection::released(SurfaceRelease data)
{
    surface_map->erase(mf::SurfaceId(data.surface->id()));

    // Erasing this surface from surface_map means that it will no longer receive events
    // If it's still focused, send an unfocused event before we kill it entirely
    if (data.surface->attrib(mir_surface_attrib_focus) == mir_surface_focused)
    {
        auto unfocus = mev::make_event(mir::frontend::SurfaceId{data.surface->id()}, mir_surface_attrib_focus, mir_surface_unfocused);
        data.surface->handle_event(*unfocus);
    }
    data.callback(data.surface, data.context);
    data.handle->result_received();
    delete data.surface;
}

MirWaitHandle* MirConnection::release_surface(
        MirSurface *surface,
        mir_surface_callback callback,
        void * context)
{
    auto new_wait_handle = new MirWaitHandle;

    SurfaceRelease surf_release{surface, new_wait_handle, callback, context};

    mp::SurfaceId message;
    message.set_value(surface->id());

    {
        std::lock_guard<decltype(release_wait_handle_guard)> rel_lock(release_wait_handle_guard);
        release_wait_handles.push_back(new_wait_handle);
    }

    new_wait_handle->expect_result();
    server.release_surface(&message, void_response.get(),
                           gp::NewCallback(this, &MirConnection::released, surf_release));


    return new_wait_handle;
}

MirPromptSession* MirConnection::create_prompt_session()
{
    return new MirPromptSession(display_server(), event_handler_register);
}

void MirConnection::connected(mir_connected_callback callback, void * context)
{
    bool safe_to_callback = true;
    try
    {
        std::lock_guard<decltype(mutex)> lock(mutex);

        if (!connect_result->has_platform() || !connect_result->has_display_configuration())
        {
            if (!connect_result->has_error())
            {
                // We're handling an error scenario that means we're not sync'd
                // with the client code - a callback isn't safe (or needed)
                safe_to_callback = false;
                set_error_message("Connect failed");
            }
        }

        connect_done = true;

        /*
         * We need to create the client platform after the connection has been
         * established, to ensure that the client platform has access to all
         * needed data (e.g. platform package).
         */
        auto default_lifecycle_event_handler = [this](MirLifecycleState transition)
            {
                if (transition == mir_lifecycle_connection_lost && !disconnecting)
                {
                    /*
                     * We need to use kill() instead of raise() to ensure the signal
                     * is dispatched to the process even if it's blocked in the current
                     * thread.
                     */
                    kill(getpid(), SIGHUP);
                }
            };

        platform = client_platform_factory->create_client_platform(this);
        buffer_stream_factory = std::make_shared<mcl::DefaultClientBufferStreamFactory>(
            platform, the_logger());
        native_display = platform->create_egl_native_display();
        display_configuration->set_configuration(connect_result->display_configuration());
        lifecycle_control->set_callback(default_lifecycle_event_handler);
        ping_handler->set_callback([this](int32_t serial)
        {
            this->pong(serial);
        });
    }
    catch (std::exception const& e)
    {
        connect_result->set_error(std::string{"Failed to process connect response: "} +
                                 boost::diagnostic_information(e));
    }

    if (safe_to_callback) callback(this, context);
    connect_wait_handle.result_received();
}

MirWaitHandle* MirConnection::connect(
    const char* app_name,
    mir_connected_callback callback,
    void * context)
{
    {
        std::lock_guard<decltype(mutex)> lock(mutex);

        connect_parameters->set_application_name(app_name);
        connect_wait_handle.expect_result();
    }

    server.connect(
        connect_parameters.get(),
        connect_result.get(),
        google::protobuf::NewCallback(
            this, &MirConnection::connected, callback, context));
    return &connect_wait_handle;
}

void MirConnection::done_disconnect()
{
    /* todo: keeping all MirWaitHandles from a release surface until the end of the connection
       is a kludge until we have a better story about the lifetime of MirWaitHandles */
    {
        std::lock_guard<decltype(release_wait_handle_guard)> lock(release_wait_handle_guard);
        for (auto handle : release_wait_handles)
            delete handle;
    }

    // Ensure no racy lifecycle notifications can happen after disconnect completes
    lifecycle_control->set_callback([](MirLifecycleState){});
    disconnect_wait_handle.result_received();
}

MirWaitHandle* MirConnection::disconnect()
{
    {
        std::lock_guard<decltype(mutex)> lock(mutex);
        disconnecting = true;
    }
    disconnect_wait_handle.expect_result();
    server.disconnect(ignored.get(), ignored.get(),
                      google::protobuf::NewCallback(this, &MirConnection::done_disconnect));

    return &disconnect_wait_handle;
}

void MirConnection::done_platform_operation(
    mir_platform_operation_callback callback, void* context)
{
    auto reply = mir_platform_message_create(platform_operation_reply->opcode());

    set_error_message(platform_operation_reply->error());

    mir_platform_message_set_data(
        reply,
        platform_operation_reply->data().data(),
        platform_operation_reply->data().size());

    mir_platform_message_set_fds(
        reply,
        platform_operation_reply->fd().data(),
        platform_operation_reply->fd().size());

    callback(this, reply, context);

    platform_operation_wait_handle.result_received();
}

MirWaitHandle* MirConnection::platform_operation(
    MirPlatformMessage const* request,
    mir_platform_operation_callback callback, void* context)
{
    auto const client_response = platform->platform_operation(request);
    if (client_response)
    {
        set_error_message("");
        callback(this, client_response, context);
        return nullptr;
    }

    mp::PlatformOperationMessage protobuf_request;

    protobuf_request.set_opcode(mir_platform_message_get_opcode(request));
    auto const request_data = mir_platform_message_get_data(request);
    auto const request_fds = mir_platform_message_get_fds(request);

    protobuf_request.set_data(request_data.data, request_data.size);
    for (size_t i = 0; i != request_fds.num_fds; ++i)
        protobuf_request.add_fd(request_fds.fds[i]);

    platform_operation_wait_handle.expect_result();
    server.platform_operation(
        &protobuf_request,
        platform_operation_reply.get(),
        google::protobuf::NewCallback(this, &MirConnection::done_platform_operation,
                                      callback, context));

    return &platform_operation_wait_handle;
}


bool MirConnection::is_valid(MirConnection *connection)
{
    {
        std::unique_lock<std::mutex> lock(connection_guard);
        for (auto current = valid_connections; current; current = current->next_valid)
        {
            if (connection == current)
            {
                lock.unlock();
                std::lock_guard<decltype(connection->mutex)> lock(connection->mutex);
                return !connection->connect_result->has_error();
            }
        }
    }
    return false;
}

void MirConnection::populate(MirPlatformPackage& platform_package)
{
    platform->populate(platform_package);
}

void MirConnection::populate_server_package(MirPlatformPackage& platform_package)
{
    // connect_result is write-once: once it's valid, we don't need to lock
    // to use it.
    if (connect_done && !connect_result->has_error() && connect_result->has_platform())
    {
        auto const& platform = connect_result->platform();

        platform_package.data_items = platform.data_size();
        for (int i = 0; i != platform.data_size(); ++i)
            platform_package.data[i] = platform.data(i);

        platform_package.fd_items = platform.fd_size();
        for (int i = 0; i != platform.fd_size(); ++i)
            platform_package.fd[i] = platform.fd(i);
    }
    else
    {
        platform_package.data_items = 0;
        platform_package.fd_items = 0;
    }
}

MirDisplayConfiguration* MirConnection::create_copy_of_display_config()
{
    std::lock_guard<decltype(mutex)> lock(mutex);
    return display_configuration->copy_to_client();
}

void MirConnection::available_surface_formats(
    MirPixelFormat* formats,
    unsigned int formats_size,
    unsigned int& valid_formats)
{
    valid_formats = 0;

    std::lock_guard<decltype(mutex)> lock(mutex);
    if (!connect_result->has_error())
    {
        valid_formats = std::min(
            static_cast<unsigned int>(connect_result->surface_pixel_format_size()),
            formats_size);

        for (auto i = 0u; i < valid_formats; i++)
        {
            formats[i] = static_cast<MirPixelFormat>(connect_result->surface_pixel_format(i));
        }
    }
}

std::shared_ptr<mir::client::ClientPlatform> MirConnection::get_client_platform()
{
    std::lock_guard<decltype(mutex)> lock(mutex);

    return platform;
}


mir::client::ClientBufferStream* MirConnection::create_client_buffer_stream(
    int width, int height,
    MirPixelFormat format,
    MirBufferUsage buffer_usage,
    mir_buffer_stream_callback callback,
    void *context)
{
    mp::BufferStreamParameters params;
    params.set_width(width);
    params.set_height(height);
    params.set_pixel_format(format);
    params.set_buffer_usage(buffer_usage);

    return buffer_stream_factory->make_producer_stream(this, server, params, callback, context);
}

std::shared_ptr<mir::client::ClientBufferStream> MirConnection::make_consumer_stream(
   mp::BufferStream const& protobuf_bs, std::string const& surface_name)
{
    return buffer_stream_factory->make_consumer_stream(this, server, protobuf_bs, surface_name);
}

EGLNativeDisplayType MirConnection::egl_native_display()
{
    std::lock_guard<decltype(mutex)> lock(mutex);

    return *native_display;
}

MirPixelFormat MirConnection::egl_pixel_format(EGLDisplay disp, EGLConfig conf) const
{
    std::lock_guard<decltype(mutex)> lock(mutex);
    return platform->get_egl_pixel_format(disp, conf);
}

void MirConnection::on_stream_created(int id, mcl::ClientBufferStream* stream)
{
    surface_map->insert(mf::BufferStreamId(id), stream);
}

void MirConnection::on_surface_created(int id, MirSurface* surface)
{
    surface_map->insert(mf::SurfaceId(id), surface);
}

void MirConnection::register_lifecycle_event_callback(mir_lifecycle_event_callback callback, void* context)
{
    lifecycle_control->set_callback(std::bind(callback, this, std::placeholders::_1, context));
}

void MirConnection::register_ping_event_callback(mir_ping_event_callback callback, void* context)
{
    ping_handler->set_callback(std::bind(callback, this, std::placeholders::_1, context));
}

void MirConnection::pong(int32_t serial)
{
<<<<<<< HEAD
    mp::PingEvent pong;
    pong.set_serial(serial);
    server.pong(&pong, void_response.get(), google::protobuf::NewCallback(&google::protobuf::DoNothing));
=======
    auto pong = mcl::make_protobuf_object<mir::protobuf::PingEvent>();
    pong->set_serial(serial);
    server.pong(pong.get(), void_response.get(), pong_callback.get());
>>>>>>> a684b93f
}

void MirConnection::register_display_change_callback(mir_display_config_callback callback, void* context)
{
    display_configuration->set_display_change_handler(std::bind(callback, this, context));
}

bool MirConnection::validate_user_display_config(MirDisplayConfiguration* config)
{
    MirDisplayConfigurationStore orig_config{display_configuration->copy_to_client()};

    if ((!config) || (config->num_outputs == 0) || (config->outputs == NULL) ||
        (config->num_outputs > orig_config->num_outputs))
    {
        return false;
    }

    for(auto i = 0u; i < config->num_outputs; i++)
    {
        auto const& output = config->outputs[i];
        auto const& orig_output = orig_config->outputs[i];

        if (output.output_id != orig_output.output_id)
            return false;

        if (output.connected && output.current_mode >= orig_output.num_modes)
            return false;
    }

    return true;
}

void MirConnection::done_display_configure()
{
    std::lock_guard<decltype(mutex)> lock(mutex);

    set_error_message(display_configuration_response->error());

    if (!display_configuration_response->has_error())
        display_configuration->set_configuration(*display_configuration_response);

    return configure_display_wait_handle.result_received();
}

MirWaitHandle* MirConnection::configure_display(MirDisplayConfiguration* config)
{
    if (!validate_user_display_config(config))
    {
        return NULL;
    }

    mp::DisplayConfiguration request;
    {
        std::lock_guard<decltype(mutex)> lock(mutex);

        for (auto i=0u; i < config->num_outputs; i++)
        {
            auto output = config->outputs[i];
            auto display_request = request.add_display_output();
            display_request->set_output_id(output.output_id);
            display_request->set_used(output.used);
            display_request->set_current_mode(output.current_mode);
            display_request->set_current_format(output.current_format);
            display_request->set_position_x(output.position_x);
            display_request->set_position_y(output.position_y);
            display_request->set_power_mode(output.power_mode);
            display_request->set_orientation(output.orientation);
        }
    }

    configure_display_wait_handle.expect_result();
    server.configure_display(&request, display_configuration_response.get(),
        google::protobuf::NewCallback(this, &MirConnection::done_display_configure));

    return &configure_display_wait_handle;
}

mir::client::rpc::DisplayServer& MirConnection::display_server()
{
    return server;
}

std::shared_ptr<mir::logging::Logger> const& MirConnection::the_logger() const
{
    return logger;
}

MirWaitHandle* MirConnection::release_buffer_stream(
    mir::client::ClientBufferStream* stream,
    mir_buffer_stream_callback callback,
    void *context)
{
    auto new_wait_handle = new MirWaitHandle;

    StreamRelease stream_release{stream, new_wait_handle, callback, context};

    mp::BufferStreamId buffer_stream_id;
    buffer_stream_id.set_value(stream->rpc_id().as_value());

    {
        std::lock_guard<decltype(release_wait_handle_guard)> rel_lock(release_wait_handle_guard);
        release_wait_handles.push_back(new_wait_handle);
    }

    new_wait_handle->expect_result();
    server.release_buffer_stream(
        &buffer_stream_id, void_response.get(),
        google::protobuf::NewCallback(this, &MirConnection::released, stream_release));
    return new_wait_handle;
}

void MirConnection::release_consumer_stream(mir::client::ClientBufferStream* stream)
{
    surface_map->erase(stream->rpc_id());
}<|MERGE_RESOLUTION|>--- conflicted
+++ resolved
@@ -551,15 +551,9 @@
 
 void MirConnection::pong(int32_t serial)
 {
-<<<<<<< HEAD
     mp::PingEvent pong;
     pong.set_serial(serial);
-    server.pong(&pong, void_response.get(), google::protobuf::NewCallback(&google::protobuf::DoNothing));
-=======
-    auto pong = mcl::make_protobuf_object<mir::protobuf::PingEvent>();
-    pong->set_serial(serial);
-    server.pong(pong.get(), void_response.get(), pong_callback.get());
->>>>>>> a684b93f
+    server.pong(&pong, void_response.get(), pong_callback.get());
 }
 
 void MirConnection::register_display_change_callback(mir_display_config_callback callback, void* context)
