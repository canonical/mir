--- conflicted
+++ resolved
@@ -709,23 +709,6 @@
     }
 }
 
-<<<<<<< HEAD
-void mir_window_request_user_resize(MirWindow* window, MirCookie const* cookie)
-{
-    mir::require(mir_window_is_valid(window));
-
-    try
-    {
-        window->request_user_resize(cookie);
-    }
-    catch (std::exception const& ex)
-    {
-        MIR_LOG_UNCAUGHT_EXCEPTION(ex);
-    }
-}
-
-=======
->>>>>>> 90a44d4f
 MirWindowType mir_window_get_type(MirWindow* window)
 {
     MirWindowType type = mir_window_type_normal;
