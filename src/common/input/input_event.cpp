--- conflicted
+++ resolved
@@ -299,19 +299,15 @@
    case mir_pointer_axis_vscroll:
        return pev->v_scroll().precise.as_value();
    case mir_pointer_axis_hscroll:
-<<<<<<< HEAD
-       return pev->hscroll();
-    case mir_pointer_axis_vscroll_value120:
-        return pev->vscroll_value120();
-    case mir_pointer_axis_hscroll_value120:
-        return pev->hscroll_value120();
-=======
        return pev->h_scroll().precise.as_value();
    case mir_pointer_axis_vscroll_discrete:
        return pev->v_scroll().discrete.as_value();
    case mir_pointer_axis_hscroll_discrete:
        return pev->h_scroll().discrete.as_value();
->>>>>>> 5c359bfa
+   case mir_pointer_axis_vscroll_value120:
+       return pev->v_scroll().value120.as_value();
+   case mir_pointer_axis_hscroll_value120:
+       return pev->h_scroll().value120.as_value();
    default:
        mir::log_critical("Invalid axis enumeration " + std::to_string(axis));
        abort();
@@ -330,6 +326,10 @@
    case mir_pointer_axis_y:
    case mir_pointer_axis_relative_x:
    case mir_pointer_axis_relative_y:
+   case mir_pointer_axis_vscroll_discrete:
+   case mir_pointer_axis_hscroll_discrete:
+   case mir_pointer_axis_vscroll_value120:
+   case mir_pointer_axis_hscroll_value120:
        return false;
    default:
        mir::log_critical("Invalid axis enumeration " + std::to_string(axis));
