--- conflicted
+++ resolved
@@ -11,17 +11,16 @@
     miroil::EventBuilder::EventInfo::store*;
     miroil::EventBuilder::add_touch*;
     miroil::EventBuilder::find_info*;
-    miroil::EventBuilder::make_event*;
+    miroil::EventBuilder::make_key_event*;
+    miroil::EventBuilder::make_pointer_event*;
+    miroil::EventBuilder::make_touch_event*;
     miroil::EventBuilder::store*;
-<<<<<<< HEAD
     miroil::EventBuilderBase::EventBuilderBase*;
     miroil::EventBuilderBase::EventInfo::store*;
     miroil::EventBuilderBase::add_touch*;
     miroil::EventBuilderBase::find_info*;
     miroil::EventBuilderBase::make_event*;
     miroil::EventBuilderBase::store*;
-=======
->>>>>>> 0c59232e
     miroil::GLBuffer::?GLBuffer*;
     miroil::GLBuffer::GLBuffer*;
     miroil::GLBuffer::bind*;
@@ -50,7 +49,6 @@
     miroil::PersistDisplayConfig::?PersistDisplayConfig*;
     miroil::PersistDisplayConfig::PersistDisplayConfig*;
     miroil::PersistDisplayConfig::operator*;
-<<<<<<< HEAD
     miroil::PromptSession::?PromptSession*;
     miroil::PromptSession::PromptSession*;
     miroil::PromptSession::operator*;
@@ -62,8 +60,6 @@
     miroil::PromptSessionManager::suspendPromptSession*;
     miroil::SetCompositor::SetCompositor*;
     miroil::SetCompositor::operator*;
-=======
->>>>>>> 0c59232e
     miroil::dispatch_input_event*;
     non-virtual?thunk?to?miroil::DisplayConfigurationPolicy::?DisplayConfigurationPolicy*;
     non-virtual?thunk?to?miroil::DisplayConfigurationStorage::?DisplayConfigurationStorage*;
@@ -80,11 +76,8 @@
     typeinfo?for?miroil::Edid::PhysicalSizeMM;
     typeinfo?for?miroil::EventBuilder;
     typeinfo?for?miroil::EventBuilder::EventInfo;
-<<<<<<< HEAD
     typeinfo?for?miroil::EventBuilderBase;
     typeinfo?for?miroil::EventBuilderBase::EventInfo;
-=======
->>>>>>> 0c59232e
     typeinfo?for?miroil::GLBuffer;
     typeinfo?for?miroil::InputDeviceObserver;
     typeinfo?for?miroil::MirServerHooks;
@@ -106,11 +99,8 @@
     vtable?for?miroil::Edid::PhysicalSizeMM;
     vtable?for?miroil::EventBuilder;
     vtable?for?miroil::EventBuilder::EventInfo;
-<<<<<<< HEAD
     vtable?for?miroil::EventBuilderBase;
     vtable?for?miroil::EventBuilderBase::EventInfo;
-=======
->>>>>>> 0c59232e
     vtable?for?miroil::GLBuffer;
     vtable?for?miroil::InputDeviceObserver;
     vtable?for?miroil::MirServerHooks;
