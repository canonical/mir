/*
 * Copyright © 2016 Canonical Ltd.
 *
 * This program is free software: you can redistribute it and/or modify it
 * under the terms of the GNU Lesser General Public License version 3,
 * as published by the Free Software Foundation.
 *
 * This program is distributed in the hope that it will be useful,
 * but WITHOUT ANY WARRANTY; without even the implied warranty of
 * MERCHANTABILITY or FITNESS FOR A PARTICULAR PURPOSE.  See the
 * GNU Lesser General Public License for more details.
 *
 * You should have received a copy of the GNU Lesser General Public License
 * along with this program.  If not, see <http://www.gnu.org/licenses/>.
 *
 */

#ifndef MIR_TOOLKIT_MIR_BUFFER_H_
#define MIR_TOOLKIT_MIR_BUFFER_H_

#include <stdbool.h>
#include <mir_toolkit/client_types_nbs.h>
#include <mir_toolkit/mir_native_buffer.h>

#ifdef __cplusplus
/**
 * \addtogroup mir_toolkit
 * @{
 */
extern "C" {
#endif

/** Allocate a MirBuffer and do not wait for the server to return it.
<<<<<<< HEAD
 *  The buffer will be suitable for writing to via the CPU. Buffers that
 *  will be used on a GPU should be allocated via the platform appropriate
 *  extensions. (eg, mir_extension_gbm_buffer or mir_extension_android_buffer)
 *
 *  The callback will be called when the buffer is available for use.
 *  It will be called once when created, and once per every
 *  mir_presentation_chain_submit_buffer.
=======
 *  The callback will be called when the buffer is created.
>>>>>>> 51352998
 *
 *   \param [in] connection            The connection
 *   \param [in] width                 Requested buffer width
 *   \param [in] height                Requested buffer height
 *   \param [in] buffer_usage          Requested buffer usage
 *   \param [in] available_callback    The callback called when the buffer
 *                                     is available
 *   \param [in] available_context     The context for the available_callback
 **/
void mir_connection_allocate_buffer(
    MirConnection* connection,
    int width, int height,
    MirPixelFormat format,
<<<<<<< HEAD
    mir_buffer_callback available_callback, void* available_context);
=======
    MirBufferUsage buffer_usage,
    MirBufferCallback available_callback, void* available_context);

/** Allocate a MirBuffer and wait for the server to return it.
 *
 *   \param [in] connection            The connection
 *   \param [in] width                 Requested buffer width
 *   \param [in] height                Requested buffer height
 *   \param [in] buffer_usage          Requested buffer usage
 *   \return                           The buffer
 **/
MirBuffer* mir_connection_allocate_buffer_sync(
    MirConnection* connection,
    int width, int height,
    MirPixelFormat format,
    MirBufferUsage buffer_usage);
>>>>>>> 51352998

/** Test for a valid buffer
 *   \param [in] buffer    The buffer
 *   \return               True if the buffer is valid, or false otherwise.
 **/
bool mir_buffer_is_valid(MirBuffer* buffer);

/** Retrieve a text description an error associated with a MirBuffer.
 *  The returned string is owned by the library and remains valid until the
 *  buffer or the associated connection has been released.
 *   \param [in] buffer    The buffer
 *   \return               A text description of any error resulting in an
 *                         invalid buffer, or the empty string "" if the
 *                         connection is valid.
 **/
char const *mir_buffer_get_error_message(MirBuffer* buffer);

/**
 * Access the MirBufferPackage
 *
 *   \param [in] buffer    The buffer
 *   \return               The MirBufferPackage representing buffer 
 */
MirBufferPackage* mir_buffer_get_buffer_package(MirBuffer* buffer);

/** Access a CPU-mapped region associated with a given buffer.
 *
 *   \param [in] buffer    The buffer
 *   \param [out] region   The mapped region
 *   \param [out] layout   The memory layout of the region
 *   \return               true if success, false if failure
 *   \warning The buffer should be flushed via mir_buffer_munmap() before
 *            submitting the buffer to the server. 
 **/
bool mir_buffer_map(MirBuffer* buffer, MirGraphicsRegion* region, MirBufferLayout* layout);

/** Flush the CPU caches for the buffer.
 *
 *  \post MirGraphicsRegions that are associated with the buffer will be invalid.
 *  \param [in] buffer    The buffer
 **/ 
void mir_buffer_unmap(MirBuffer* buffer);

/** Retrieve the width of the buffer in pixels.
 *
 *   \param [in] buffer   The buffer
 *   \return              The width of the buffer in pixels
 **/
unsigned int mir_buffer_get_width(MirBuffer* buffer);

/** Retrieve the height of the buffer in pixels.
 *
 *   \param [in] buffer   The buffer
 *   \return              The height of the buffer in pixels
 **/
unsigned int mir_buffer_get_height(MirBuffer* buffer);

/** Retrieve the pixel format of the buffer.
 *
 *   \param [in] buffer   The buffer
 *   \return              The pixel format of the buffer
 **/
MirPixelFormat mir_buffer_get_pixel_format(MirBuffer* buffer);

/** Retrieve the buffer usage of the buffer.
 *
 *   \param [in] buffer   The buffer
 *   \return              The buffer usage of the buffer
 **/
MirBufferUsage mir_buffer_get_buffer_usage(MirBuffer* buffer);

/** @} */

/** release a MirBuffer
 *   \param [in] buffer              The buffer to be released
 **/
void mir_buffer_release(MirBuffer* buffer);

#ifdef __cplusplus
}
/**@}*/
#endif

#endif // MIR_TOOLKIT_MIR_BUFFER_H_<|MERGE_RESOLUTION|>--- conflicted
+++ resolved
@@ -31,17 +31,11 @@
 #endif
 
 /** Allocate a MirBuffer and do not wait for the server to return it.
-<<<<<<< HEAD
  *  The buffer will be suitable for writing to via the CPU. Buffers that
  *  will be used on a GPU should be allocated via the platform appropriate
  *  extensions. (eg, mir_extension_gbm_buffer or mir_extension_android_buffer)
  *
- *  The callback will be called when the buffer is available for use.
- *  It will be called once when created, and once per every
- *  mir_presentation_chain_submit_buffer.
-=======
  *  The callback will be called when the buffer is created.
->>>>>>> 51352998
  *
  *   \param [in] connection            The connection
  *   \param [in] width                 Requested buffer width
@@ -55,10 +49,6 @@
     MirConnection* connection,
     int width, int height,
     MirPixelFormat format,
-<<<<<<< HEAD
-    mir_buffer_callback available_callback, void* available_context);
-=======
-    MirBufferUsage buffer_usage,
     MirBufferCallback available_callback, void* available_context);
 
 /** Allocate a MirBuffer and wait for the server to return it.
@@ -72,9 +62,7 @@
 MirBuffer* mir_connection_allocate_buffer_sync(
     MirConnection* connection,
     int width, int height,
-    MirPixelFormat format,
-    MirBufferUsage buffer_usage);
->>>>>>> 51352998
+    MirPixelFormat format);
 
 /** Test for a valid buffer
  *   \param [in] buffer    The buffer
