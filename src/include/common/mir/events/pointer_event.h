/*
 * Copyright © 2016-2017 Canonical Ltd.
 *
 * This program is free software: you can redistribute it and/or modify it
 * under the terms of the GNU Lesser General Public License version 2 or 3,
 * as published by the Free Software Foundation.
 *
 * This program is distributed in the hope that it will be useful,
 * but WITHOUT ANY WARRANTY; without even the implied warranty of
 * MERCHANTABILITY or FITNESS FOR A PARTICULAR PURPOSE.  See the
 * GNU Lesser General Public License for more details.
 *
 * You should have received a copy of the GNU Lesser General Public License
 * along with this program.  If not, see <http://www.gnu.org/licenses/>.
 */

#ifndef MIR_COMMON_POINTER_EVENT_H_
#define MIR_COMMON_POINTER_EVENT_H_

#include "mir/events/input_event.h"
#include "mir/events/scroll_axis.h"
#include "mir/geometry/point_f.h"

#include <optional>

typedef struct MirBlob MirBlob;

struct MirPointerEvent : MirInputEvent
{
    MirPointerEvent();
    MirPointerEvent(MirInputDeviceId dev,
                    std::chrono::nanoseconds et,
                    std::vector<uint8_t> const& cookie,
                    MirInputEventModifiers mods,
                    MirPointerAction action,
                    MirPointerButtons buttons,
                    std::optional<mir::geometry::PointF> position,
                    mir::geometry::DisplacementF motion,
                    MirPointerAxisSource axis_source,
                    mir::events::ScrollAxisH h_scroll,
                    mir::events::ScrollAxisV v_scroll);

    auto clone() const -> MirPointerEvent* override;

    auto axis_source() const -> MirPointerAxisSource;
    void set_axis_source(MirPointerAxisSource source);

<<<<<<< HEAD
    float x() const;
    void set_x(float x);

    float y() const;
    void set_y(float y);

    bool has_absolute_position() const;
    void set_has_absolute_position(bool value);

    float dx() const;
    void set_dx(float x);

    float dy() const;
    void set_dy(float y);
=======
    auto position() const -> std::optional<mir::geometry::PointF>;
    void set_position(std::optional<mir::geometry::PointF> value);
>>>>>>> 2ab2aa6f

    auto motion() const -> mir::geometry::DisplacementF;
    void set_motion(mir::geometry::DisplacementF value);

    auto h_scroll() const -> mir::events::ScrollAxisH;
    void set_h_scroll(mir::events::ScrollAxisH value);

    auto v_scroll() const -> mir::events::ScrollAxisV;
    void set_v_scroll(mir::events::ScrollAxisV value);

    MirPointerAction action() const;
    void set_action(MirPointerAction action);

    MirPointerButtons buttons() const;
    void set_buttons(MirPointerButtons buttons);

    void set_dnd_handle(std::vector<uint8_t> const& handle);
    MirBlob* dnd_handle() const;

private:
<<<<<<< HEAD
    MirPointerAxisSource axis_source_ = mir_pointer_axis_source_none;
    float x_ = 0.0;
    float y_ = 0.0;
    bool has_absolute_position_ = false;
    float dx_ = 0.0;
    float dy_ = 0.0;
    float vscroll_ = 0.0;
    float hscroll_ = 0.0;
    bool hscroll_stop_ = false;
    bool vscroll_stop_ = false;
    float hscroll_discrete_ = 0.0;
    float vscroll_discrete_ = 0.0;
=======
    std::optional<mir::geometry::PointF> position_;
    mir::geometry::DisplacementF motion_;
    MirPointerAxisSource axis_source_;
    mir::events::ScrollAxisH h_scroll_;
    mir::events::ScrollAxisV v_scroll_;
>>>>>>> 2ab2aa6f

    MirPointerAction action_ = {};
    MirPointerButtons buttons_ = {};

    std::optional<std::vector<uint8_t>> dnd_handle_;
};

#endif<|MERGE_RESOLUTION|>--- conflicted
+++ resolved
@@ -45,25 +45,8 @@
     auto axis_source() const -> MirPointerAxisSource;
     void set_axis_source(MirPointerAxisSource source);
 
-<<<<<<< HEAD
-    float x() const;
-    void set_x(float x);
-
-    float y() const;
-    void set_y(float y);
-
-    bool has_absolute_position() const;
-    void set_has_absolute_position(bool value);
-
-    float dx() const;
-    void set_dx(float x);
-
-    float dy() const;
-    void set_dy(float y);
-=======
     auto position() const -> std::optional<mir::geometry::PointF>;
     void set_position(std::optional<mir::geometry::PointF> value);
->>>>>>> 2ab2aa6f
 
     auto motion() const -> mir::geometry::DisplacementF;
     void set_motion(mir::geometry::DisplacementF value);
@@ -84,26 +67,11 @@
     MirBlob* dnd_handle() const;
 
 private:
-<<<<<<< HEAD
-    MirPointerAxisSource axis_source_ = mir_pointer_axis_source_none;
-    float x_ = 0.0;
-    float y_ = 0.0;
-    bool has_absolute_position_ = false;
-    float dx_ = 0.0;
-    float dy_ = 0.0;
-    float vscroll_ = 0.0;
-    float hscroll_ = 0.0;
-    bool hscroll_stop_ = false;
-    bool vscroll_stop_ = false;
-    float hscroll_discrete_ = 0.0;
-    float vscroll_discrete_ = 0.0;
-=======
     std::optional<mir::geometry::PointF> position_;
     mir::geometry::DisplacementF motion_;
     MirPointerAxisSource axis_source_;
     mir::events::ScrollAxisH h_scroll_;
     mir::events::ScrollAxisV v_scroll_;
->>>>>>> 2ab2aa6f
 
     MirPointerAction action_ = {};
     MirPointerButtons buttons_ = {};
