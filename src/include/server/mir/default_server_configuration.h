/*
 * Copyright © 2012-2014 Canonical Ltd.
 *
 * This program is free software: you can redistribute it and/or modify it
 * under the terms of the GNU General Public License version 3,
 * as published by the Free Software Foundation.
 *
 * This program is distributed in the hope that it will be useful,
 * but WITHOUT ANY WARRANTY; without even the implied warranty of
 * MERCHANTABILITY or FITNESS FOR A PARTICULAR PURPOSE.  See the
 * GNU General Public License for more details.
 *
 * You should have received a copy of the GNU General Public License
 * along with this program.  If not, see <http://www.gnu.org/licenses/>.
 *
 * Authored by: Alan Griffiths <alan@octopull.co.uk>
 */
#ifndef MIR_DEFAULT_SERVER_CONFIGURATION_H_
#define MIR_DEFAULT_SERVER_CONFIGURATION_H_

#include "mir/cached_ptr.h"
#include "mir/server_configuration.h"
#include "mir/shell/window_manager_builder.h"

#include <memory>
#include <string>

namespace android
{
class EventHubInterface;
class InputReaderInterface;
class InputReaderPolicyInterface;
class InputListenerInterface;
class InputDispatcherInterface;
class InputEnumerator;
class InputDispatcherPolicyInterface;
}

namespace droidinput = android;

namespace mir
{
class ServerActionQueue;
class SharedLibrary;
class SharedLibraryProberReport;

namespace dispatch
{
class MultiplexingDispatchable;
}
namespace compositor
{
class Renderer;
class BufferStreamFactory;
class Scene;
class Drawer;
class DisplayBufferCompositorFactory;
class Compositor;
class RendererFactory;
class CompositorReport;
class FrameDroppingPolicyFactory;
}
namespace frontend
{
class Shell;
class Connector;
class ConnectorReport;
class ProtobufIpcFactory;
class ConnectionCreator;
class SessionMediatorReport;
class MessageProcessorReport;
class SessionAuthorizer;
class EventSink;
class DisplayChanger;
class Screencast;
}

namespace shell
{
class InputTargeter;
class FocusSetter;
class FocusController;
class DisplayLayout;
class HostLifecycleEventListener;
class Shell;
namespace detail { class FrontendShell; }
}
namespace time
{
class Clock;
}
namespace scene
{
class SurfaceFactory;
class BroadcastingSessionEventSink;
class BufferStreamFactory;
class MediatingDisplayChanger;
class PixelBuffer;
class PlacementStrategy;
class SessionContainer;
class SessionEventSink;
class SessionEventHandlerRegister;
class SessionListener;
class SessionCoordinator;
class SnapshotStrategy;
class SurfaceCoordinator;
class SurfaceStackModel;
class SurfaceStack;
class SceneReport;
class PromptSessionListener;
class PromptSessionManager;
class CoordinateTranslator;
}
namespace graphics
{
class Platform;
class Display;
class DisplayReport;
class GraphicBufferAllocator;
class Cursor;
class CursorImage;
class GLConfig;
class GLProgramFactory;
namespace nested { class HostConnection; }
}
namespace input
{
class InputReport;
class Scene;
class InputManager;
class SurfaceInputDispatcher;
class Platform;
class InputDeviceRegistry;
class InputDeviceHub;
class DefaultInputDeviceHub;
class CompositeEventFilter;
class EventFilterChainDispatcher;
class InputChannelFactory;
class CursorListener;
class TouchVisualizer;
class InputRegion;
class InputSender;
class InputSendObserver;
class NestedInputRelay;
class EventHandler;
class CursorImages;
class LegacyInputDispatchable;
namespace android
{
class InputRegistrar;
class InputThread;
}
}

namespace logging
{
class Logger;
}

namespace options
{
class Option;
class Configuration;
}

namespace report
{
class ReportFactory;
}

class DefaultServerConfiguration : public virtual ServerConfiguration
{
public:
    DefaultServerConfiguration(int argc, char const* argv[]);
    explicit DefaultServerConfiguration(std::shared_ptr<options::Configuration> const& configuration_options);

    /** @name DisplayServer dependencies
     * dependencies of DisplayServer on the rest of the Mir
     *  @{ */
    std::shared_ptr<frontend::Connector>    the_connector() override;
    std::shared_ptr<frontend::Connector>    the_prompt_connector() override;
    std::shared_ptr<graphics::Display>      the_display() override;
    std::shared_ptr<compositor::Compositor> the_compositor() override;
    std::shared_ptr<input::InputManager>    the_input_manager() override;
    std::shared_ptr<MainLoop>               the_main_loop() override;
    std::shared_ptr<ServerStatusListener>   the_server_status_listener() override;
    std::shared_ptr<DisplayChanger>         the_display_changer() override;
    std::shared_ptr<graphics::Platform>     the_graphics_platform() override;
    std::shared_ptr<input::InputDispatcher> the_input_dispatcher() override;
    std::shared_ptr<EmergencyCleanup>  the_emergency_cleanup() override;
    /**
     * Function to call when a "fatal" error occurs. This implementation allows
     * the default strategy to be overridden by --on-fatal-error-abort to force a
     * core. (This behavior is useful for diagnostic purposes during development.)
     * To change the default strategy used FatalErrorStrategy. See acceptance test
     * ServerShutdown.fatal_error_default_can_be_changed_to_abort
     * for an example.
     */
    auto the_fatal_error_strategy() -> void (*)(char const* reason, ...) override final;
    /** @} */

    /** @name graphics configuration - customization
     * configurable interfaces for modifying graphics
     *  @{ */
    virtual std::shared_ptr<compositor::RendererFactory>   the_renderer_factory();
    virtual std::shared_ptr<graphics::DisplayConfigurationPolicy> the_display_configuration_policy();
    virtual std::shared_ptr<graphics::nested::HostConnection> the_host_connection();
    virtual std::shared_ptr<graphics::GLConfig> the_gl_config();
    /** @} */

    /** @name graphics configuration - dependencies
     * dependencies of graphics on the rest of the Mir
     *  @{ */
    virtual std::shared_ptr<graphics::DisplayReport> the_display_report();
    virtual std::shared_ptr<graphics::Cursor> the_cursor();
    virtual std::shared_ptr<graphics::CursorImage> the_default_cursor_image();
    virtual std::shared_ptr<input::CursorImages> the_cursor_images();

    /** @} */

    /** @name compositor configuration - customization
     * configurable interfaces for modifying compositor
     *  @{ */
    virtual std::shared_ptr<compositor::CompositorReport> the_compositor_report();
    virtual std::shared_ptr<compositor::DisplayBufferCompositorFactory> the_display_buffer_compositor_factory();
    virtual std::shared_ptr<compositor::DisplayBufferCompositorFactory> wrap_display_buffer_compositor_factory(
        std::shared_ptr<compositor::DisplayBufferCompositorFactory> const& wrapped);
    /** @} */

    /** @name compositor configuration - dependencies
     * dependencies of compositor on the rest of the Mir
     *  @{ */
    virtual std::shared_ptr<graphics::GraphicBufferAllocator> the_buffer_allocator();
    virtual std::shared_ptr<compositor::Scene>                  the_scene();
    virtual std::shared_ptr<compositor::FrameDroppingPolicyFactory> the_frame_dropping_policy_factory();
    /** @} */

    /** @name frontend configuration - dependencies
     * dependencies of frontend on the rest of the Mir
     *  @{ */
    virtual std::shared_ptr<frontend::SessionMediatorReport>  the_session_mediator_report();
    virtual std::shared_ptr<frontend::MessageProcessorReport> the_message_processor_report();
    virtual std::shared_ptr<frontend::SessionAuthorizer>      the_session_authorizer();
    // the_frontend_shell() is an adapter for the_shell().
    // To customize this behaviour it is recommended you override wrap_shell().
    std::shared_ptr<frontend::Shell>                          the_frontend_shell();
    virtual std::shared_ptr<frontend::EventSink>              the_global_event_sink();
    virtual std::shared_ptr<frontend::DisplayChanger>         the_frontend_display_changer();
    virtual std::shared_ptr<frontend::Screencast>             the_screencast();
    /** @name frontend configuration - internal dependencies
     * internal dependencies of frontend
     *  @{ */
    virtual std::shared_ptr<frontend::ConnectionCreator>      the_connection_creator();
    virtual std::shared_ptr<frontend::ConnectionCreator>      the_prompt_connection_creator();
    virtual std::shared_ptr<frontend::ConnectorReport>        the_connector_report();
    /** @} */
    /** @} */

    // the_focus_controller() is an interface for the_shell().
    std::shared_ptr<shell::FocusController> the_focus_controller();

    /** @name shell configuration - customization
     * configurable interfaces for modifying shell
     *  @{ */
    virtual auto the_shell() -> std::shared_ptr<shell::Shell>;
    virtual auto the_window_manager_builder() -> shell::WindowManagerBuilder;
    virtual std::shared_ptr<scene::PlacementStrategy>   the_placement_strategy();
    virtual std::shared_ptr<scene::SessionListener>     the_session_listener();
    virtual std::shared_ptr<shell::DisplayLayout>       the_shell_display_layout();
    virtual std::shared_ptr<scene::PromptSessionListener> the_prompt_session_listener();
    virtual std::shared_ptr<scene::PromptSessionManager>  the_prompt_session_manager();
    virtual std::shared_ptr<shell::HostLifecycleEventListener> the_host_lifecycle_event_listener();

    /** @} */

    /** @name internal scene configuration
     * builder functions used in the default implementation.
     * The interfaces returned are not published, so the functions are only useful in tests
     *  @{ */
    virtual std::shared_ptr<scene::PixelBuffer>       the_pixel_buffer();
    virtual std::shared_ptr<scene::SnapshotStrategy>  the_snapshot_strategy();
    virtual std::shared_ptr<scene::SessionContainer>  the_session_container();
    virtual std::shared_ptr<scene::SessionEventSink>  the_session_event_sink();
    virtual std::shared_ptr<scene::SessionEventHandlerRegister> the_session_event_handler_register();
    virtual std::shared_ptr<scene::SurfaceStackModel> the_surface_stack_model();
    virtual std::shared_ptr<scene::SurfaceFactory>    the_surface_factory();
    virtual std::shared_ptr<scene::SurfaceCoordinator>the_surface_coordinator();
    /** @} */

    /** @name scene configuration - dependencies
     * dependencies of scene on the rest of the Mir
     *  @{ */
    virtual std::shared_ptr<scene::BufferStreamFactory> the_buffer_stream_factory();
    virtual std::shared_ptr<scene::SceneReport>      the_scene_report();
    /** @} */

    /** @name scene configuration - services
     * services provided by scene for the rest of Mir
     *  @{ */
    virtual std::shared_ptr<scene::SessionCoordinator>  the_session_coordinator();
    virtual std::shared_ptr<scene::CoordinateTranslator> the_coordinate_translator();
    /** @} */


    /** @name input configuration
     *  @{ */
    virtual std::shared_ptr<input::InputReport> the_input_report();
    virtual std::shared_ptr<input::CompositeEventFilter> the_composite_event_filter();
<<<<<<< HEAD

=======
    virtual std::shared_ptr<input::InputDispatcher> the_surface_input_dispatcher();
>>>>>>> 13fc5fc6
    virtual std::shared_ptr<input::EventFilterChainDispatcher> the_event_filter_chain_dispatcher();
    virtual std::shared_ptr<shell::InputTargeter> the_input_targeter();
    virtual std::shared_ptr<input::Scene>  the_input_scene();
    virtual std::shared_ptr<input::CursorListener> the_cursor_listener();
    virtual std::shared_ptr<input::TouchVisualizer> the_touch_visualizer();
    virtual std::shared_ptr<input::InputRegion>    the_input_region();
    virtual std::shared_ptr<input::InputSender>    the_input_sender();
    virtual std::shared_ptr<input::InputSendObserver> the_input_send_observer();
    virtual std::shared_ptr<input::LegacyInputDispatchable> the_legacy_input_dispatchable();
    virtual std::shared_ptr<droidinput::EventHubInterface> the_event_hub();
    virtual std::shared_ptr<droidinput::InputReaderInterface> the_input_reader();
    virtual std::shared_ptr<droidinput::InputReaderPolicyInterface> the_input_reader_policy();
    virtual std::shared_ptr<droidinput::InputListenerInterface> the_input_translator();

    // new input reading related parts:
    virtual std::shared_ptr<input::Platform> the_input_platform();
    virtual std::shared_ptr<dispatch::MultiplexingDispatchable> the_input_reading_multiplexer();
    virtual std::shared_ptr<input::InputDeviceRegistry> the_input_device_registry();
    virtual std::shared_ptr<input::InputDeviceHub> the_input_device_hub();
    virtual std::shared_ptr<input::SurfaceInputDispatcher> the_new_input_dispatcher();
    /** @} */

    /** @name logging configuration - customization
     * configurable interfaces for modifying logging
     *  @{ */
    virtual std::shared_ptr<logging::Logger> the_logger();
    /** @} */

    virtual std::shared_ptr<time::Clock> the_clock();
    virtual std::shared_ptr<ServerActionQueue> the_server_action_queue();
    virtual std::shared_ptr<SharedLibraryProberReport>  the_shared_library_prober_report();

protected:
    std::shared_ptr<options::Option> the_options() const;

    virtual std::shared_ptr<graphics::GLProgramFactory> the_gl_program_factory();
    virtual std::shared_ptr<input::InputChannelFactory> the_input_channel_factory();
    virtual std::shared_ptr<scene::MediatingDisplayChanger> the_mediating_display_changer();
    virtual std::shared_ptr<frontend::ProtobufIpcFactory> new_ipc_factory(
        std::shared_ptr<frontend::SessionAuthorizer> const& session_authorizer);

    /** @name input dispatcher related configuration
     *  @{ */
    virtual std::shared_ptr<input::android::InputRegistrar> the_input_registrar();
    virtual std::shared_ptr<droidinput::InputDispatcherInterface> the_android_input_dispatcher();
    virtual std::shared_ptr<droidinput::InputEnumerator> the_input_target_enumerator();
    virtual std::shared_ptr<input::android::InputThread> the_dispatcher_thread();
    virtual std::shared_ptr<droidinput::InputDispatcherPolicyInterface> the_dispatcher_policy();

    /** @} */

    /** @Convenience wrapper functions
     *  @{ */
    virtual std::shared_ptr<graphics::DisplayConfigurationPolicy> wrap_display_configuration_policy(
        std::shared_ptr<graphics::DisplayConfigurationPolicy> const& wrapped);

    virtual std::shared_ptr<shell::Shell>  wrap_shell(
        std::shared_ptr<shell::Shell> const& wrapped);

    virtual std::shared_ptr<input::CursorListener>  wrap_cursor_listener(
        std::shared_ptr<input::CursorListener> const& wrapped);
/** @} */

    CachedPtr<input::android::InputRegistrar> input_registrar;
    CachedPtr<input::android::InputThread> dispatcher_thread;
    CachedPtr<droidinput::InputDispatcherInterface> android_input_dispatcher;
    CachedPtr<droidinput::InputEnumerator> input_target_enumerator;
    CachedPtr<droidinput::InputDispatcherPolicyInterface> android_dispatcher_policy;
    CachedPtr<droidinput::EventHubInterface> event_hub;
    CachedPtr<droidinput::InputReaderPolicyInterface> input_reader_policy;
    CachedPtr<droidinput::InputReaderInterface> input_reader;
    CachedPtr<droidinput::InputListenerInterface> input_translator;
    CachedPtr<input::LegacyInputDispatchable> legacy_input_dispatchable;

    CachedPtr<frontend::Connector>   connector;
    CachedPtr<frontend::Connector>   prompt_connector;

    CachedPtr<input::InputReport> input_report;
    CachedPtr<input::EventFilterChainDispatcher> event_filter_chain_dispatcher;
    CachedPtr<input::CompositeEventFilter> composite_event_filter;
    CachedPtr<input::EventFilterChainDispatcher> event_filter_chain_dispatcher;
    CachedPtr<input::InputManager>    input_manager;
    CachedPtr<input::SurfaceInputDispatcher>    new_input_dispatcher;
    CachedPtr<input::DefaultInputDeviceHub>    default_input_device_hub; // currently not used by default
    CachedPtr<input::Platform>    input_platform; // currently not used by default
    CachedPtr<dispatch::MultiplexingDispatchable> input_reading_multiplexer;
    CachedPtr<input::InputDispatcher> input_dispatcher;
    CachedPtr<input::InputDispatcher> surface_input_dispatcher;
    CachedPtr<input::InputSender>     input_sender;
    CachedPtr<input::InputSendObserver> input_send_observer;
    CachedPtr<input::InputRegion>     input_region;
    CachedPtr<shell::InputTargeter> input_targeter;
    CachedPtr<input::CursorListener> cursor_listener;
    CachedPtr<input::TouchVisualizer> touch_visualizer;
    CachedPtr<graphics::Platform>     graphics_platform;
    CachedPtr<graphics::GraphicBufferAllocator> buffer_allocator;
    CachedPtr<graphics::Display>      display;
    CachedPtr<graphics::Cursor>       cursor;
    CachedPtr<graphics::CursorImage>  default_cursor_image;
    CachedPtr<input::CursorImages> cursor_images;

    CachedPtr<frontend::ConnectorReport>   connector_report;
    CachedPtr<frontend::SessionMediatorReport> session_mediator_report;
    CachedPtr<frontend::MessageProcessorReport> message_processor_report;
    CachedPtr<frontend::SessionAuthorizer> session_authorizer;
    CachedPtr<frontend::EventSink> global_event_sink;
    CachedPtr<frontend::ConnectionCreator> connection_creator;
    CachedPtr<frontend::ConnectionCreator> prompt_connection_creator;
    CachedPtr<frontend::Screencast> screencast;
    CachedPtr<compositor::RendererFactory> renderer_factory;
    CachedPtr<compositor::BufferStreamFactory> buffer_stream_factory;
    CachedPtr<compositor::FrameDroppingPolicyFactory> frame_dropping_policy_factory;
    CachedPtr<scene::SurfaceStack> surface_stack;
    CachedPtr<scene::SceneReport> scene_report;

    CachedPtr<scene::SurfaceFactory> surface_factory;
    CachedPtr<scene::SessionContainer>  session_container;
    CachedPtr<scene::SurfaceCoordinator> surface_coordinator;
    CachedPtr<scene::PlacementStrategy> placement_strategy;
    CachedPtr<scene::SessionListener> session_listener;
    CachedPtr<scene::PixelBuffer>       pixel_buffer;
    CachedPtr<scene::SnapshotStrategy>  snapshot_strategy;
    CachedPtr<shell::DisplayLayout>     shell_display_layout;
    CachedPtr<compositor::DisplayBufferCompositorFactory> display_buffer_compositor_factory;
    CachedPtr<compositor::Compositor> compositor;
    CachedPtr<compositor::CompositorReport> compositor_report;
    CachedPtr<logging::Logger> logger;
    CachedPtr<graphics::DisplayReport> display_report;
    CachedPtr<time::Clock> clock;
    CachedPtr<MainLoop> main_loop;
    CachedPtr<ServerStatusListener> server_status_listener;
    CachedPtr<graphics::DisplayConfigurationPolicy> display_configuration_policy;
    CachedPtr<graphics::nested::HostConnection> host_connection;
    CachedPtr<scene::MediatingDisplayChanger> mediating_display_changer;
    CachedPtr<graphics::GLProgramFactory> gl_program_factory;
    CachedPtr<graphics::GLConfig> gl_config;
    CachedPtr<scene::PromptSessionListener> prompt_session_listener;
    CachedPtr<scene::PromptSessionManager> prompt_session_manager;
    CachedPtr<scene::SessionCoordinator> session_coordinator;
    CachedPtr<scene::CoordinateTranslator> coordinate_translator;
    CachedPtr<EmergencyCleanup> emergency_cleanup;
    CachedPtr<shell::HostLifecycleEventListener> host_lifecycle_event_listener;
    CachedPtr<SharedLibraryProberReport> shared_library_prober_report;
    CachedPtr<shell::Shell> shell;

private:
    std::shared_ptr<options::Configuration> const configuration_options;
    std::shared_ptr<input::EventFilter> const default_filter;

    virtual std::string the_socket_file() const;

    // The following caches and factory functions are internal to the
    // default implementations of corresponding the Mir components
    CachedPtr<scene::BroadcastingSessionEventSink> broadcasting_session_event_sink;

    std::shared_ptr<scene::BroadcastingSessionEventSink> the_broadcasting_session_event_sink();

    auto report_factory(char const* report_opt) -> std::unique_ptr<report::ReportFactory>;

    CachedPtr<shell::detail::FrontendShell> frontend_shell;
};
}


#endif /* MIR_DEFAULT_SERVER_CONFIGURATION_H_ */<|MERGE_RESOLUTION|>--- conflicted
+++ resolved
@@ -306,12 +306,9 @@
      *  @{ */
     virtual std::shared_ptr<input::InputReport> the_input_report();
     virtual std::shared_ptr<input::CompositeEventFilter> the_composite_event_filter();
-<<<<<<< HEAD
-
-=======
-    virtual std::shared_ptr<input::InputDispatcher> the_surface_input_dispatcher();
->>>>>>> 13fc5fc6
+
     virtual std::shared_ptr<input::EventFilterChainDispatcher> the_event_filter_chain_dispatcher();
+
     virtual std::shared_ptr<shell::InputTargeter> the_input_targeter();
     virtual std::shared_ptr<input::Scene>  the_input_scene();
     virtual std::shared_ptr<input::CursorListener> the_cursor_listener();
