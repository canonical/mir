--- conflicted
+++ resolved
@@ -432,13 +432,11 @@
     auto the_renderer_factory() const ->
         std::shared_ptr<renderer::RendererFactory>;
 
-<<<<<<< HEAD
     auto the_input_device_registry() const ->
         std::shared_ptr<input::InputDeviceRegistry>;
-=======
+
     auto the_idle_handler() const ->
         std::shared_ptr<shell::IdleHandler>;
->>>>>>> 31ef0787
 
 /** @} */
 
