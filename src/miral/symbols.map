--- conflicted
+++ resolved
@@ -497,16 +497,13 @@
 MIRAL_3.10 {
 global:
   extern "C++" {
-<<<<<<< HEAD
-    miral::WaylandExtensions::zwp_input_method_v1*;
-    miral::WaylandExtensions::zwp_input_panel_v1*;
-=======
     miral::WindowManagerTools::window_to_select_application*;
     miral::WindowManagerTools::swap_tree_order*;
     miral::WindowManagerTools::send_tree_to_back*;
     miral::MinimalWindowManager::advise_new_app*;
     miral::MinimalWindowManager::advise_delete_app*;
     miral::MinimalWindowManager::advise_focus_lost*;
->>>>>>> c2553c5a
+    miral::WaylandExtensions::zwp_input_method_v1*;
+    miral::WaylandExtensions::zwp_input_panel_v1*;
   };
 } MIRAL_3.9;