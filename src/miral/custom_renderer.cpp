/*
 * Copyright © Canonical Ltd.
 *
 * This program is free software: you can redistribute it and/or modify it
 * under the terms of the GNU General Public License version 2 or 3 as
 * published by the Free Software Foundation.
 *
 * This program is distributed in the hope that it will be useful,
 * but WITHOUT ANY WARRANTY; without even the implied warranty of
 * MERCHANTABILITY or FITNESS FOR A PARTICULAR PURPOSE.  See the
 * GNU General Public License for more details.
 *
 * You should have received a copy of the GNU General Public License
 * along with this program.  If not, see <http://www.gnu.org/licenses/>.
 */

#include "miral/custom_renderer.h"
#include <mir/server.h>
#include <mir/renderer/renderer_factory.h>
#include <mir/renderer/renderer.h>
#include <mir/renderer/gl/gl_surface.h>

namespace
{
class RendererFactory : public mir::renderer::RendererFactory
{
public:
    explicit RendererFactory(miral::CustomRenderer::Builder const& renderer)
        : renderer{renderer}
    {
    }

    [[nodiscard]] auto create_renderer_for(
        std::unique_ptr<mir::graphics::gl::OutputSurface> output_surface,
        std::shared_ptr<mir::graphics::GLRenderingProvider> gl_provider) const
        -> std::unique_ptr<mir::renderer::Renderer> override
    {
        return renderer(std::move(output_surface), std::move(gl_provider));
    }

private:
    miral::CustomRenderer::Builder const& renderer;
};
}

<<<<<<< HEAD

=======
>>>>>>> 2191081d
struct miral::CustomRenderer::Self
{
    Self(Builder const& renderer, std::shared_ptr<mir::graphics::GLConfig> const& config)
    : factory(std::make_shared<RendererFactory>(renderer)),
      config{config}
    {
    }

    std::shared_ptr<mir::renderer::RendererFactory> factory;
    std::shared_ptr<mir::graphics::GLConfig> config;
};

<<<<<<< HEAD
miral::CustomRenderer::CustomRenderer(miral::CustomRenderer::Builder&& renderer)
    : self{std::make_shared<Self>(renderer, nullptr)}
{
}

=======
>>>>>>> 2191081d
miral::CustomRenderer::CustomRenderer(
    Builder&& renderer, std::shared_ptr<mir::graphics::GLConfig> const& config)
    : self{std::make_shared<Self>(renderer, config)}
{
}

void miral::CustomRenderer::operator()(mir::Server &server) const
{
    std::function<std::shared_ptr<mir::renderer::RendererFactory>()> builder = [&]() { return self->factory; };
    server.override_the_renderer_factory(builder);

    if (self->config)
        server.override_the_gl_config([&]() { return self->config; });
}<|MERGE_RESOLUTION|>--- conflicted
+++ resolved
@@ -43,10 +43,6 @@
 };
 }
 
-<<<<<<< HEAD
-
-=======
->>>>>>> 2191081d
 struct miral::CustomRenderer::Self
 {
     Self(Builder const& renderer, std::shared_ptr<mir::graphics::GLConfig> const& config)
@@ -59,14 +55,6 @@
     std::shared_ptr<mir::graphics::GLConfig> config;
 };
 
-<<<<<<< HEAD
-miral::CustomRenderer::CustomRenderer(miral::CustomRenderer::Builder&& renderer)
-    : self{std::make_shared<Self>(renderer, nullptr)}
-{
-}
-
-=======
->>>>>>> 2191081d
 miral::CustomRenderer::CustomRenderer(
     Builder&& renderer, std::shared_ptr<mir::graphics::GLConfig> const& config)
     : self{std::make_shared<Self>(renderer, config)}
