include_directories(
  ${PROJECT_SOURCE_DIR}/src/include/server
  ${PROJECT_SOURCE_DIR}/include/renderer
)

set(MIRAL_ABI 7)
set(symbol_map ${CMAKE_CURRENT_SOURCE_DIR}/symbols.map)
set(miral_include ${PROJECT_SOURCE_DIR}/include/miral)

pkg_check_modules(YAML REQUIRED IMPORTED_TARGET yaml-cpp)
pkg_check_modules(GIO REQUIRED IMPORTED_TARGET gio-2.0 gio-unix-2.0)

add_compile_definitions(MIR_LOG_COMPONENT_FALLBACK="miral" MIRAL_ENABLE_DEPRECATIONS=0)

add_library(miral-internal STATIC
    active_outputs.cpp                   active_outputs.h
    application_info_internal.cpp        application_info_internal.h
    application_selector.cpp             application_selector.h
    basic_window_manager.cpp             basic_window_manager.h window_manager_tools_implementation.h
    system_compositor_window_manager.cpp system_compositor_window_manager.h
    display_configuration_listeners.cpp  display_configuration_listeners.h
    fd_manager.cpp                       fd_manager.h
    input_device_config.cpp              input_device_configuration_options.h input_device_config.h
    launch_app.cpp                       launch_app.h
    render_scene_into_surface.cpp        render_scene_into_surface.h
    mru_window_list.cpp                  mru_window_list.h
    open_desktop_entry.cpp               open_desktop_entry.h
    static_display_config.cpp            static_display_config.h
    window_info_internal.cpp             window_info_internal.h
    window_management_trace.cpp          window_management_trace.h
    xcursor_loader.cpp                   xcursor_loader.h
    xcursor.c                            xcursor.h
                                         join_client_threads.h
                                         window_info_defaults.h
    window_specification_internal.cpp    window_specification_internal.h
)

# Already implied by the linker's symbol version script, but can avoid accidents
set_target_properties(miral-internal
    PROPERTIES COMPILE_FLAGS "${CMAKE_CXXFLAGS}  -fvisibility=hidden")

set_source_files_properties(xcursor.c PROPERTIES COMPILE_DEFINITIONS _GNU_SOURCE)

check_cxx_compiler_flag(-Wstringop-truncation HAS_W_STRINGOP_TRUNCATION)
if (HAS_W_STRINGOP_TRUNCATION)
    set_source_files_properties(xcursor.c PROPERTIES
        COMPILE_FLAGS "-Wno-error=stringop-truncation"
    )
endif()

add_library(miral-external OBJECT
    add_init_callback.cpp               ${miral_include}/miral/add_init_callback.h
    application.cpp                     ${miral_include}/miral/application.h
    add_init_callback.cpp               ${miral_include}/miral/add_init_callback.h
    application.cpp                     ${miral_include}/miral/application.h
    application_authorizer.cpp          ${miral_include}/miral/application_authorizer.h
    application_info.cpp                ${miral_include}/miral/application_info.h
    canonical_window_manager.cpp        ${miral_include}/miral/canonical_window_manager.h
    config_file.cpp                     ${miral_include}/miral/config_file.h
    configuration_option.cpp            ${miral_include}/miral/configuration_option.h
    ${miral_include}/miral/command_line_option.h
    cursor_theme.cpp                    ${miral_include}/miral/cursor_theme.h
    custom_renderer.cpp                 ${miral_include}/miral/custom_renderer.h
    display_configuration.cpp           ${miral_include}/miral/display_configuration.h
    external_client.cpp                 ${miral_include}/miral/external_client.h
    idle_listener.cpp                   ${miral_include}/miral/idle_listener.h
    input_configuration.cpp             ${miral_include}/miral/input_configuration.h
    keymap.cpp                          ${miral_include}/miral/keymap.h
    minimal_window_manager.cpp          ${miral_include}/miral/minimal_window_manager.h
    display_configuration_option.cpp    ${miral_include}/miral/display_configuration_option.h
    output.cpp                          ${miral_include}/miral/output.h
    append_event_filter.cpp             ${miral_include}/miral/append_event_filter.h
    append_keyboard_event_filter.cpp    ${miral_include}/miral/append_keyboard_event_filter.h
    wayland_extensions.cpp              ${miral_include}/miral/wayland_extensions.h
    wayland_tools.cpp                   ${miral_include}/miral/wayland_tools.h
    window.cpp                          ${miral_include}/miral/window.h
    window_info.cpp                     ${miral_include}/miral/window_info.h
    window_management_options.cpp       ${miral_include}/miral/window_management_options.h
    window_specification.cpp            ${miral_include}/miral/window_specification.h
    internal_client.cpp                 ${miral_include}/miral/internal_client.h
    prepend_event_filter.cpp            ${miral_include}/miral/prepend_event_filter.h
    runner.cpp                          ${miral_include}/miral/runner.h
    session_lock_listener.cpp           ${miral_include}/miral/session_lock_listener.h
    set_command_line_handler.cpp        ${miral_include}/miral/set_command_line_handler.h
    set_terminator.cpp                  ${miral_include}/miral/set_terminator.h
    set_window_management_policy.cpp    ${miral_include}/miral/set_window_management_policy.h
    toolkit_event.cpp                   ${miral_include}/miral/toolkit_event.h
    window_management_policy.cpp        ${miral_include}/miral/window_management_policy.h
    window_manager_tools.cpp            ${miral_include}/miral/window_manager_tools.h
    ${miral_include}/miral/lambda_as_function.h
    x11_support.cpp                     ${miral_include}/miral/x11_support.h
    zone.cpp                            ${miral_include}/miral/zone.h
    decorations.cpp                     ${miral_include}/miral/decorations.h
    cursor_scale.cpp                    ${miral_include}/miral/cursor_scale.h
    mousekeys_config.cpp                ${miral_include}/miral/mousekeys_config.h
    output_filter.cpp                   ${miral_include}/miral/output_filter.h
    simulated_secondary_click.cpp       ${miral_include}/miral/simulated_secondary_click.h
    live_config.cpp                     ${miral_include}/miral/live_config.h
    live_config_ini_file.cpp            ${miral_include}/miral/live_config_ini_file.h
    hover_click.cpp                     ${miral_include}/miral/hover_click.h
<<<<<<< HEAD
    magnifier.cpp                       ${miral_include}/miral/magnifier.h
=======
    bounce_keys.cpp                     ${miral_include}/miral/bounce_keys.h
>>>>>>> a73f950b
)

add_library(miral SHARED
    ${miral_include}/miral/runner.h # Syntactically, we need something here
)

#include <mir/udev/wrapper.h>
set_source_files_properties(keymap.cpp PROPERTIES COMPILE_FLAGS "-I${PROJECT_SOURCE_DIR}/src/include/platform")

check_cxx_compiler_flag(-Wno-attribute-alias HAS_W_NO_ATTRIBUTE_ALIAS)
if(HAS_W_NO_ATTRIBUTE_ALIAS)
    set_source_files_properties(
            canonical_window_manager.cpp
            internal_client.cpp
            set_window_management_policy.cpp
            window_info.cpp
            window_management_policy.cpp
            window_manager_tools.cpp
            PROPERTIES COMPILE_FLAGS "${CMAKE_CXXFLAGS} -Wno-attribute-alias")
endif()

target_include_directories(miral-internal
    PRIVATE "${miral_include}"
)

target_link_libraries(miral-internal
    PRIVATE
        mirserver
        PkgConfig::WAYLAND_CLIENT
        PkgConfig::YAML
        PkgConfig::GIO
)

target_include_directories(miral-external
    PUBLIC  "${miral_include}"
)

target_include_directories(miral
    PUBLIC  "${miral_include}"
)

target_link_libraries(miral-external
    PUBLIC
        mircommon
    PRIVATE
        miral-internal
        mirserver
)

target_link_libraries(miral
    PUBLIC
        miral-external
    PRIVATE
        miral-internal
)

set_target_properties(miral
        PROPERTIES
        SOVERSION ${MIRAL_ABI}
        LINK_FLAGS "-Wl,--exclude-libs=ALL -Wl,--version-script,${symbol_map}"
        LINK_DEPENDS ${symbol_map}
)

find_program(MIR_DPKG_GENSYMBOLS dpkg-gensymbols)
if (CMAKE_COMPILER_IS_GNUCXX   AND  # clang generates slightly different symbols (but we don't care)
    MIR_USE_LD EQUAL "ld"      AND  # lld on 22.04 generates slightly different symbols (but we don't care)
    MIR_DPKG_GENSYMBOLS)

    set(MIR_CHECK_MIRAL_SYMBOLS_DEFAULT ALL)
endif()

add_custom_target(regenerate-miral-debian-symbols ${MIR_CHECK_MIRAL_SYMBOLS_DEFAULT}
    DEPENDS miral ${PROJECT_SOURCE_DIR}/debian/libmiral${MIRAL_ABI}.symbols
    COMMAND python3 ${CMAKE_CURRENT_SOURCE_DIR}/check-and-update-debian-symbols.py ${CMAKE_LIBRARY_OUTPUT_DIRECTORY} miral ${MIRAL_VERSION} ${MIRAL_ABI}
    WORKING_DIRECTORY "${PROJECT_SOURCE_DIR}"
    VERBATIM)

add_custom_target(
        generate-miral-symbols-map
        COMMAND ${PROJECT_SOURCE_DIR}/tools/symbols_map_generator/main.py
            --library-name miral
            --version ${MIRAL_VERSION}
            --symbols-map-path="${CMAKE_CURRENT_SOURCE_DIR}/symbols.map"
            --external-headers-directory="${PROJECT_SOURCE_DIR}/include/miral"
            --include-dirs "$<JOIN:$<TARGET_PROPERTY:miral,INCLUDE_DIRECTORIES>,:>"
        WORKING_DIRECTORY "${PROJECT_SOURCE_DIR}")

add_custom_target(
        check-miral-symbols-map
        COMMAND ${PROJECT_SOURCE_DIR}/tools/symbols_map_generator/main.py
        --library-name miral
        --version ${MIRAL_VERSION}
        --symbols-map-path="${CMAKE_CURRENT_SOURCE_DIR}/symbols.map"
        --external-headers-directory="${PROJECT_SOURCE_DIR}/include/miral"
        --include-dirs "$<JOIN:$<TARGET_PROPERTY:miral,INCLUDE_DIRECTORIES>,:>"
        --diff
        WORKING_DIRECTORY "${PROJECT_SOURCE_DIR}")

configure_file(
    ${CMAKE_CURRENT_SOURCE_DIR}/miral.pc.in
    ${CMAKE_CURRENT_BINARY_DIR}/miral.pc
    @ONLY
)

configure_file(
    ${CMAKE_CURRENT_SOURCE_DIR}/version.h.in
    ${miral_include}/miral/version.h
)

install(TARGETS     miral                           LIBRARY DESTINATION "${CMAKE_INSTALL_LIBDIR}")
install(DIRECTORY   ${CMAKE_SOURCE_DIR}/include/miral       DESTINATION "${CMAKE_INSTALL_INCLUDEDIR}")
install(FILES       ${CMAKE_CURRENT_BINARY_DIR}/miral.pc    DESTINATION "${CMAKE_INSTALL_LIBDIR}/pkgconfig")<|MERGE_RESOLUTION|>--- conflicted
+++ resolved
@@ -98,11 +98,8 @@
     live_config.cpp                     ${miral_include}/miral/live_config.h
     live_config_ini_file.cpp            ${miral_include}/miral/live_config_ini_file.h
     hover_click.cpp                     ${miral_include}/miral/hover_click.h
-<<<<<<< HEAD
     magnifier.cpp                       ${miral_include}/miral/magnifier.h
-=======
     bounce_keys.cpp                     ${miral_include}/miral/bounce_keys.h
->>>>>>> a73f950b
 )
 
 add_library(miral SHARED
