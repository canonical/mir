--- conflicted
+++ resolved
@@ -51,13 +51,8 @@
 
 std::unique_ptr<mg::DisplayConfiguration> mga::AndroidDisplay::configuration() const
 {
-<<<<<<< HEAD
-    return std::make_shared<mga::AndroidDisplayConfiguration>(display_buffer->configuration());
-=======
     return std::unique_ptr<mg::DisplayConfiguration>(
-        new mga::AndroidDisplayConfiguration(current_configuration)
-    );
->>>>>>> 8a630242
+        new mga::AndroidDisplayConfiguration(display_buffer->configuration()));
 }
 
 void mga::AndroidDisplay::configure(mg::DisplayConfiguration const& configuration)
