/*
 * Copyright © 2016 Canonical Ltd.
 *
 * This program is free software: you can redistribute it and/or modify it
 * under the terms of the GNU Lesser General Public License version 3,
 * as published by the Free Software Foundation.
 *
 * This program is distributed in the hope that it will be useful,
 * but WITHOUT ANY WARRANTY; without even the implied warranty of
 * MERCHANTABILITY or FITNESS FOR A PARTICULAR PURPOSE. See the
 * GNU Lesser General Public License for more details.
 *
 * You should have received a copy of the GNU Lesser General Public License
 * along with this program. If not, see <http://www.gnu.org/licenses/>.
 *
 * Authored by: Brandon Schaefer <brandon.schaefer@canonical.com>
 */

#include "mir/graphics/display_gamma.h"

#include <boost/throw_exception.hpp>
#include <stdexcept>

namespace mg = mir::graphics;

mg::DisplayGamma::DisplayGamma(uint16_t const* red,
                               uint16_t const* green,
                               uint16_t const* blue,
                               uint32_t size) :
    red_  (std::vector<uint16_t>(red,   red   + size)),
    green_(std::vector<uint16_t>(green, green + size)),
    blue_ (std::vector<uint16_t>(blue,  blue  + size))
{
}

mg::DisplayGamma::DisplayGamma(std::string const& bytes_red,
                               std::string const& bytes_green,
                               std::string const& bytes_blue) :
    red_  (bytes_red.size() / 2),
    green_(bytes_red.size() / 2),
    blue_ (bytes_red.size() / 2)
{
<<<<<<< HEAD
    if (bytes_red.size() != bytes_green.size() || bytes_green.size() != bytes_blue.size())
=======
    if (bytes_red.size() != bytes_green.size() ||
        bytes_green.size() != bytes_blue.size())
>>>>>>> c92e2abc
    {
        BOOST_THROW_EXCEPTION(std::logic_error("Mismatch gamma LUT size"));
    }

    std::copy(std::begin(bytes_red),   std::end(bytes_red),   reinterpret_cast<char*>(red_.data()));
    std::copy(std::begin(bytes_green), std::end(bytes_green), reinterpret_cast<char*>(green_.data()));
    std::copy(std::begin(bytes_blue),  std::end(bytes_blue),  reinterpret_cast<char*>(blue_.data()));
}

uint16_t const* mg::DisplayGamma::red() const
{
    return red_.data();
}

uint16_t const* mg::DisplayGamma::green() const
{
    return green_.data();
}

uint16_t const* mg::DisplayGamma::blue() const
{
    return blue_.data();
}

uint32_t mg::DisplayGamma::size() const
{
    return red_.size();
}<|MERGE_RESOLUTION|>--- conflicted
+++ resolved
@@ -40,12 +40,8 @@
     green_(bytes_red.size() / 2),
     blue_ (bytes_red.size() / 2)
 {
-<<<<<<< HEAD
-    if (bytes_red.size() != bytes_green.size() || bytes_green.size() != bytes_blue.size())
-=======
-    if (bytes_red.size() != bytes_green.size() ||
+    if (bytes_red.size()   != bytes_green.size() ||
         bytes_green.size() != bytes_blue.size())
->>>>>>> c92e2abc
     {
         BOOST_THROW_EXCEPTION(std::logic_error("Mismatch gamma LUT size"));
     }
