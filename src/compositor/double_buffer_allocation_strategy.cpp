/*
 * Copyright © 2012 Canonical Ltd.
 *
 * This program is free software: you can redistribute it and/or modify
 * it under the terms of the GNU General Public License version 3 as
 * published by the Free Software Foundation.
 *
 * This program is distributed in the hope that it will be useful,
 * but WITHOUT ANY WARRANTY; without even the implied warranty of
 * MERCHANTABILITY or FITNESS FOR A PARTICULAR PURPOSE.  See the
 * GNU General Public License for more details.
 *
 * You should have received a copy of the GNU General Public License
 * along with this program.  If not, see <http://www.gnu.org/licenses/>.
 *
 * Authored by: Alan Griffiths <alan@octopull.co.uk>
 */

#include "mir/compositor/double_buffer_allocation_strategy.h"
#include "mir/compositor/buffer_allocation_strategy.h"
<<<<<<< HEAD
#include "mir/compositor/buffer_swapper_multi.h"
=======
#include "mir/compositor/buffer_properties.h"
#include "mir/compositor/buffer_swapper_double.h"
>>>>>>> d60ed7b6
#include "mir/compositor/graphic_buffer_allocator.h"
#include "mir/geometry/dimensions.h"

#include <cassert>

namespace mc = mir::compositor;


mc::DoubleBufferAllocationStrategy::DoubleBufferAllocationStrategy(
    std::shared_ptr<GraphicBufferAllocator> const& gr_alloc) :
    gr_allocator(gr_alloc)
{
    assert(gr_alloc);
}

std::unique_ptr<mc::BufferSwapper> mc::DoubleBufferAllocationStrategy::create_swapper(
    BufferProperties& actual_buffer_properties,
    BufferProperties const& requested_buffer_properties)
{
    auto buf1 = gr_allocator->alloc_buffer(requested_buffer_properties);
    auto buf2 = gr_allocator->alloc_buffer(requested_buffer_properties);

    actual_buffer_properties = BufferProperties{buf2->size(), buf2->pixel_format(),
                                                requested_buffer_properties.usage};

    return std::unique_ptr<BufferSwapper>(
<<<<<<< HEAD
        new BufferSwapperMulti(
            gr_allocator->alloc_buffer(buffer_properties),
            gr_allocator->alloc_buffer(buffer_properties)));
=======
        new BufferSwapperDouble(std::move(buf1), std::move(buf2)));
>>>>>>> d60ed7b6
}<|MERGE_RESOLUTION|>--- conflicted
+++ resolved
@@ -18,12 +18,8 @@
 
 #include "mir/compositor/double_buffer_allocation_strategy.h"
 #include "mir/compositor/buffer_allocation_strategy.h"
-<<<<<<< HEAD
+#include "mir/compositor/buffer_properties.h"
 #include "mir/compositor/buffer_swapper_multi.h"
-=======
-#include "mir/compositor/buffer_properties.h"
-#include "mir/compositor/buffer_swapper_double.h"
->>>>>>> d60ed7b6
 #include "mir/compositor/graphic_buffer_allocator.h"
 #include "mir/geometry/dimensions.h"
 
@@ -49,12 +45,5 @@
     actual_buffer_properties = BufferProperties{buf2->size(), buf2->pixel_format(),
                                                 requested_buffer_properties.usage};
 
-    return std::unique_ptr<BufferSwapper>(
-<<<<<<< HEAD
-        new BufferSwapperMulti(
-            gr_allocator->alloc_buffer(buffer_properties),
-            gr_allocator->alloc_buffer(buffer_properties)));
-=======
-        new BufferSwapperDouble(std::move(buf1), std::move(buf2)));
->>>>>>> d60ed7b6
+    return std::unique_ptr<BufferSwapper>(new BufferSwapperMulti(std::move(buf1), std::move(buf2)));
 }