--- conflicted
+++ resolved
@@ -31,11 +31,7 @@
 {
 struct MockBufferStream : public compositor::BufferStream
 {
-<<<<<<< HEAD
-    MOCK_METHOD2(swap_client_buffers, void(graphics::Buffer*&, std::function<void()> complete));
-=======
     MOCK_METHOD2(swap_client_buffers, void(graphics::Buffer*, std::function<void(graphics::Buffer*)> completee));
->>>>>>> 8aeb04c7
     MOCK_METHOD1(lock_compositor_buffer,
                  std::shared_ptr<graphics::Buffer>(unsigned long));
     MOCK_METHOD0(lock_snapshot_buffer, std::shared_ptr<graphics::Buffer>());
