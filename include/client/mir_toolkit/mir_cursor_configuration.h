/*
 * Copyright © 2014 Canonical Ltd.
 *
 * This program is free software: you can redistribute it and/or modify it
 * under the terms of the GNU Lesser General Public License version 3,
 * as published by the Free Software Foundation.
 *
 * This program is distributed in the hope that it will be useful,
 * but WITHOUT ANY WARRANTY; without even the implied warranty of
 * MERCHANTABILITY or FITNESS FOR A PARTICULAR PURPOSE.  See the
 * GNU Lesser General Public License for more details.
 *
 * You should have received a copy of the GNU Lesser General Public License
 * along with this program.  If not, see <http://www.gnu.org/licenses/>.
 *
 */

#ifndef MIR_TOOLKIT_MIR_CURSOR_H_
#define MIR_TOOLKIT_MIR_CURSOR_H_

#include <mir_toolkit/common.h>
#include <mir_toolkit/client_types.h>

/**
 * Opaque structure containing cursor parameterization. Create with mir_cursor* family.
 * Used with mir_surface_configure_cursor.
 */
typedef struct MirCursorConfiguration MirCursorConfiguration;

#ifdef __cplusplus
/**
 * \addtogroup mir_toolkit
 * @{
 */
extern "C" {
#endif

/**
 * Release resources assosciated with cursor parameters
 *     \param [in] parameters The operand
 */
void mir_cursor_configuration_destroy(MirCursorConfiguration *parameters);

/**
 * Returns a new MirCursorConfiguration representing a named cursor
 * from the system cursor theme. Symbolic cursor names, such as
 * mir_default_cursor_name and mir_caret_cursor_name are available
 * see (mir_toolkit/cursors.h).
 * as input.
 *    \param [in] name The cursor name
 *    \return A cursor parameters object which must be passed
 *            to_mir_cursor_configuration_destroy
 */
MirCursorConfiguration *mir_cursor_configuration_from_name(char const* name);

/**
 * Returns a new cursor configuration tied to a given buffer stream.
<<<<<<< HEAD
 * If the configuration successfully applied buffers from the stream will be used 
=======
 * If the configuration is successfully applied buffers from the stream will be used 
>>>>>>> 8e6b7769
 * to fill the system cursor.
 *    \param [in] name      The buffer stream
 *    \param [in] hotspot_x The x-coordinate displacement within the image to place on the cursor.
 *    \param [in] hotspot_y The y-coordinate displacement within the image to place on the cursor.
 *    \return A cursor parameters object which must be passed
 *            to_mir_cursor_configuration_destroy
 */
MirCursorConfiguration *mir_cursor_configuration_from_buffer_stream(MirBufferStream const* stream, int hotspot_x,
    int hotspot_y);

#ifdef __cplusplus
}
/**@}*/
#endif

#endif /* MIR_TOOLKIT_MIR_CURSOR_H_ */<|MERGE_RESOLUTION|>--- conflicted
+++ resolved
@@ -55,11 +55,7 @@
 
 /**
  * Returns a new cursor configuration tied to a given buffer stream.
-<<<<<<< HEAD
- * If the configuration successfully applied buffers from the stream will be used 
-=======
  * If the configuration is successfully applied buffers from the stream will be used 
->>>>>>> 8e6b7769
  * to fill the system cursor.
  *    \param [in] name      The buffer stream
  *    \param [in] hotspot_x The x-coordinate displacement within the image to place on the cursor.
