--- conflicted
+++ resolved
@@ -53,14 +53,12 @@
                                            std::function<void()> callback) override;
     std::unique_ptr<time::Alarm> notify_at(mir::time::Timestamp time_point,
                                            std::function<void()> callback) override;
-<<<<<<< HEAD
     std::unique_ptr<time::Alarm> create_alarm(std::function<void()> callback) override;
-=======
+
     void enqueue(void const* owner, ServerAction const& action);
     void pause_processing_for(void const* owner);
     void resume_processing_for(void const* owner);
 
->>>>>>> f2ae9a17
 private:
     class SignalHandler;
     class FDHandler;
