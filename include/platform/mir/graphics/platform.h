--- conflicted
+++ resolved
@@ -127,7 +127,7 @@
 typedef void(*AddPlatformOptions)(
     boost::program_options::options_description& config);
 
-typedef mir::graphics::PlatformPriority(*PlatformProbe)();
+typedef mir::graphics::PlatformPriority(*PlatformProbe)(options::ProgramOption const& options);
 
 typedef mir::ModuleProperties const*(*DescribeModule)();
 }
@@ -183,12 +183,7 @@
 // TODO: We actually need to be more granular here; on a device with more
 //       than one graphics system we may need a different platform per GPU,
 //       so we should be associating platforms with graphics devices in some way
-<<<<<<< HEAD
-extern "C" typedef PlatformPriority(*PlatformProbe)(options::ProgramOption const& options);
-extern "C" PlatformPriority probe_graphics_platform(options::ProgramOption const& options);
-=======
-mir::graphics::PlatformPriority probe_graphics_platform();
->>>>>>> 7601fbce
+mir::graphics::PlatformPriority probe_graphics_platform(mir::options::ProgramOption const& options);
 
 mir::ModuleProperties const* describe_graphics_module();
 }
