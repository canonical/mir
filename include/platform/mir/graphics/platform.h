/*
 * Copyright © 2012 Canonical Ltd.
 *
 * This program is free software: you can redistribute it and/or modify it
 * under the terms of the GNU Lesser General Public License version 3,
 * as published by the Free Software Foundation.
 *
 * This program is distributed in the hope that it will be useful,
 * but WITHOUT ANY WARRANTY; without even the implied warranty of
 * MERCHANTABILITY or FITNESS FOR A PARTICULAR PURPOSE.  See the
 * GNU Lesser General Public License for more details.
 *
 * You should have received a copy of the GNU Lesser General Public License
 * along with this program.  If not, see <http://www.gnu.org/licenses/>.
 *
 * Authored by:
 *   Thomas Guest  <thomas.guest@canonical.com>
 */

#ifndef MIR_GRAPHICS_PLATFORM_H_
#define MIR_GRAPHICS_PLATFORM_H_

#include <boost/program_options/options_description.hpp>
#include <EGL/egl.h>
#include <memory>

namespace mir
{
class EmergencyCleanupRegistry;

namespace frontend
{
class Surface;
}
namespace options
{
class Option;
}

/// Graphics subsystem. Mediates interaction between core system and
/// the graphics environment.
namespace graphics
{
class Buffer;
class Display;
class InternalClient;
class DisplayReport;
class DisplayConfigurationPolicy;
class GraphicBufferAllocator;
class GLConfig;
class GLProgramFactory;
class PlatformIpcOperations;
<<<<<<< HEAD
=======
class BufferWriter;
class NestedContext;
>>>>>>> b19fcc8b

/**
 * \defgroup platform_enablement Mir platform enablement
 *
 * Classes and functions that need to be implemented to add support for a graphics platform.
 */

/**
 * Interface to platform specific support for graphics operations.
 * \ingroup platform_enablement
 */
class Platform
{
public:
    Platform() = default;
    Platform(const Platform& p) = delete;
    Platform& operator=(const Platform& p) = delete;

    virtual ~Platform() { /* TODO: make nothrow */ }

    /**
     * Creates the buffer allocator subsystem.
     */
    virtual std::shared_ptr<GraphicBufferAllocator> create_buffer_allocator() = 0;
    
    /**
     * Creates the display subsystem.
     */
    virtual std::shared_ptr<Display> create_display(
        std::shared_ptr<DisplayConfigurationPolicy> const& initial_conf_policy,
        std::shared_ptr<GLProgramFactory> const& gl_program_factory,
        std::shared_ptr<GLConfig> const& gl_config) = 0;

    /**
     * Creates an object capable of doing platform specific processing of buffers
     * before they are sent or after they are recieved accross IPC
     */
    virtual std::shared_ptr<PlatformIpcOperations> make_ipc_operations() const = 0;

    virtual EGLNativeDisplayType egl_native_display() const = 0;
};

/**
 * Function prototype used to return a new host graphics platform. The host graphics platform
 * is the system entity that owns the physical display and is a mir host server.
 *
 * \param [in] options options to use for this platform
 * \param [in] emergency_cleanup_registry object to register emergency shutdown handlers with
 * \param [in] report the object to use to report interesting events from the display subsystem
 *
 * This factory function needs to be implemented by each platform.
 *
 * \ingroup platform_enablement
 */
extern "C" typedef std::shared_ptr<Platform>(*CreateHostPlatform)(
    std::shared_ptr<options::Option> const& options,
    std::shared_ptr<EmergencyCleanupRegistry> const& emergency_cleanup_registry,
    std::shared_ptr<DisplayReport> const& report);
extern "C" std::shared_ptr<Platform> create_host_platform(
    std::shared_ptr<options::Option> const& options,
    std::shared_ptr<EmergencyCleanupRegistry> const& emergency_cleanup_registry,
    std::shared_ptr<DisplayReport> const& report);

/**
 * Function prototype used to return a new guest graphics platform. The guest graphics platform
 * exists alongside the host platform and do not output or control the physical displays 
 *
 * \param [in] nested_context the object that contains resources needed from the host platform 
 * \param [in] report the object to use to report interesting events from the display subsystem
 *
 * This factory function needs to be implemented by each platform.
 *
 * \ingroup platform_enablement
 */
extern "C" typedef std::shared_ptr<Platform>(*CreateGuestPlatform)(
    std::shared_ptr<DisplayReport> const& report,
    std::shared_ptr<NestedContext> const& nested_context);
extern "C" std::shared_ptr<Platform> create_guest_platform(
    std::shared_ptr<DisplayReport> const& report,
    std::shared_ptr<NestedContext> const& nested_context);

/**
 * Function prototype used to add platform specific options to the platform-independant server options.
 *
 * \param [in] config a boost::program_options that can be appended with new options
 *
 * This factory function needs to be implemented by each platform.
 *
 * \ingroup platform_enablement
 */
extern "C" typedef void(*AddPlatformOptions)(
    boost::program_options::options_description& config);
extern "C" void add_platform_options(
    boost::program_options::options_description& config);
}
}

#endif // MIR_GRAPHICS_PLATFORM_H_<|MERGE_RESOLUTION|>--- conflicted
+++ resolved
@@ -50,11 +50,7 @@
 class GLConfig;
 class GLProgramFactory;
 class PlatformIpcOperations;
-<<<<<<< HEAD
-=======
-class BufferWriter;
 class NestedContext;
->>>>>>> b19fcc8b
 
 /**
  * \defgroup platform_enablement Mir platform enablement
