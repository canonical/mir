/*
 * Copyright © Canonical Ltd.
 *
 * This program is free software: you can redistribute it and/or modify it
 * under the terms of the GNU Lesser General Public License version 2 or 3,
 * as published by the Free Software Foundation.
 *
 * This program is distributed in the hope that it will be useful,
 * but WITHOUT ANY WARRANTY; without even the implied warranty of
 * MERCHANTABILITY or FITNESS FOR A PARTICULAR PURPOSE.  See the
 * GNU Lesser General Public License for more details.
 *
 * You should have received a copy of the GNU Lesser General Public License
 * along with this program.  If not, see <http://www.gnu.org/licenses/>.
 */


#ifndef MIR_GRAPHICS_CURSOR_H_
#define MIR_GRAPHICS_CURSOR_H_

#include "mir/geometry/size.h"
#include "mir/geometry/point.h"
#include "mir/graphics/renderable.h"

#include <memory>

namespace mir
{
namespace graphics
{
class CursorImage;
class Renderable;
class Cursor
{
public:
    virtual void show(std::shared_ptr<CursorImage> const& cursor_image) = 0;
    virtual void hide() = 0;

    virtual void move_to(geometry::Point position) = 0;

    virtual void scale(float new_scale) = 0;

    virtual auto renderable() -> std::shared_ptr<Renderable> = 0;
<<<<<<< HEAD
=======

    virtual auto needs_compositing() const -> bool = 0;
>>>>>>> 60dab2b1
protected:
    Cursor() = default;
    virtual ~Cursor() = default;
    Cursor(Cursor const&) = delete;
    Cursor& operator=(Cursor const&) = delete;
};
}
}


#endif /* MIR_GRAPHICS_CURSOR_H_ */<|MERGE_RESOLUTION|>--- conflicted
+++ resolved
@@ -41,11 +41,8 @@
     virtual void scale(float new_scale) = 0;
 
     virtual auto renderable() -> std::shared_ptr<Renderable> = 0;
-<<<<<<< HEAD
-=======
 
     virtual auto needs_compositing() const -> bool = 0;
->>>>>>> 60dab2b1
 protected:
     Cursor() = default;
     virtual ~Cursor() = default;
