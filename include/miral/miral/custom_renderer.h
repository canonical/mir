--- conflicted
+++ resolved
@@ -49,10 +49,6 @@
         std::unique_ptr<mir::graphics::gl::OutputSurface>, std::shared_ptr<mir::graphics::GLRenderingProvider>)
     >;
 
-<<<<<<< HEAD
-    explicit CustomRenderer(Builder&& renderer);
-=======
->>>>>>> 2191081d
     CustomRenderer(Builder&& renderer, std::shared_ptr<mir::graphics::GLConfig> const&);
     void operator()(mir::Server& server) const;
 private:
