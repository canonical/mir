/*
 * Copyright © 2012 Canonical Ltd.
 *
 * This program is free software: you can redistribute it and/or modify
 * it under the terms of the GNU General Public License version 3 as
 * published by the Free Software Foundation.
 *
 * This program is distributed in the hope that it will be useful,
 * but WITHOUT ANY WARRANTY; without even the implied warranty of
 * MERCHANTABILITY or FITNESS FOR A PARTICULAR PURPOSE.  See the
 * GNU General Public License for more details.
 *
 * You should have received a copy of the GNU General Public License
 * along with this program.  If not, see <http://www.gnu.org/licenses/>.
 *
 * Authored by: Thomas Voss <thomas.voss@canonical.com>
 */

#ifndef MIR_SURFACES_SURFACE_H_
#define MIR_SURFACES_SURFACE_H_

<<<<<<< HEAD
#include "mir/geometry/size.h"
=======
#include "mir/geometry/dimensions.h"
#include "mir/geometry/pixel_format.h"
>>>>>>> 56d56c9b
#include "mir/graphics/renderable.h"

#include <memory>
#include <string>

namespace mir
{
namespace compositor
{
class BufferBundle;
class GraphicBufferClientResource;
struct BufferIPCPackage;
}

namespace surfaces
{

struct SurfaceCreationParameters
{
    SurfaceCreationParameters& of_name(std::string const& new_name);

    SurfaceCreationParameters& of_size(geometry::Size new_size);

    std::string name;
    geometry::Size size;
};

bool operator==(const SurfaceCreationParameters& lhs, const SurfaceCreationParameters& rhs);
bool operator!=(const SurfaceCreationParameters& lhs, const SurfaceCreationParameters& rhs);


SurfaceCreationParameters a_surface();

class Surface : public graphics::Renderable
{
 public:
    Surface(const std::string& name,
            std::shared_ptr<compositor::BufferBundle> buffer_bundle);

    ~Surface();

    std::string const& name() const;
<<<<<<< HEAD
    geometry::Size size() const;
    compositor::PixelFormat pixel_format() const;
=======
    geometry::Width width() const;
    geometry::Height height() const;
    geometry::PixelFormat pixel_format() const;
>>>>>>> 56d56c9b
    std::shared_ptr<compositor::BufferIPCPackage> get_buffer_ipc_package();

 private:
    std::string surface_name;
    std::shared_ptr<compositor::BufferBundle> buffer_bundle;
    std::shared_ptr<compositor::GraphicBufferClientResource> graphics_resource;
};

}
}

#endif // MIR_SURFACES_SURFACE_H_<|MERGE_RESOLUTION|>--- conflicted
+++ resolved
@@ -19,12 +19,8 @@
 #ifndef MIR_SURFACES_SURFACE_H_
 #define MIR_SURFACES_SURFACE_H_
 
-<<<<<<< HEAD
+#include "mir/geometry/pixel_format.h"
 #include "mir/geometry/size.h"
-=======
-#include "mir/geometry/dimensions.h"
-#include "mir/geometry/pixel_format.h"
->>>>>>> 56d56c9b
 #include "mir/graphics/renderable.h"
 
 #include <memory>
@@ -67,14 +63,8 @@
     ~Surface();
 
     std::string const& name() const;
-<<<<<<< HEAD
     geometry::Size size() const;
-    compositor::PixelFormat pixel_format() const;
-=======
-    geometry::Width width() const;
-    geometry::Height height() const;
     geometry::PixelFormat pixel_format() const;
->>>>>>> 56d56c9b
     std::shared_ptr<compositor::BufferIPCPackage> get_buffer_ipc_package();
 
  private:
