/*
 * Copyright © 2012 Canonical Ltd.
 *
 * This program is free software: you can redistribute it and/or modify
 * it under the terms of the GNU General Public License version 3 as
 * published by the Free Software Foundation.
 *
 * This program is distributed in the hope that it will be useful,
 * but WITHOUT ANY WARRANTY; without even the implied warranty of
 * MERCHANTABILITY or FITNESS FOR A PARTICULAR PURPOSE.  See the
 * GNU General Public License for more details.
 *
 * You should have received a copy of the GNU General Public License
 * along with this program.  If not, see <http://www.gnu.org/licenses/>.
 *
 * Authored by:
 * Kevin DuBois <kevin.dubois@canonical.com>
 */

#ifndef MIR_COMPOSITOR_BUFFER_SWAPPER_DOUBLE_H_
#define MIR_COMPOSITOR_BUFFER_SWAPPER_DOUBLE_H_

#include "buffer_swapper.h"

#include "mir/thread/all.h"

#include <memory>
<<<<<<< HEAD
#include <thread>
#include <queue>
=======
>>>>>>> 95bea701

namespace mir
{
namespace compositor
{

class Buffer;

class BufferSwapperDouble : public BufferSwapper
{
public:
    BufferSwapperDouble(std::unique_ptr<Buffer> && buffer_a, std::unique_ptr<Buffer> && buffer_b);

    Buffer* client_acquire();
    void client_release(Buffer* queued_buffer);
    Buffer* compositor_acquire();
    void compositor_release(Buffer* released_buffer);

private:
    typedef const std::unique_ptr<Buffer> BufferPtr;
    BufferPtr  buffer_a;
    BufferPtr  buffer_b;

    std::mutex swapper_mutex;

    std::condition_variable consumed_cv;
    bool compositor_has_consumed;

    std::condition_variable buffer_available_cv;
    std::queue<Buffer*> client_queue;

    Buffer* last_posted_buffer;
};

}
}

#endif /* MIR_COMPOSITOR_BUFFER_SWAPPER_DOUBLE_H_ */<|MERGE_RESOLUTION|>--- conflicted
+++ resolved
@@ -25,11 +25,8 @@
 #include "mir/thread/all.h"
 
 #include <memory>
-<<<<<<< HEAD
 #include <thread>
 #include <queue>
-=======
->>>>>>> 95bea701
 
 namespace mir
 {
