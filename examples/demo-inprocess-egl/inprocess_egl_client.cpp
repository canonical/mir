/*
 * Copyright © 2013 Canonical Ltd.
 *
 * This program is free software: you can redistribute it and/or modify
 * it under the terms of the GNU General Public License version 3 as
 * published by the Free Software Foundation.
 *
 * This program is distributed in the hope that it will be useful,
 * but WITHOUT ANY WARRANTY; without even the implied warranty of
 * MERCHANTABILITY or FITNESS FOR A PARTICULAR PURPOSE.  See the
 * GNU General Public License for more details.
 *
 * You should have received a copy of the GNU General Public License
 * along with this program.  If not, see <http://www.gnu.org/licenses/>.
 *
 * Authored by: Robert Carr <robert.carr@canonical.com>
 */

#include "inprocess_egl_client.h"
#include "example_egl_helper.h"

#include "mir/shell/surface_factory.h"
#include "mir/shell/surface.h"
#include "mir/frontend/surface_creation_parameters.h"
#include "mir/geometry/size.h"
#include "mir/compositor/buffer_properties.h"
#include "mir/graphics/platform.h"

#include "graphics.h"

#include <EGL/egl.h>

#include <functional>

#include <assert.h>

namespace mf = mir::frontend;
namespace mc = mir::compositor;
namespace msh = mir::shell;
namespace mg = mir::graphics;
namespace me = mir::examples;
namespace geom = mir::geometry;

me::InprocessEGLClient::InprocessEGLClient(std::shared_ptr<mg::Platform> const& graphics_platform,
                                           std::shared_ptr<msh::SurfaceFactory> const& surface_factory)
  : graphics_platform(graphics_platform),
    surface_factory(surface_factory),
    client_thread(std::mem_fn(&InprocessEGLClient::thread_loop), this)
{
    client_thread.detach();
}

void me::InprocessEGLClient::thread_loop()
{
    geom::Size const surface_size = geom::Size{geom::Width{512},
                                               geom::Height{512}};

    ///\internal [setup_tag]
    auto params = mf::a_surface().of_name("Inprocess EGL Demo")
        .of_size(surface_size)
        .of_buffer_usage(mc::BufferUsage::hardware)
        .of_pixel_format(geom::PixelFormat::argb_8888);
<<<<<<< HEAD
    auto surface = surface_factory->create_surface(params, mf::SurfaceId(), std::shared_ptr<EventSink>());
    
=======
    auto surface = surface_factory->create_surface(params);

>>>>>>> 3c039bd7
    surface->advance_client_buffer(); // TODO: What a wart!

    auto native_display = graphics_platform->shell_egl_display();
    me::EGLHelper helper(reinterpret_cast<EGLNativeDisplayType>(native_display), reinterpret_cast<EGLNativeWindowType>(surface.get()));

    auto rc = eglMakeCurrent(helper.the_display(), helper.the_surface(), helper.the_surface(), helper.the_context());
    assert(rc == EGL_TRUE);

    mir::draw::glAnimationBasic gl_animation;
    gl_animation.init_gl();
    ///\internal [setup_tag]

    ///\internal [loop_tag]
    for(;;)
    {
        gl_animation.render_gl();
        rc = eglSwapBuffers(helper.the_display(), helper.the_surface());
        assert(rc = EGL_TRUE);

        gl_animation.step();
    }
    ///\internal [loop_tag]
}<|MERGE_RESOLUTION|>--- conflicted
+++ resolved
@@ -60,13 +60,8 @@
         .of_size(surface_size)
         .of_buffer_usage(mc::BufferUsage::hardware)
         .of_pixel_format(geom::PixelFormat::argb_8888);
-<<<<<<< HEAD
     auto surface = surface_factory->create_surface(params, mf::SurfaceId(), std::shared_ptr<EventSink>());
-    
-=======
-    auto surface = surface_factory->create_surface(params);
 
->>>>>>> 3c039bd7
     surface->advance_client_buffer(); // TODO: What a wart!
 
     auto native_display = graphics_platform->shell_egl_display();
