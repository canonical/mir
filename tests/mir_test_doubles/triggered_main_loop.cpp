--- conflicted
+++ resolved
@@ -86,12 +86,7 @@
 }
 
 std::unique_ptr<mir::time::Alarm>
-<<<<<<< HEAD
-mtd::TriggeredMainLoop::notify_in(std::chrono::milliseconds delay,
-                                  callback const& call)
-=======
 mtd::TriggeredMainLoop::create_alarm(callback const& call)
->>>>>>> c07e9b5d
 {
     base::create_alarm(call);
     timeout_callbacks.push_back(call);
