/*
 * Copyright © 2012 Canonical Ltd.
 *
 * This program is free software: you can redistribute it and/or modify
 * it under the terms of the GNU General Public License version 3 as
 * published by the Free Software Foundation.
 *
 * This program is distributed in the hope that it will be useful,
 * but WITHOUT ANY WARRANTY; without even the implied warranty of
 * MERCHANTABILITY or FITNESS FOR A PARTICULAR PURPOSE.  See the
 * GNU General Public License for more details.
 *
 * You should have received a copy of the GNU General Public License
 * along with this program.  If not, see <http://www.gnu.org/licenses/>.
 *
 * Authored by: Thomas Voss <thomas.voss@canonical.com>
 */

#include "mir/compositor/buffer_swapper.h"
#include "mir/compositor/buffer_allocation_strategy.h"
#include "mir/compositor/buffer_bundle_manager.h"
#include "mir/compositor/graphic_buffer_allocator.h"
#include "mir/compositor/buffer_properties.h"

#include <gmock/gmock.h>
#include <gtest/gtest.h>

#include "mir_test/gmock_fixes.h"
<<<<<<< HEAD

namespace mc = mir::compositor;
namespace geom = mir::geometry;
=======
#include "mir_test/fake_shared.h"

namespace mc = mir::compositor;
namespace geom = mir::geometry;
namespace mt = mir::test;
namespace mtd = mir::test::doubles;
>>>>>>> f1cefc9d

namespace
{

struct MockBufferAllocationStrategy : public mc::BufferAllocationStrategy
{
    MOCK_METHOD2(
        create_swapper,
        std::unique_ptr<mc::BufferSwapper>(mc::BufferProperties&, mc::BufferProperties const&));
};

geom::Size size{geom::Width{1024}, geom::Height{768}};
const geom::PixelFormat pixel_format{geom::PixelFormat::abgr_8888};
const mc::BufferUsage usage{mc::BufferUsage::software};
const mc::BufferProperties buffer_properties{size, pixel_format, usage};

}

TEST(buffer_manager, create_buffer)
{
    using namespace testing;

<<<<<<< HEAD
    auto allocation_strategy = std::make_shared<MockBufferAllocationStrategy>();

    EXPECT_CALL(*allocation_strategy, create_swapper(_,buffer_properties))
=======
    MockBufferAllocationStrategy allocation_strategy;

    mc::BufferBundleManager buffer_bundle_manager(mt::fake_shared(allocation_strategy));

    EXPECT_CALL(allocation_strategy, create_swapper(_,buffer_properties))
>>>>>>> f1cefc9d
        .Times(AtLeast(1));

    mc::BufferBundleManager buffer_bundle_manager{allocation_strategy};

    auto bundle = buffer_bundle_manager.create_buffer_bundle(buffer_properties);

    EXPECT_TRUE(bundle.get());
}<|MERGE_RESOLUTION|>--- conflicted
+++ resolved
@@ -26,18 +26,11 @@
 #include <gtest/gtest.h>
 
 #include "mir_test/gmock_fixes.h"
-<<<<<<< HEAD
-
-namespace mc = mir::compositor;
-namespace geom = mir::geometry;
-=======
 #include "mir_test/fake_shared.h"
 
 namespace mc = mir::compositor;
 namespace geom = mir::geometry;
 namespace mt = mir::test;
-namespace mtd = mir::test::doubles;
->>>>>>> f1cefc9d
 
 namespace
 {
@@ -60,20 +53,12 @@
 {
     using namespace testing;
 
-<<<<<<< HEAD
-    auto allocation_strategy = std::make_shared<MockBufferAllocationStrategy>();
-
-    EXPECT_CALL(*allocation_strategy, create_swapper(_,buffer_properties))
-=======
     MockBufferAllocationStrategy allocation_strategy;
 
-    mc::BufferBundleManager buffer_bundle_manager(mt::fake_shared(allocation_strategy));
-
     EXPECT_CALL(allocation_strategy, create_swapper(_,buffer_properties))
->>>>>>> f1cefc9d
         .Times(AtLeast(1));
 
-    mc::BufferBundleManager buffer_bundle_manager{allocation_strategy};
+    mc::BufferBundleManager buffer_bundle_manager(mt::fake_shared(allocation_strategy));
 
     auto bundle = buffer_bundle_manager.create_buffer_bundle(buffer_properties);
 
