/*
 * Copyright © 2012 Canonical Ltd.
 *
 * This program is free software: you can redistribute it and/or modify
 * it under the terms of the GNU General Public License version 3 as
 * published by the Free Software Foundation.
 *
 * This program is distributed in the hope that it will be useful,
 * but WITHOUT ANY WARRANTY; without even the implied warranty of
 * MERCHANTABILITY or FITNESS FOR A PARTICULAR PURPOSE.  See the
 * GNU General Public License for more details.
 *
 * You should have received a copy of the GNU General Public License
 * along with this program.  If not, see <http://www.gnu.org/licenses/>.
 *
 * Authored by: Sam Spilsbury <sam.spilsbury@canonical.com>
 */

#include <functional>
#include <string>
#include <cstring>
#include <stdexcept>
#include <gtest/gtest.h>
#include <gmock/gmock.h>
#include <mir/geometry/rectangle.h>
#include "mir/compositor/renderer.h"
#include "src/server/compositor/gl_renderer_factory.h"
#include <mir_test/fake_shared.h>
#include <mir_test_doubles/mock_buffer.h>
#include <mir_test_doubles/mock_compositing_criteria.h>
#include <mir_test_doubles/mock_buffer_stream.h>
#include <mir/compositor/buffer_stream.h>
#include <mir_test_doubles/mock_gl.h>

using testing::SetArgPointee;
using testing::InSequence;
using testing::Return;
using testing::ReturnRef;
using testing::Pointee;
using testing::AnyNumber;
using testing::AtLeast;
using testing::_;

namespace mt=mir::test;
namespace mtd=mir::test::doubles;
namespace mc=mir::compositor;
namespace mg=mir::graphics;

namespace
{

const GLint stub_v_shader = 1;
const GLint stub_f_shader = 2;
const GLint stub_program = 1;
const GLuint stub_texture = 1;
const GLint transform_uniform_location = 1;
const GLint alpha_uniform_location = 2;
const GLint position_attr_location = 3;
const GLint texcoord_attr_location = 4;
const GLint screen_to_gl_coords_uniform_location = 5;
const GLint tex_uniform_location = 6;
const GLint display_transform_uniform_location = 7;
const GLint centre_uniform_location = 8;
const std::string stub_info_log = "something failed!";
const size_t stub_info_log_length = stub_info_log.size();

void ExpectShaderCompileFailure(const GLint shader, mtd::MockGL &mock_gl)
{
    EXPECT_CALL(mock_gl, glGetShaderiv(shader, GL_COMPILE_STATUS, _))
        .WillOnce(SetArgPointee<2>(GL_FALSE));
}

void ExpectShaderCompileSuccess(const GLint shader, mtd::MockGL &mock_gl)
{
    EXPECT_CALL(mock_gl, glGetShaderiv(shader, GL_COMPILE_STATUS, _))
        .WillOnce(SetArgPointee<2>(GL_TRUE));
}

void SetUpMockVertexShader(mtd::MockGL &mock_gl, const std::function<void(const GLint, mtd::MockGL &)> &shader_compile_expectation)
{
    /* Vertex Shader */
    EXPECT_CALL(mock_gl, glCreateShader(GL_VERTEX_SHADER))
        .WillOnce(Return(stub_v_shader));
    EXPECT_CALL(mock_gl, glShaderSource(stub_v_shader, 1, _, 0));
    EXPECT_CALL(mock_gl, glCompileShader(stub_v_shader));
    shader_compile_expectation(stub_v_shader, mock_gl);
}

void SetUpMockFragmentShader(mtd::MockGL &mock_gl, const std::function<void(const GLint, mtd::MockGL &)> &shader_compile_expectation)
{
    /* Fragment Shader */
    EXPECT_CALL(mock_gl, glCreateShader(GL_FRAGMENT_SHADER))
        .WillOnce(Return(stub_f_shader));
    EXPECT_CALL(mock_gl, glShaderSource(stub_f_shader, 1, _, 0));
    EXPECT_CALL(mock_gl, glCompileShader(stub_f_shader));
    shader_compile_expectation(stub_f_shader, mock_gl);
}

void ExpectProgramLinkFailure(const GLint program, mtd::MockGL &mock_gl)
{
    EXPECT_CALL(mock_gl, glGetProgramiv(program, GL_LINK_STATUS, _))
        .WillOnce(SetArgPointee<2>(GL_FALSE));
}

void ExpectProgramLinkSuccess(const GLint program, mtd::MockGL &mock_gl)
{
    EXPECT_CALL(mock_gl, glGetProgramiv(program, GL_LINK_STATUS, _))
        .WillOnce(SetArgPointee<2>(GL_TRUE));
}

void SetUpMockGraphicsProgram(mtd::MockGL &mock_gl, const std::function<void(const GLint, mtd::MockGL &)> &program_link_expectation)
{
    /* Graphics Program */
    EXPECT_CALL(mock_gl, glCreateProgram())
            .WillOnce(Return(stub_program));
    EXPECT_CALL(mock_gl, glAttachShader(stub_program, stub_v_shader));
    EXPECT_CALL(mock_gl, glAttachShader(stub_program, stub_f_shader));
    EXPECT_CALL(mock_gl, glLinkProgram(stub_program));
    program_link_expectation(stub_program, mock_gl);
}

void SetUpMockProgramData(mtd::MockGL &mock_gl)
{
    /* Uniforms and Attributes */
    EXPECT_CALL(mock_gl, glUseProgram(stub_program));

    EXPECT_CALL(mock_gl, glGetUniformLocation(stub_program, _))
        .WillOnce(Return(tex_uniform_location));
    EXPECT_CALL(mock_gl, glGetUniformLocation(stub_program, _))
        .WillOnce(Return(display_transform_uniform_location));
    EXPECT_CALL(mock_gl, glGetUniformLocation(stub_program, _))
        .WillOnce(Return(transform_uniform_location));
    EXPECT_CALL(mock_gl, glGetUniformLocation(stub_program, _))
        .WillOnce(Return(alpha_uniform_location));
    EXPECT_CALL(mock_gl, glGetAttribLocation(stub_program, _))
        .WillOnce(Return(position_attr_location));
    EXPECT_CALL(mock_gl, glGetAttribLocation(stub_program, _))
        .WillOnce(Return(texcoord_attr_location));
    EXPECT_CALL(mock_gl, glGetUniformLocation(stub_program, _))
        .WillOnce(Return(centre_uniform_location));
}

class GLRendererSetupProcess :
    public testing::Test
{
public:

    mtd::MockGL mock_gl;
    mc::GLRendererFactory gl_renderer_factory;
    mir::geometry::Rectangle display_area;
};

ACTION_P2(CopyString, str, len)
{
    memcpy(arg3, str, len);
    arg3[len] = '\0';
}

ACTION_P(ReturnByConstReference, cref)
{
    return cref;
}

MATCHER_P(NthCharacterIsNul, n, "specified character is the nul-byte")
{
    return arg[n] == '\0';
}

TEST_F(GLRendererSetupProcess, vertex_shader_compiler_failure_recovers_and_throws)
{
    using namespace std::placeholders;

    SetUpMockVertexShader(mock_gl, std::bind(ExpectShaderCompileFailure, _1, _2));

    EXPECT_CALL(mock_gl, glGetShaderiv(stub_v_shader, GL_INFO_LOG_LENGTH, _))
        .WillOnce(SetArgPointee<2>(stub_info_log_length));
    EXPECT_CALL(mock_gl, glGetShaderInfoLog(stub_v_shader,
        stub_info_log_length,
        _,
        NthCharacterIsNul(stub_info_log_length)))
            .WillOnce(CopyString(stub_info_log.c_str(),
                stub_info_log.size()));

    EXPECT_THROW({
        auto r = gl_renderer_factory.create_renderer_for(display_area);
    }, std::runtime_error);
}

TEST_F(GLRendererSetupProcess, fragment_shader_compiler_failure_recovers_and_throw)
{
    using namespace std::placeholders;

    SetUpMockVertexShader(mock_gl, std::bind(ExpectShaderCompileSuccess, _1, _2));
    SetUpMockFragmentShader(mock_gl, std::bind(ExpectShaderCompileFailure, _1, _2));

    EXPECT_CALL(mock_gl, glGetShaderiv(stub_f_shader, GL_INFO_LOG_LENGTH, _))
        .WillOnce(SetArgPointee<2>(stub_info_log_length));
    EXPECT_CALL(mock_gl, glGetShaderInfoLog(stub_f_shader,
        stub_info_log_length,
        _,
        NthCharacterIsNul(stub_info_log_length)))
            .WillOnce(CopyString(stub_info_log.c_str(),
                stub_info_log.size()));

    EXPECT_THROW({
        auto r = gl_renderer_factory.create_renderer_for(display_area);
    }, std::runtime_error);
}

TEST_F(GLRendererSetupProcess, graphics_program_linker_failure_recovers_and_throw)
{
    using namespace std::placeholders;

    SetUpMockVertexShader(mock_gl, std::bind(ExpectShaderCompileSuccess, _1, _2));
    SetUpMockFragmentShader(mock_gl, std::bind(ExpectShaderCompileSuccess, _1, _2));
    SetUpMockGraphicsProgram(mock_gl, std::bind(ExpectProgramLinkFailure, _1, _2));

    EXPECT_CALL(mock_gl, glGetProgramiv(stub_program, GL_INFO_LOG_LENGTH, _))
            .WillOnce(SetArgPointee<2>(stub_info_log_length));
    EXPECT_CALL(mock_gl, glGetProgramInfoLog(stub_program,
        stub_info_log_length,
        _,
        NthCharacterIsNul(stub_info_log_length)))
            .WillOnce(CopyString(stub_info_log.c_str(),
                stub_info_log.size()));

    EXPECT_THROW({
        auto r = gl_renderer_factory.create_renderer_for(display_area);
    }, std::runtime_error);
}

class GLRenderer :
    public testing::Test
{
public:

    GLRenderer()
    {
        using namespace std::placeholders;

        // Silence warnings about "uninteresting" calls that we truly aren't
        // interested in (for most test cases)...
        EXPECT_CALL(mock_gl, glClear(_)).Times(AnyNumber());
        EXPECT_CALL(mock_gl, glUseProgram(_)).Times(AnyNumber());
        EXPECT_CALL(mock_gl, glActiveTexture(_)).Times(AnyNumber());
        EXPECT_CALL(mock_gl, glUniformMatrix4fv(_, _, GL_FALSE, _))
            .Times(AtLeast(1));
        EXPECT_CALL(mock_gl, glUniform1f(_, _)).Times(AnyNumber());
        EXPECT_CALL(mock_gl, glUniform2f(_, _, _)).Times(AnyNumber());
        EXPECT_CALL(mock_gl, glBindBuffer(_, _)).Times(AnyNumber());
        EXPECT_CALL(mock_gl, glVertexAttribPointer(_, _, _, _, _, _))
            .Times(AnyNumber());
        EXPECT_CALL(mock_gl, glEnableVertexAttribArray(_)).Times(AnyNumber());
        EXPECT_CALL(mock_gl, glDrawArrays(_, _, _)).Times(AnyNumber());
        EXPECT_CALL(mock_gl, glDisableVertexAttribArray(_)).Times(AnyNumber());

<<<<<<< HEAD
        EXPECT_CALL(criteria, shaped()).WillRepeatedly(Return(false));
        EXPECT_CALL(criteria, alpha()).WillRepeatedly(Return(1.0f));
        EXPECT_CALL(criteria, transformation()).WillRepeatedly(ReturnRef(trans));
=======
        EXPECT_CALL(renderable, shaped()).WillRepeatedly(Return(false));
        EXPECT_CALL(renderable, alpha()).WillRepeatedly(Return(1.0f));
        EXPECT_CALL(renderable, transformation()).WillRepeatedly(Return(trans));
        EXPECT_CALL(renderable, screen_position())
            .WillRepeatedly(Return(mir::geometry::Rectangle{{1,2},{3,4}}));
>>>>>>> 77fb32a6
        EXPECT_CALL(mock_gl, glDisable(_)).Times(AnyNumber());

        InSequence s;

        SetUpMockVertexShader(mock_gl, std::bind(ExpectShaderCompileSuccess, _1, _2));
        SetUpMockFragmentShader(mock_gl, std::bind(ExpectShaderCompileSuccess, _1, _2));
        SetUpMockGraphicsProgram(mock_gl, std::bind(ExpectProgramLinkSuccess, _1,_2));
        SetUpMockProgramData(mock_gl);
        EXPECT_CALL(mock_gl, glUniform1i(tex_uniform_location, 0));

        EXPECT_CALL(mock_gl, glGetUniformLocation(stub_program, _))
            .WillOnce(Return(screen_to_gl_coords_uniform_location));

        mc::GLRendererFactory gl_renderer_factory;
        display_area = {{1, 2}, {3, 4}};
        renderer = gl_renderer_factory.create_renderer_for(display_area);

        EXPECT_CALL(mock_gl, glDeleteShader(stub_v_shader));
        EXPECT_CALL(mock_gl, glDeleteShader(stub_f_shader));
        EXPECT_CALL(mock_gl, glDeleteProgram(stub_program));
    }

    mtd::MockGL         mock_gl;
    mir::geometry::Rectangle display_area;
    std::unique_ptr<mc::Renderer> renderer;
    glm::mat4           trans;
    mtd::MockCompositingCriteria criteria;
};

}

TEST_F(GLRenderer, TestSetUpRenderContextBeforeRendering)
{
    using namespace std::placeholders;

    mtd::MockBuffer mock_buffer;

    InSequence seq;

    EXPECT_CALL(mock_gl, glClear(_));
    EXPECT_CALL(mock_gl, glUseProgram(stub_program));
    EXPECT_CALL(criteria, shaped())
        .WillOnce(Return(true));
    EXPECT_CALL(mock_gl, glEnable(GL_BLEND));
    EXPECT_CALL(mock_gl, glBlendFunc(GL_SRC_ALPHA, GL_ONE_MINUS_SRC_ALPHA));
    EXPECT_CALL(mock_gl, glActiveTexture(GL_TEXTURE0));

<<<<<<< HEAD
    EXPECT_CALL(criteria, transformation())
        .WillOnce(ReturnRef(trans));
=======
    EXPECT_CALL(mock_gl, glUniform2f(centre_uniform_location, _, _));
    EXPECT_CALL(renderable, transformation())
        .WillOnce(Return(trans));
>>>>>>> 77fb32a6
    EXPECT_CALL(mock_gl, glUniformMatrix4fv(transform_uniform_location, 1, GL_FALSE, _));
    EXPECT_CALL(criteria, alpha())
        .WillOnce(Return(0.0f));
    EXPECT_CALL(mock_gl, glUniform1f(alpha_uniform_location, _));
    EXPECT_CALL(mock_gl, glVertexAttribPointer(position_attr_location, 3, GL_FLOAT, GL_FALSE, _, _));
    EXPECT_CALL(mock_gl, glVertexAttribPointer(texcoord_attr_location, 2, GL_FLOAT, GL_FALSE, _, _));

    EXPECT_CALL(mock_buffer, id())
        .WillOnce(Return(mg::BufferID(123)));
    EXPECT_CALL(mock_gl, glGenTextures(1, _))
        .WillOnce(SetArgPointee<1>(stub_texture));
    EXPECT_CALL(mock_gl, glBindTexture(GL_TEXTURE_2D, stub_texture));
    EXPECT_CALL(mock_gl, glTexParameteri(GL_TEXTURE_2D, GL_TEXTURE_WRAP_S, _));
    EXPECT_CALL(mock_gl, glTexParameteri(GL_TEXTURE_2D, GL_TEXTURE_WRAP_T, _));
    EXPECT_CALL(mock_gl, glTexParameteri(GL_TEXTURE_2D, GL_TEXTURE_MIN_FILTER, _));
    EXPECT_CALL(mock_gl, glTexParameteri(GL_TEXTURE_2D, GL_TEXTURE_MAG_FILTER, _));

    EXPECT_CALL(mock_buffer, bind_to_texture());

    EXPECT_CALL(mock_gl, glEnableVertexAttribArray(position_attr_location));
    EXPECT_CALL(mock_gl, glEnableVertexAttribArray(texcoord_attr_location));

    EXPECT_CALL(mock_gl, glDrawArrays(GL_TRIANGLE_STRIP, 0, 4));

    EXPECT_CALL(mock_gl, glDisableVertexAttribArray(texcoord_attr_location));
    EXPECT_CALL(mock_gl, glDisableVertexAttribArray(position_attr_location));

    EXPECT_CALL(mock_gl, glClear(_));
    EXPECT_CALL(mock_gl, glDeleteTextures(1, Pointee(stub_texture)));

    renderer->begin();
    renderer->render(criteria, mock_buffer);
    renderer->end();

    // Clear the cache to ensure tests are not sensitive to execution order
    renderer->begin();
    renderer->end();
}

TEST_F(GLRenderer, disables_blending_for_rgbx_surfaces)
{
    mtd::MockBuffer mock_buffer;

    InSequence seq;
    EXPECT_CALL(criteria, shaped())
        .WillOnce(Return(false));
    EXPECT_CALL(mock_gl, glDisable(GL_BLEND));

    EXPECT_CALL(mock_buffer, id())
        .WillOnce(Return(mg::BufferID(123)));
    EXPECT_CALL(mock_gl, glGenTextures(1, _))
        .WillOnce(SetArgPointee<1>(stub_texture));
    EXPECT_CALL(mock_gl, glBindTexture(GL_TEXTURE_2D, stub_texture));
    EXPECT_CALL(mock_gl, glTexParameteri(GL_TEXTURE_2D, GL_TEXTURE_WRAP_S, _));
    EXPECT_CALL(mock_gl, glTexParameteri(GL_TEXTURE_2D, GL_TEXTURE_WRAP_T, _));
    EXPECT_CALL(mock_gl, glTexParameteri(GL_TEXTURE_2D, GL_TEXTURE_MIN_FILTER, _));
    EXPECT_CALL(mock_gl, glTexParameteri(GL_TEXTURE_2D, GL_TEXTURE_MAG_FILTER, _));

    EXPECT_CALL(mock_buffer, bind_to_texture());

    EXPECT_CALL(mock_gl, glDeleteTextures(1, Pointee(stub_texture)));

    renderer->begin();
    renderer->render(criteria, mock_buffer);
    renderer->end();

    // Clear the cache to ensure tests are not sensitive to execution order
    renderer->begin();
    renderer->end();
}

TEST_F(GLRenderer, caches_and_uploads_texture_only_on_buffer_changes)
{
    mtd::MockBuffer mock_buffer;

    InSequence seq;

    // First render() - texture generated and uploaded
    EXPECT_CALL(mock_buffer, id())
        .WillOnce(Return(mg::BufferID(123)));
    EXPECT_CALL(mock_gl, glGenTextures(1, _))
        .WillOnce(SetArgPointee<1>(stub_texture));
    EXPECT_CALL(mock_gl, glBindTexture(GL_TEXTURE_2D, stub_texture));
    EXPECT_CALL(mock_gl, glTexParameteri(GL_TEXTURE_2D, GL_TEXTURE_WRAP_S, _));
    EXPECT_CALL(mock_gl, glTexParameteri(GL_TEXTURE_2D, GL_TEXTURE_WRAP_T, _));
    EXPECT_CALL(mock_gl, glTexParameteri(GL_TEXTURE_2D, GL_TEXTURE_MIN_FILTER,
                                         _));
    EXPECT_CALL(mock_gl, glTexParameteri(GL_TEXTURE_2D, GL_TEXTURE_MAG_FILTER,
                                         _));
    EXPECT_CALL(mock_buffer, bind_to_texture());
    EXPECT_CALL(mock_gl, glDeleteTextures(_, _))
        .Times(0);

    // Second render() - texture found in cache and not re-uploaded
    EXPECT_CALL(mock_buffer, id())
        .WillOnce(Return(mg::BufferID(123)));
    EXPECT_CALL(mock_gl, glBindTexture(GL_TEXTURE_2D, stub_texture));
    EXPECT_CALL(mock_gl, glDeleteTextures(_, _))
        .Times(0);

    // Third render() - texture found in cache but refreshed with new buffer
    EXPECT_CALL(mock_buffer, id())
        .WillOnce(Return(mg::BufferID(456)));
    EXPECT_CALL(mock_gl, glBindTexture(GL_TEXTURE_2D, stub_texture));
    EXPECT_CALL(mock_buffer, bind_to_texture());
    EXPECT_CALL(mock_gl, glDeleteTextures(1, Pointee(stub_texture)))
        .Times(0);

    // Forth render() - stale texture reuploaded following bypass
    EXPECT_CALL(mock_buffer, id())
        .WillOnce(Return(mg::BufferID(456)));
    EXPECT_CALL(mock_gl, glBindTexture(GL_TEXTURE_2D, stub_texture));
    EXPECT_CALL(mock_buffer, bind_to_texture());
    EXPECT_CALL(mock_gl, glDeleteTextures(1, Pointee(stub_texture)))
        .Times(0);

    // Fifth render() - texture found in cache and not re-uploaded
    EXPECT_CALL(mock_buffer, id())
        .WillOnce(Return(mg::BufferID(456)));
    EXPECT_CALL(mock_gl, glBindTexture(GL_TEXTURE_2D, stub_texture));
    EXPECT_CALL(mock_gl, glDeleteTextures(_, _))
        .Times(0);

    EXPECT_CALL(mock_gl, glDeleteTextures(1, Pointee(stub_texture)));

    renderer->begin();
    renderer->render(criteria, mock_buffer);
    renderer->end();

    renderer->begin();
    renderer->render(criteria, mock_buffer);
    renderer->end();

    renderer->begin();
    renderer->render(criteria, mock_buffer);
    renderer->end();

    renderer->suspend();
    renderer->begin();
    renderer->render(criteria, mock_buffer);
    renderer->end();

    renderer->begin();
    renderer->render(criteria, mock_buffer);
    renderer->end();

    // Clear the cache to ensure tests are not sensitive to execution order
    renderer->begin();
    renderer->end();
}<|MERGE_RESOLUTION|>--- conflicted
+++ resolved
@@ -27,7 +27,7 @@
 #include "src/server/compositor/gl_renderer_factory.h"
 #include <mir_test/fake_shared.h>
 #include <mir_test_doubles/mock_buffer.h>
-#include <mir_test_doubles/mock_compositing_criteria.h>
+#include <mir_test_doubles/mock_renderable.h>
 #include <mir_test_doubles/mock_buffer_stream.h>
 #include <mir/compositor/buffer_stream.h>
 #include <mir_test_doubles/mock_gl.h>
@@ -254,17 +254,11 @@
         EXPECT_CALL(mock_gl, glDrawArrays(_, _, _)).Times(AnyNumber());
         EXPECT_CALL(mock_gl, glDisableVertexAttribArray(_)).Times(AnyNumber());
 
-<<<<<<< HEAD
-        EXPECT_CALL(criteria, shaped()).WillRepeatedly(Return(false));
-        EXPECT_CALL(criteria, alpha()).WillRepeatedly(Return(1.0f));
-        EXPECT_CALL(criteria, transformation()).WillRepeatedly(ReturnRef(trans));
-=======
         EXPECT_CALL(renderable, shaped()).WillRepeatedly(Return(false));
         EXPECT_CALL(renderable, alpha()).WillRepeatedly(Return(1.0f));
         EXPECT_CALL(renderable, transformation()).WillRepeatedly(Return(trans));
         EXPECT_CALL(renderable, screen_position())
             .WillRepeatedly(Return(mir::geometry::Rectangle{{1,2},{3,4}}));
->>>>>>> 77fb32a6
         EXPECT_CALL(mock_gl, glDisable(_)).Times(AnyNumber());
 
         InSequence s;
@@ -291,7 +285,7 @@
     mir::geometry::Rectangle display_area;
     std::unique_ptr<mc::Renderer> renderer;
     glm::mat4           trans;
-    mtd::MockCompositingCriteria criteria;
+    mtd::MockRenderable renderable;
 };
 
 }
@@ -306,22 +300,17 @@
 
     EXPECT_CALL(mock_gl, glClear(_));
     EXPECT_CALL(mock_gl, glUseProgram(stub_program));
-    EXPECT_CALL(criteria, shaped())
+    EXPECT_CALL(renderable, shaped())
         .WillOnce(Return(true));
     EXPECT_CALL(mock_gl, glEnable(GL_BLEND));
     EXPECT_CALL(mock_gl, glBlendFunc(GL_SRC_ALPHA, GL_ONE_MINUS_SRC_ALPHA));
     EXPECT_CALL(mock_gl, glActiveTexture(GL_TEXTURE0));
 
-<<<<<<< HEAD
-    EXPECT_CALL(criteria, transformation())
-        .WillOnce(ReturnRef(trans));
-=======
     EXPECT_CALL(mock_gl, glUniform2f(centre_uniform_location, _, _));
     EXPECT_CALL(renderable, transformation())
         .WillOnce(Return(trans));
->>>>>>> 77fb32a6
     EXPECT_CALL(mock_gl, glUniformMatrix4fv(transform_uniform_location, 1, GL_FALSE, _));
-    EXPECT_CALL(criteria, alpha())
+    EXPECT_CALL(renderable, alpha())
         .WillOnce(Return(0.0f));
     EXPECT_CALL(mock_gl, glUniform1f(alpha_uniform_location, _));
     EXPECT_CALL(mock_gl, glVertexAttribPointer(position_attr_location, 3, GL_FLOAT, GL_FALSE, _, _));
@@ -351,7 +340,7 @@
     EXPECT_CALL(mock_gl, glDeleteTextures(1, Pointee(stub_texture)));
 
     renderer->begin();
-    renderer->render(criteria, mock_buffer);
+    renderer->render(renderable, mock_buffer);
     renderer->end();
 
     // Clear the cache to ensure tests are not sensitive to execution order
@@ -364,7 +353,7 @@
     mtd::MockBuffer mock_buffer;
 
     InSequence seq;
-    EXPECT_CALL(criteria, shaped())
+    EXPECT_CALL(renderable, shaped())
         .WillOnce(Return(false));
     EXPECT_CALL(mock_gl, glDisable(GL_BLEND));
 
@@ -383,7 +372,7 @@
     EXPECT_CALL(mock_gl, glDeleteTextures(1, Pointee(stub_texture)));
 
     renderer->begin();
-    renderer->render(criteria, mock_buffer);
+    renderer->render(renderable, mock_buffer);
     renderer->end();
 
     // Clear the cache to ensure tests are not sensitive to execution order
@@ -446,24 +435,24 @@
     EXPECT_CALL(mock_gl, glDeleteTextures(1, Pointee(stub_texture)));
 
     renderer->begin();
-    renderer->render(criteria, mock_buffer);
-    renderer->end();
-
-    renderer->begin();
-    renderer->render(criteria, mock_buffer);
-    renderer->end();
-
-    renderer->begin();
-    renderer->render(criteria, mock_buffer);
+    renderer->render(renderable, mock_buffer);
+    renderer->end();
+
+    renderer->begin();
+    renderer->render(renderable, mock_buffer);
+    renderer->end();
+
+    renderer->begin();
+    renderer->render(renderable, mock_buffer);
     renderer->end();
 
     renderer->suspend();
     renderer->begin();
-    renderer->render(criteria, mock_buffer);
-    renderer->end();
-
-    renderer->begin();
-    renderer->render(criteria, mock_buffer);
+    renderer->render(renderable, mock_buffer);
+    renderer->end();
+
+    renderer->begin();
+    renderer->render(renderable, mock_buffer);
     renderer->end();
 
     // Clear the cache to ensure tests are not sensitive to execution order
