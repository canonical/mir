--- conflicted
+++ resolved
@@ -291,13 +291,9 @@
     mir::geometry::Rectangle display_area;
     std::unique_ptr<mc::Renderer> renderer;
     glm::mat4           trans;
-<<<<<<< HEAD
     std::shared_ptr<mtd::MockBuffer> mock_buffer;
-    mtd::MockRenderable renderable;
-=======
     testing::NiceMock<mtd::MockRenderable> renderable;
     mc::GLRendererFactory gl_renderer_factory;
->>>>>>> 6823e5f4
 };
 
 }
@@ -306,11 +302,8 @@
 {
     using namespace std::placeholders;
 
-<<<<<<< HEAD
-=======
     auto renderer = gl_renderer_factory.create_renderer_for(display_area);
 
->>>>>>> 6823e5f4
     InSequence seq;
 
     EXPECT_CALL(mock_gl, glClear(_));
@@ -367,11 +360,8 @@
 
 TEST_F(GLRenderer, disables_blending_for_rgbx_surfaces)
 {
-<<<<<<< HEAD
-=======
     auto renderer = gl_renderer_factory.create_renderer_for(display_area);
 
->>>>>>> 6823e5f4
     InSequence seq;
     EXPECT_CALL(renderable, shaped())
         .WillOnce(Return(false));
@@ -401,14 +391,8 @@
 
 TEST_F(GLRenderer, caches_and_uploads_texture_only_on_buffer_changes)
 {
-<<<<<<< HEAD
-=======
     auto renderer = gl_renderer_factory.create_renderer_for(display_area);
 
-    EXPECT_CALL(mock_buffer, size())
-        .WillRepeatedly(Return(mir::geometry::Size{123, 456}));
-
->>>>>>> 6823e5f4
     InSequence seq;
 
     // First render() - texture generated and uploaded
