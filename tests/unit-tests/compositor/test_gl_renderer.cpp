--- conflicted
+++ resolved
@@ -23,11 +23,7 @@
 #include <gtest/gtest.h>
 #include <gmock/gmock.h>
 #include <mir/geometry/rectangle.h>
-<<<<<<< HEAD
-#include <mir/graphics/texture_cache.h>
-=======
 #include <mir/graphics/gl_texture_cache.h>
->>>>>>> 0a7544a6
 #include <mir/graphics/gl_texture.h>
 #include "mir/compositor/gl_renderer.h"
 #include "src/server/graphics/program_factory.h"
@@ -59,21 +55,12 @@
 {
     MockGLTextureCache()
     {
-<<<<<<< HEAD
-        ON_CALL(*this, load_texture(testing::_))
-            .WillByDefault(testing::Return(std::make_shared<mg::GLTexture>())); 
-    }
-    MOCK_METHOD1(load_texture, std::shared_ptr<mg::GLTexture>(mg::Renderable const&));
-    MOCK_METHOD0(invalidate_bindings, void());
-    MOCK_METHOD0(drop_old_textures, void());
-=======
         ON_CALL(*this, load(testing::_))
             .WillByDefault(testing::Return(std::make_shared<mg::GLTexture>())); 
     }
     MOCK_METHOD1(load, std::shared_ptr<mg::GLTexture>(mg::Renderable const&));
     MOCK_METHOD0(invalidate, void());
     MOCK_METHOD0(drop_unused, void());
->>>>>>> 0a7544a6
 };
 
 const GLint stub_v_shader = 1;
@@ -210,11 +197,7 @@
 
     EXPECT_CALL(mock_gl, glEnableVertexAttribArray(position_attr_location));
     EXPECT_CALL(mock_gl, glEnableVertexAttribArray(texcoord_attr_location));
-<<<<<<< HEAD
-    EXPECT_CALL(*mock_texture_cache, load_texture(_));
-=======
     EXPECT_CALL(*mock_texture_cache, load(_));
->>>>>>> 0a7544a6
 
     EXPECT_CALL(mock_gl, glVertexAttribPointer(position_attr_location, 3,
                                                GL_FLOAT, GL_FALSE, _, _));
@@ -226,11 +209,7 @@
     EXPECT_CALL(mock_gl, glDisableVertexAttribArray(texcoord_attr_location));
     EXPECT_CALL(mock_gl, glDisableVertexAttribArray(position_attr_location));
 
-<<<<<<< HEAD
-    EXPECT_CALL(*mock_texture_cache, drop_old_textures());
-=======
     EXPECT_CALL(*mock_texture_cache, drop_unused());
->>>>>>> 0a7544a6
 
     mc::GLRenderer renderer(program_factory, std::move(mock_texture_cache), display_area);
     renderer.begin();
