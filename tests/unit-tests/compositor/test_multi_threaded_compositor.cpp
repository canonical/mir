/*
 * Copyright © 2013 Canonical Ltd.
 *
 * This program is free software: you can redistribute it and/or modify
 * it under the terms of the GNU General Public License version 3 as
 * published by the Free Software Foundation.
 *
 * This program is distributed in the hope that it will be useful,
 * but WITHOUT ANY WARRANTY; without even the implied warranty of
 * MERCHANTABILITY or FITNESS FOR A PARTICULAR PURPOSE.  See the
 * GNU General Public License for more details.
 *
 * You should have received a copy of the GNU General Public License
 * along with this program.  If not, see <http://www.gnu.org/licenses/>.
 *
 * Authored by: Alexandros Frantzis <alexandros.frantzis@canonical.com>
 */

#include "src/server/compositor/multi_threaded_compositor.h"
#include "src/server/report/null_report_factory.h"

#include "mir/compositor/display_buffer_compositor.h"
#include "mir/compositor/scene.h"
#include "mir/compositor/display_buffer_compositor_factory.h"
#include "mir/scene/observer.h"

#include "mir_test_doubles/null_display.h"
#include "mir_test_doubles/null_display_buffer.h"
#include "mir_test_doubles/mock_display_buffer.h"
#include "mir_test_doubles/mock_compositor_report.h"
#include "mir_test_doubles/mock_scene.h"

#include <boost/throw_exception.hpp>

#include <unordered_map>
#include <unordered_set>
#include <thread>
#include <mutex>
#include <chrono>

#include <gmock/gmock.h>
#include <gtest/gtest.h>

namespace mc = mir::compositor;
namespace mg = mir::graphics;
namespace ms = mir::scene;
namespace mr = mir::report;
namespace geom = mir::geometry;
namespace mtd = mir::test::doubles;

namespace
{

class StubDisplay : public mtd::NullDisplay
{
 public:
    StubDisplay(unsigned int nbuffers) : buffers{nbuffers} {}

    void for_each_display_buffer(std::function<void(mg::DisplayBuffer&)> const& f) override
    {
        for (auto& db : buffers)
            f(db);
    }

private:
    std::vector<mtd::NullDisplayBuffer> buffers;
};

class StubDisplayWithMockBuffers : public mtd::NullDisplay
{
 public:
    StubDisplayWithMockBuffers(unsigned int nbuffers) : buffers{nbuffers} {}

    void for_each_display_buffer(std::function<void(mg::DisplayBuffer&)> const& f)
    {
        for (auto& db : buffers)
            f(db);
    }

    void for_each_mock_buffer(std::function<void(mtd::MockDisplayBuffer&)> const& f)
    {
        for (auto& db : buffers)
            f(db);
    }

private:
    std::vector<testing::NiceMock<mtd::MockDisplayBuffer>> buffers;
};

class StubScene : public mc::Scene
{
public:
    StubScene(mg::RenderableList const& list)
        : renderable_list{list},
          throw_on_add_observer_{false}
    {
    }
    StubScene() : StubScene(mg::RenderableList{}) {}

    mg::RenderableList renderable_list_for(void const*) const
    {
        return mg::RenderableList{};
    }

    void add_observer(std::shared_ptr<ms::Observer> const& observer_)
    {
        std::lock_guard<std::mutex> lock{observer_mutex};

        if (throw_on_add_observer_)
            BOOST_THROW_EXCEPTION(std::runtime_error(""));

        assert(!observer);
        observer = observer_;
    }

    void remove_observer(std::weak_ptr<ms::Observer> const& /* observer */)
    {
        std::lock_guard<std::mutex> lock{observer_mutex};
        observer.reset();
    }

    void emit_change_event()
    {
        {
            std::lock_guard<std::mutex> lock{observer_mutex};
            
            // Any old event will do.
            if (observer)
                observer->surfaces_reordered();
        }
        /* Reduce run-time under valgrind */
        std::this_thread::yield();
    }

    void throw_on_add_observer(bool flag)
    {
        throw_on_add_observer_ = flag;
    }

private:
    std::mutex observer_mutex;
    mg::RenderableList renderable_list;

    std::shared_ptr<ms::Observer> observer;
    
    bool throw_on_add_observer_;
};

class RecordingDisplayBufferCompositor : public mc::DisplayBufferCompositor
{
public:
    RecordingDisplayBufferCompositor(std::function<void()> const& mark_render_buffer)
        : mark_render_buffer{mark_render_buffer}
    {
    }

    bool composite()
    {
        mark_render_buffer();
        /* Reduce run-time under valgrind */
        std::this_thread::yield();
        return false;
    }

private:
    std::function<void()> const mark_render_buffer;
};


class RecordingDisplayBufferCompositorFactory : public mc::DisplayBufferCompositorFactory
{
public:
    std::unique_ptr<mc::DisplayBufferCompositor> create_compositor_for(mg::DisplayBuffer& display_buffer)
    {
        auto raw = new RecordingDisplayBufferCompositor{
            [&display_buffer,this]()
            {
                mark_render_buffer(display_buffer);
            }};
        return std::unique_ptr<RecordingDisplayBufferCompositor>(raw);
    }

    void mark_render_buffer(mg::DisplayBuffer& display_buffer)
    {
        std::lock_guard<std::mutex> lk{m};

        if (records.find(&display_buffer) == records.end())
            records[&display_buffer] = Record(0, std::unordered_set<std::thread::id>());

        ++records[&display_buffer].first;
        records[&display_buffer].second.insert(std::this_thread::get_id());
    }

    bool enough_records_gathered(unsigned int nbuffers, unsigned int min_record_count = 1000)
    {
        std::lock_guard<std::mutex> lk{m};

        if (records.size() < nbuffers)
            return false;

        for (auto const& e : records)
        {
            Record const& r = e.second;
            if (r.first < min_record_count)
                return false;
        }

        return true;
    }

    bool each_buffer_rendered_in_single_thread()
    {
        for (auto const& e : records)
        {
            Record const& r = e.second;
            if (r.second.size() != 1)
                return false;
        }

        return true;
    }

    bool buffers_rendered_in_different_threads()
    {
        std::unordered_set<std::thread::id> seen;
        seen.insert(std::this_thread::get_id());

        for (auto const& e : records)
        {
            Record const& r = e.second;
            auto iter = r.second.begin();
            if (seen.find(*iter) != seen.end())
                return false;
            seen.insert(*iter);
        }

        return true;
    }

    bool check_record_count_for_each_buffer(
            unsigned int nbuffers,
            unsigned int min,
            unsigned int max = ~0u)
    {
        std::lock_guard<std::mutex> lk{m};

        if (records.size() < nbuffers)
            return (min == 0 && max == 0);

        for (auto const& e : records)
        {
            Record const& r = e.second;
            if (r.first < min || r.first > max)
                return false;
        }

        return true;
    }

private:
    std::mutex m;
    typedef std::pair<unsigned int, std::unordered_set<std::thread::id>> Record;
    std::unordered_map<mg::DisplayBuffer*,Record> records;
};

class SurfaceUpdatingDisplayBufferCompositor : public mc::DisplayBufferCompositor
{
public:
    SurfaceUpdatingDisplayBufferCompositor(std::function<void()> const& fake_surface_update)
        : fake_surface_update{fake_surface_update}
    {
    }

    bool composite()
    {
        fake_surface_update();
        /* Reduce run-time under valgrind */
        std::this_thread::yield();
        return false;
    }

private:
    std::function<void()> const fake_surface_update;
};

class SurfaceUpdatingDisplayBufferCompositorFactory : public mc::DisplayBufferCompositorFactory
{
public:
    SurfaceUpdatingDisplayBufferCompositorFactory(std::shared_ptr<StubScene> const& scene)
        : scene{scene},
          render_count{0}
    {
    }

    std::unique_ptr<mc::DisplayBufferCompositor> create_compositor_for(mg::DisplayBuffer&)
    {
        auto raw = new SurfaceUpdatingDisplayBufferCompositor{[this]{fake_surface_update();}};
        return std::unique_ptr<SurfaceUpdatingDisplayBufferCompositor>(raw);
    }

    void fake_surface_update()
    {
        scene->emit_change_event();
        ++render_count;
    }
    bool enough_renders_happened()
    {
        unsigned int const enough_renders{1000};
        return render_count > enough_renders;
    }

private:
    std::shared_ptr<StubScene> const scene;
    unsigned int render_count;
};

class NullDisplayBufferCompositorFactory : public mc::DisplayBufferCompositorFactory
{
public:
<<<<<<< HEAD
    std::unique_ptr<mc::DisplayBufferCompositor> create_compositor_for(mg::DisplayBuffer&)
=======
    BufferCountingRenderable(RenderableVisibility visibility)
        : buffers_requested_{0}, visibility{visibility}
    {
    }

    std::shared_ptr<mg::Buffer> buffer() const override
    {
        ++buffers_requested_;
        return std::make_shared<mtd::StubBuffer>();
    }

    bool visible() const override
>>>>>>> 3b2a4ed6
    {
        struct NullDisplayBufferCompositor : mc::DisplayBufferCompositor
        {
            bool composite() { return false; }
        };

        auto raw = new NullDisplayBufferCompositor{};
        return std::unique_ptr<NullDisplayBufferCompositor>(raw);
    }
};

auto const null_report = mr::null_compositor_report();
unsigned int const composites_per_update{1};
}

TEST(MultiThreadedCompositor, compositing_happens_in_different_threads)
{
    using namespace testing;

    unsigned int const nbuffers{3};

    auto display = std::make_shared<StubDisplay>(nbuffers);
    auto scene = std::make_shared<StubScene>();
    auto db_compositor_factory = std::make_shared<RecordingDisplayBufferCompositorFactory>();
    mc::MultiThreadedCompositor compositor{display, scene, db_compositor_factory, null_report, true};

    compositor.start();

    while (!db_compositor_factory->enough_records_gathered(nbuffers))
        scene->emit_change_event();

    compositor.stop();

    EXPECT_TRUE(db_compositor_factory->each_buffer_rendered_in_single_thread());
    EXPECT_TRUE(db_compositor_factory->buffers_rendered_in_different_threads());
}

TEST(MultiThreadedCompositor, reports_in_the_right_places)
{
    using namespace testing;

    auto display = std::make_shared<StubDisplayWithMockBuffers>(1);
    auto scene = std::make_shared<StubScene>();
    auto db_compositor_factory =
        std::make_shared<RecordingDisplayBufferCompositorFactory>();
    auto mock_report = std::make_shared<mtd::MockCompositorReport>();
    mc::MultiThreadedCompositor compositor{display, scene,
                                           db_compositor_factory,
                                           mock_report,
                                           true};

    EXPECT_CALL(*mock_report, started())
        .Times(1);

    display->for_each_mock_buffer([](mtd::MockDisplayBuffer& mock_buf)
    {
        EXPECT_CALL(mock_buf, make_current()).Times(1);
        EXPECT_CALL(mock_buf, view_area())
            .WillOnce(Return(geom::Rectangle()));
    });

    EXPECT_CALL(*mock_report, added_display(_,_,_,_,_))
        .Times(1);
    EXPECT_CALL(*mock_report, scheduled())
        .Times(2);

    display->for_each_mock_buffer([](mtd::MockDisplayBuffer& mock_buf)
    {
        EXPECT_CALL(mock_buf, release_current()).Times(1);
    });

    EXPECT_CALL(*mock_report, stopped())
        .Times(AtLeast(1));

    compositor.start();
    scene->emit_change_event();
    while (!db_compositor_factory->check_record_count_for_each_buffer(1, composites_per_update))
        std::this_thread::yield();
    compositor.stop();
}

/*
 * It's difficult to test that a render won't happen, without some further
 * introspective capabilities that would complicate the code. This test will
 * catch a problem if it occurs, but can't ensure that a problem, even if
 * present, will occur in a determinstic manner.
 *
 * Nonetheless, the test is useful since it's very likely to fail if a problem
 * is present (and don't forget that it's usually run multiple times per day).
 */
TEST(MultiThreadedCompositor, composites_only_on_demand)
{
    using namespace testing;

    unsigned int const nbuffers = 3;

    auto display = std::make_shared<StubDisplay>(nbuffers);
    auto scene = std::make_shared<StubScene>();
    auto db_compositor_factory = std::make_shared<RecordingDisplayBufferCompositorFactory>();
    mc::MultiThreadedCompositor compositor{display, scene, db_compositor_factory, null_report, true};

    // Verify we're actually starting at zero frames
    EXPECT_TRUE(db_compositor_factory->check_record_count_for_each_buffer(nbuffers, 0, 0));

    compositor.start();

    // Initial render: initial_composites frames should be composited at least
    while (!db_compositor_factory->check_record_count_for_each_buffer(nbuffers, composites_per_update))
        std::this_thread::sleep_for(std::chrono::milliseconds(10));

    // Now we have initial_composites redraws, pause for a while
    std::this_thread::sleep_for(std::chrono::milliseconds(1000));

    // ... and make sure the number is still only 3
    EXPECT_TRUE(db_compositor_factory->check_record_count_for_each_buffer(nbuffers, composites_per_update, composites_per_update));

    // Trigger more surface changes
    scene->emit_change_event();

    // Display buffers should be forced to render another 3, so that's 6
    while (!db_compositor_factory->check_record_count_for_each_buffer(nbuffers, 2*composites_per_update))
        std::this_thread::sleep_for(std::chrono::milliseconds(10));

    // Now pause without any further surface changes
    std::this_thread::sleep_for(std::chrono::milliseconds(1000));

    // Verify we never triggered more than 2*initial_composites compositions
    EXPECT_TRUE(db_compositor_factory->check_record_count_for_each_buffer(nbuffers, 2*composites_per_update, 2*composites_per_update));

    compositor.stop();  // Pause the compositor so we don't race

    // Now trigger many surfaces changes close together
    for (int i = 0; i < 10; i++)
        scene->emit_change_event();

    compositor.start();

    // Display buffers should be forced to render another 3, so that's 9
    while (!db_compositor_factory->check_record_count_for_each_buffer(nbuffers, 3*composites_per_update))
        std::this_thread::sleep_for(std::chrono::milliseconds(10));

    // Now pause without any further surface changes
    std::this_thread::sleep_for(std::chrono::milliseconds(1000));

    // Verify we never triggered more than 9 compositions
    EXPECT_TRUE(db_compositor_factory->check_record_count_for_each_buffer(nbuffers, 3*composites_per_update, 3*composites_per_update));

    compositor.stop();
}

TEST(MultiThreadedCompositor, when_no_initial_composite_is_needed_there_is_none)
{
    using namespace testing;

    unsigned int const nbuffers = 3;

    auto display = std::make_shared<StubDisplay>(nbuffers);
    auto scene = std::make_shared<StubScene>();
    auto db_compositor_factory = std::make_shared<RecordingDisplayBufferCompositorFactory>();
    mc::MultiThreadedCompositor compositor{display, scene, db_compositor_factory, null_report, false};

    // Verify we're actually starting at zero frames
    ASSERT_TRUE(db_compositor_factory->check_record_count_for_each_buffer(nbuffers, 0, 0));

    compositor.start();
    std::this_thread::sleep_for(std::chrono::milliseconds(100));

    // Verify we're still at zero frames
    EXPECT_TRUE(db_compositor_factory->check_record_count_for_each_buffer(nbuffers, 0, 0));

    compositor.stop();
}

TEST(MultiThreadedCompositor, when_no_initial_composite_is_needed_we_still_composite_on_restart)
{
    using namespace testing;

    unsigned int const nbuffers = 3;

    auto display = std::make_shared<StubDisplay>(nbuffers);
    auto scene = std::make_shared<StubScene>();
    auto db_compositor_factory = std::make_shared<RecordingDisplayBufferCompositorFactory>();
    mc::MultiThreadedCompositor compositor{display, scene, db_compositor_factory, null_report, false};

    compositor.start();

    std::this_thread::sleep_for(std::chrono::milliseconds(100));

    // Verify we're actually starting at zero frames
    ASSERT_TRUE(db_compositor_factory->check_record_count_for_each_buffer(nbuffers, 0, 0));

    compositor.stop();
    compositor.start();

    for (int countdown = 100;
        countdown != 0 &&
        !db_compositor_factory->check_record_count_for_each_buffer(nbuffers, composites_per_update, composites_per_update);
        --countdown)
    {
        std::this_thread::sleep_for(std::chrono::milliseconds(10));
    }

    // Verify we composited the expected frame
    EXPECT_TRUE(db_compositor_factory->check_record_count_for_each_buffer(nbuffers, composites_per_update, composites_per_update));

    compositor.stop();
}

TEST(MultiThreadedCompositor, surface_update_from_render_doesnt_deadlock)
{
    using namespace testing;

    unsigned int const nbuffers{3};

    auto display = std::make_shared<StubDisplay>(nbuffers);
    auto scene = std::make_shared<StubScene>();
    auto db_compositor_factory = std::make_shared<SurfaceUpdatingDisplayBufferCompositorFactory>(scene);
    mc::MultiThreadedCompositor compositor{display, scene, db_compositor_factory, null_report, true};

    compositor.start();

    while (!db_compositor_factory->enough_renders_happened())
        std::this_thread::sleep_for(std::chrono::milliseconds(10));

    compositor.stop();
}

TEST(MultiThreadedCompositor, makes_and_releases_display_buffer_current_target)
{
    using namespace testing;

    unsigned int const nbuffers{3};

    auto display = std::make_shared<StubDisplayWithMockBuffers>(nbuffers);
    auto scene = std::make_shared<StubScene>();
    auto db_compositor_factory = std::make_shared<NullDisplayBufferCompositorFactory>();
    mc::MultiThreadedCompositor compositor{display, scene, db_compositor_factory, null_report, true};

    display->for_each_mock_buffer([](mtd::MockDisplayBuffer& mock_buf)
    {
        EXPECT_CALL(mock_buf, view_area())
            .WillOnce(Return(geom::Rectangle()));
        EXPECT_CALL(mock_buf, make_current()).Times(1);
        EXPECT_CALL(mock_buf, release_current()).Times(1);
    });

    compositor.start();
    compositor.stop();
}

TEST(MultiThreadedCompositor, double_start_or_stop_ignored)
{
<<<<<<< HEAD
=======
    using namespace ::testing;

>>>>>>> 3b2a4ed6
    unsigned int const nbuffers{3};
    auto display = std::make_shared<StubDisplayWithMockBuffers>(nbuffers);
    auto mock_scene = std::make_shared<mtd::MockScene>();
    auto db_compositor_factory = std::make_shared<NullDisplayBufferCompositorFactory>();
    auto mock_report = std::make_shared<testing::NiceMock<mtd::MockCompositorReport>>();

    EXPECT_CALL(*mock_report, started())
        .Times(1);
    EXPECT_CALL(*mock_report, stopped())
        .Times(1);
<<<<<<< HEAD
    EXPECT_CALL(*mock_scene, set_change_callback(testing::_))
        .Times(2);
=======
    EXPECT_CALL(*mock_scene, add_observer(_))
        .Times(1);
    EXPECT_CALL(*mock_scene, remove_observer(_))
        .Times(1);
    EXPECT_CALL(*mock_scene, renderable_list_for(_))
        .Times(AtLeast(0))
        .WillRepeatedly(Return(mg::RenderableList{}));
>>>>>>> 3b2a4ed6

    mc::MultiThreadedCompositor compositor{display, mock_scene, db_compositor_factory, mock_report, true};

    compositor.start();
    compositor.start();
    compositor.stop();
    compositor.stop();
}

TEST(MultiThreadedCompositor, cleans_up_after_throw_in_start)
{
    unsigned int const nbuffers{3};

    auto display = std::make_shared<StubDisplayWithMockBuffers>(nbuffers);
    auto scene = std::make_shared<StubScene>();
    auto db_compositor_factory = std::make_shared<RecordingDisplayBufferCompositorFactory>();
    mc::MultiThreadedCompositor compositor{display, scene, db_compositor_factory, null_report, true};

    scene->throw_on_add_observer(true);

    EXPECT_THROW(compositor.start(), std::runtime_error);

    scene->throw_on_add_observer(false);

    /* No point in running the rest of the test if it throws again */
    ASSERT_NO_THROW(compositor.start());

    /* The minimum number of records here should be nbuffers *2, since we are checking for
     * presence of at least one additional rogue compositor thread per display buffer
     * However to avoid timing considerations like one good thread compositing the display buffer
     * twice before the rogue thread gets a chance to, an arbitrary number of records are gathered
     */
    unsigned int min_number_of_records = 100;

    /* Timeout here in case the exception from setting the scene callback put the compositor
     * in a bad state that did not allow it to composite (hence no records gathered)
     */
    auto time_out = std::chrono::steady_clock::now() + std::chrono::seconds(1);
    while (!db_compositor_factory->enough_records_gathered(nbuffers, min_number_of_records) &&
           std::chrono::steady_clock::now() <= time_out)
    {
        scene->emit_change_event();
        std::this_thread::yield();
    }

    /* Check expectation in case a timeout happened */
    EXPECT_TRUE(db_compositor_factory->enough_records_gathered(nbuffers, min_number_of_records));

    compositor.stop();

    /* Only one thread should be rendering each display buffer
     * If the compositor failed to cleanup correctly more than one thread could be
     * compositing the same display buffer
     */
    EXPECT_TRUE(db_compositor_factory->each_buffer_rendered_in_single_thread());
}<|MERGE_RESOLUTION|>--- conflicted
+++ resolved
@@ -317,22 +317,7 @@
 class NullDisplayBufferCompositorFactory : public mc::DisplayBufferCompositorFactory
 {
 public:
-<<<<<<< HEAD
     std::unique_ptr<mc::DisplayBufferCompositor> create_compositor_for(mg::DisplayBuffer&)
-=======
-    BufferCountingRenderable(RenderableVisibility visibility)
-        : buffers_requested_{0}, visibility{visibility}
-    {
-    }
-
-    std::shared_ptr<mg::Buffer> buffer() const override
-    {
-        ++buffers_requested_;
-        return std::make_shared<mtd::StubBuffer>();
-    }
-
-    bool visible() const override
->>>>>>> 3b2a4ed6
     {
         struct NullDisplayBufferCompositor : mc::DisplayBufferCompositor
         {
@@ -585,11 +570,8 @@
 
 TEST(MultiThreadedCompositor, double_start_or_stop_ignored)
 {
-<<<<<<< HEAD
-=======
-    using namespace ::testing;
-
->>>>>>> 3b2a4ed6
+    using namespace testing;
+
     unsigned int const nbuffers{3};
     auto display = std::make_shared<StubDisplayWithMockBuffers>(nbuffers);
     auto mock_scene = std::make_shared<mtd::MockScene>();
@@ -600,10 +582,6 @@
         .Times(1);
     EXPECT_CALL(*mock_report, stopped())
         .Times(1);
-<<<<<<< HEAD
-    EXPECT_CALL(*mock_scene, set_change_callback(testing::_))
-        .Times(2);
-=======
     EXPECT_CALL(*mock_scene, add_observer(_))
         .Times(1);
     EXPECT_CALL(*mock_scene, remove_observer(_))
@@ -611,7 +589,6 @@
     EXPECT_CALL(*mock_scene, renderable_list_for(_))
         .Times(AtLeast(0))
         .WillRepeatedly(Return(mg::RenderableList{}));
->>>>>>> 3b2a4ed6
 
     mc::MultiThreadedCompositor compositor{display, mock_scene, db_compositor_factory, mock_report, true};
 
