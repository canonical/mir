/*
 * Copyright © 2012 Canonical Ltd.
 *
 * This program is free software: you can redistribute it and/or modify
 * it under the terms of the GNU General Public License version 3 as
 * published by the Free Software Foundation.
 *
 * This program is distributed in the hope that it will be useful,
 * but WITHOUT ANY WARRANTY; without even the implied warranty of
 * MERCHANTABILITY or FITNESS FOR A PARTICULAR PURPOSE.  See the
 * GNU General Public License for more details.
 *
 * You should have received a copy of the GNU General Public License
 * along with this program.  If not, see <http://www.gnu.org/licenses/>.
 *
 * Authored by: Thomas Voss <thomas.voss@canonical.com>
 */

#include "mir/surfaces/surface.h"
#include "mir/shell/surface_creation_parameters.h"
#include "mir/input/input_channel.h"

#include "mir_test_doubles/mock_buffer_stream.h"
#include "mir_test_doubles/mock_surface_state.h"
#include "mir_test_doubles/mock_input_surface.h"
#include "mir_test_doubles/mock_compositing_criteria.h"
#include "mir_test_doubles/stub_buffer.h"
#include "mir_test/fake_shared.h"

#include <gmock/gmock.h>
#include <gtest/gtest.h>

#include <stdexcept>

namespace ms = mir::surfaces;
namespace msh = mir::shell;
namespace mc = mir::compositor;
namespace mi = mir::input;
namespace geom = mir::geometry;
namespace mt = mir::test;
namespace mtd = mt::doubles;

namespace
{
struct MockInputChannel : public mi::InputChannel
{
    MOCK_CONST_METHOD0(server_fd, int());
    MOCK_CONST_METHOD0(client_fd, int());
};
}

TEST(SurfaceCreationParametersTest, default_creation_parameters)
{
    using namespace geom;
    msh::SurfaceCreationParameters params;
    
    geom::Point const default_point{geom::X{0}, geom::Y{0}};

    EXPECT_EQ(std::string(), params.name);
    EXPECT_EQ(Width(0), params.size.width);
    EXPECT_EQ(Height(0), params.size.height);
    EXPECT_EQ(default_point, params.top_left);
    EXPECT_EQ(mc::BufferUsage::undefined, params.buffer_usage);
    EXPECT_EQ(geom::PixelFormat::invalid, params.pixel_format);

    EXPECT_EQ(msh::a_surface(), params);
}

TEST(SurfaceCreationParametersTest, builder_mutators)
{
    using namespace geom;
    Size const size{1024, 768};
    mc::BufferUsage const usage{mc::BufferUsage::hardware};
    geom::PixelFormat const format{geom::PixelFormat::abgr_8888};
    std::string name{"surface"};

    auto params = msh::a_surface().of_name(name)
                                 .of_size(size)
                                 .of_buffer_usage(usage)
                                 .of_pixel_format(format);

    EXPECT_EQ(name, params.name);
    EXPECT_EQ(size, params.size);
    EXPECT_EQ(usage, params.buffer_usage);
    EXPECT_EQ(format, params.pixel_format);
}

TEST(SurfaceCreationParametersTest, equality)
{
    using namespace geom;
    Size const size{1024, 768};
    mc::BufferUsage const usage{mc::BufferUsage::hardware};
    geom::PixelFormat const format{geom::PixelFormat::abgr_8888};

    auto params0 = msh::a_surface().of_name("surface0")
                                  .of_size(size)
                                  .of_buffer_usage(usage)
                                  .of_pixel_format(format);

    auto params1 = msh::a_surface().of_name("surface1")
                                  .of_size(size)
                                  .of_buffer_usage(usage)
                                  .of_pixel_format(format);

    EXPECT_EQ(params0, params1);
    EXPECT_EQ(params1, params0);
}

TEST(SurfaceCreationParametersTest, inequality)
{
    using namespace geom;

    std::vector<Size> const sizes{{1024, 768},
                                  {1025, 768}};

    std::vector<mc::BufferUsage> const usages{mc::BufferUsage::hardware,
                                              mc::BufferUsage::software};

    std::vector<geom::PixelFormat> const formats{geom::PixelFormat::abgr_8888,
                                                 geom::PixelFormat::bgr_888};

    std::vector<msh::SurfaceCreationParameters> params_vec;

    for (auto const& size : sizes)
    {
        for (auto const& usage : usages)
        {
            for (auto const& format : formats)
            {
                auto cur_params = msh::a_surface().of_name("surface0")
                                                 .of_size(size)
                                                 .of_buffer_usage(usage)
                                                 .of_pixel_format(format);
                params_vec.push_back(cur_params);
                size_t cur_index = params_vec.size() - 1;

                /*
                 * Compare the current SurfaceCreationParameters with all the previously
                 * created ones.
                 */
                for (size_t i = 0; i < cur_index; i++)
                {
                    EXPECT_NE(params_vec[i], params_vec[cur_index]) << "cur_index: " << cur_index << " i: " << i;
                    EXPECT_NE(params_vec[cur_index], params_vec[i]) << "cur_index: " << cur_index << " i: " << i;
                }

            }
        }
    }
}

namespace
{

struct SurfaceCreation : public ::testing::Test
{
    virtual void SetUp()
    {
        using namespace testing;

        surface_name = "test_surfaceA";
        pf = geom::PixelFormat::abgr_8888;
        size = geom::Size{43, 420};
        rect = geom::Rectangle{geom::Point{geom::X{0}, geom::Y{0}}, size};
        stride = geom::Stride{4 * size.width.as_uint32_t()};
        mock_buffer_stream = std::make_shared<testing::NiceMock<mtd::MockBufferStream>>();
        mock_basic_state = std::make_shared<mtd::MockSurfaceState>();

        ON_CALL(*mock_buffer_stream, secure_client_buffer())
            .WillByDefault(Return(std::make_shared<mtd::StubBuffer>()));
        ON_CALL(*mock_basic_state, size_and_position())
            .WillByDefault(Return(rect));
    }

    std::shared_ptr<mtd::MockSurfaceState> mock_basic_state;
    std::string surface_name;
    std::shared_ptr<testing::NiceMock<mtd::MockBufferStream>> mock_buffer_stream;
    geom::PixelFormat pf;
    geom::Stride stride;
    geom::Size size;
    geom::Rectangle rect;
};

}

TEST_F(SurfaceCreation, test_surface_returns_same_gfx_info)
{
    ms::Surface surf(mock_basic_state, mock_buffer_stream, std::shared_ptr<mi::InputChannel>());

    EXPECT_EQ(mock_basic_state, surf.compositing_criteria());
}

TEST_F(SurfaceCreation, test_surface_queries_stream_for_pf)
{
    using namespace testing;

    ms::Surface surf(mock_basic_state, mock_buffer_stream, std::shared_ptr<mi::InputChannel>());

    EXPECT_CALL(*mock_buffer_stream, get_stream_pixel_format())
        .Times(1)
        .WillOnce(Return(pf));

    auto ret_pf = surf.pixel_format();

    EXPECT_EQ(ret_pf, pf);
}

TEST_F(SurfaceCreation, test_surface_gets_right_name)
{
    using namespace testing;
    EXPECT_CALL(*mock_basic_state, name())
        .Times(1)
        .WillOnce(ReturnRef(surface_name));

    ms::Surface surf(mock_basic_state, mock_buffer_stream, std::shared_ptr<mi::InputChannel>());

    EXPECT_EQ(surface_name, surf.name());
}

TEST_F(SurfaceCreation, test_surface_queries_info_for_size)
{
    using namespace testing;
    EXPECT_CALL(*mock_basic_state, size_and_position())
        .Times(1)
        .WillOnce(Return(rect));

    ms::Surface surf(mock_basic_state, mock_buffer_stream, std::shared_ptr<mi::InputChannel>());
    EXPECT_EQ(size, surf.size());
}

TEST_F(SurfaceCreation, test_surface_next_buffer)
{
    using namespace testing;
    ms::Surface surf(mock_basic_state, mock_buffer_stream, std::shared_ptr<mi::InputChannel>());
    auto graphics_resource = std::make_shared<mtd::StubBuffer>();

    EXPECT_CALL(*mock_buffer_stream, secure_client_buffer())
        .Times(1)
        .WillOnce(Return(graphics_resource));

    EXPECT_EQ(graphics_resource, surf.advance_client_buffer());
}

TEST_F(SurfaceCreation, test_surface_gets_ipc_from_stream)
{
    using namespace testing;

    auto stub_buffer = std::make_shared<mtd::StubBuffer>();

    ms::Surface surf(mock_basic_state, mock_buffer_stream, std::shared_ptr<mi::InputChannel>());
    EXPECT_CALL(*mock_buffer_stream, secure_client_buffer())
        .Times(1)
        .WillOnce(Return(stub_buffer));

    auto ret_ipc = surf.advance_client_buffer();
    EXPECT_EQ(stub_buffer, ret_ipc);
}

TEST_F(SurfaceCreation, test_surface_gets_top_left)
{
    using namespace testing;

    ms::Surface surf(mock_basic_state, mock_buffer_stream, std::shared_ptr<mi::InputChannel>());

    auto ret_top_left = surf.top_left();

    EXPECT_EQ(geom::Point(), ret_top_left);
}

TEST_F(SurfaceCreation, test_surface_move_to)
{
    using namespace testing;
    geom::Point p{geom::X{55}, geom::Y{66}};

    EXPECT_CALL(*mock_basic_state, move_to(p))
        .Times(1);

    ms::Surface surf(mock_basic_state, mock_buffer_stream, std::shared_ptr<mi::InputChannel>());
    surf.move_to(p);
}

TEST_F(SurfaceCreation, test_surface_set_rotation)
{
    using namespace testing;

<<<<<<< HEAD
    auto angle = 60.0f;
    auto mat = glm::vec3{0.0f, 0.0f, 1.0f};
    EXPECT_CALL(*mock_basic_state, apply_rotation(FloatEq(angle), mat))
        .Times(1);
=======
    ms::Surface surf(mock_basic_info, mock_input_info, mock_buffer_stream,
        std::shared_ptr<mi::InputChannel>(), null_change_cb);
    surf.set_rotation(60.0f, glm::vec3{0.0f, 0.0f, 1.0f});

    geom::Size s{55, 66};
    ON_CALL(*mock_basic_info, size_and_position())
        .WillByDefault(Return(geom::Rectangle{geom::Point{geom::X{}, geom::Y{}},s}));

    auto ret_transformation = surf.transformation();

    EXPECT_NE(glm::mat4(), ret_transformation);
}

TEST_F(SurfaceCreation, test_surface_set_rotation_notifies_changes)
{
    using namespace testing;

    EXPECT_CALL(mock_callback, call()).Times(1);
>>>>>>> 3f767a8b

    ms::Surface surf(mock_basic_state, mock_buffer_stream, std::shared_ptr<mi::InputChannel>());
    surf.set_rotation(angle, mat);
}

TEST_F(SurfaceCreation, test_get_input_channel)
{
    auto mock_channel = std::make_shared<MockInputChannel>();
    ms::Surface surf(mock_basic_state, mock_buffer_stream, mock_channel);
    EXPECT_EQ(mock_channel, surf.input_channel());
}

<<<<<<< HEAD
=======
TEST_F(SurfaceCreation, test_surface_transformation_cache_refreshes)
{
    using namespace testing;

    const geom::Size sz{85, 43};
    const geom::Rectangle origin{geom::Point{geom::X{77}, geom::Y{88}}, sz};
    const geom::Rectangle moved_pt{geom::Point{geom::X{55}, geom::Y{66}}, sz};

    Sequence seq;
    EXPECT_CALL(*mock_basic_info, size_and_position())
        .InSequence(seq)
        .WillOnce(Return(origin));
    EXPECT_CALL(*mock_basic_info, size_and_position())
        .InSequence(seq)
        .WillOnce(Return(moved_pt));
    EXPECT_CALL(*mock_basic_info, size_and_position())
        .InSequence(seq)
        .WillOnce(Return(origin));
    EXPECT_CALL(*mock_basic_info, size_and_position())
        .InSequence(seq)
        .WillOnce(Return(origin));

    ms::Surface surf(mock_basic_info, mock_input_info, mock_buffer_stream,
        std::shared_ptr<mi::InputChannel>(), null_change_cb);
    glm::mat4 t0 = surf.transformation();
    surf.move_to(moved_pt.top_left);
    EXPECT_NE(t0, surf.transformation());
    surf.move_to(origin.top_left);
    EXPECT_EQ(t0, surf.transformation());

    surf.set_rotation(60.0f, glm::vec3{0.0f, 0.0f, 1.0f});
    glm::mat4 t1 = surf.transformation();
    EXPECT_NE(t0, t1);
}

TEST_F(SurfaceCreation, test_surface_texture_locks_back_buffer_from_stream)
{
    using namespace testing;

    ms::Surface surf(mock_basic_info, mock_input_info, mock_buffer_stream,
        std::shared_ptr<mi::InputChannel>(), null_change_cb);
    auto buffer_resource = std::make_shared<mtd::StubBuffer>();

    EXPECT_CALL(*mock_buffer_stream, lock_back_buffer())
        .Times(AtLeast(1))
        .WillOnce(Return(buffer_resource));

    auto comp_resource = surf.graphic_region();

    EXPECT_EQ(buffer_resource, comp_resource);
}

>>>>>>> 3f767a8b
TEST_F(SurfaceCreation, test_surface_compositor_buffer_locks_back_buffer_from_stream)
{
    using namespace testing;

    ms::Surface surf(mock_basic_state, mock_buffer_stream, std::shared_ptr<mi::InputChannel>());
    auto buffer_resource = std::make_shared<mtd::StubBuffer>();

    EXPECT_CALL(*mock_buffer_stream, lock_back_buffer())
        .Times(AtLeast(1))
        .WillOnce(Return(buffer_resource));

    auto comp_resource = surf.compositor_buffer();

    EXPECT_EQ(buffer_resource, comp_resource);
}


TEST_F(SurfaceCreation, test_surface_set_alpha)
{
    using namespace testing;

    float alpha = 0.5f;
    EXPECT_CALL(*mock_basic_state, apply_alpha(FloatEq(alpha)))
        .Times(1);

    ms::Surface surf(mock_basic_state, mock_buffer_stream, std::shared_ptr<mi::InputChannel>());

    surf.set_alpha(alpha);
}

TEST_F(SurfaceCreation, test_surface_force_requests_to_complete)
{
    using namespace testing;

    EXPECT_CALL(*mock_buffer_stream, force_requests_to_complete()).Times(Exactly(1));

    ms::Surface surf(mock_basic_state, mock_buffer_stream, std::shared_ptr<mi::InputChannel>());
    surf.force_requests_to_complete();
}

TEST_F(SurfaceCreation, test_surface_allow_framedropping)
{
    using namespace testing;

    EXPECT_CALL(*mock_buffer_stream, allow_framedropping(true))
        .Times(1);

    ms::Surface surf(mock_basic_state, mock_buffer_stream, std::shared_ptr<mi::InputChannel>());
    surf.allow_framedropping(true);
}

TEST_F(SurfaceCreation, hide_and_show)
{
    ms::Surface surf(mock_basic_state, mock_buffer_stream, std::shared_ptr<mi::InputChannel>());

    EXPECT_CALL(*mock_basic_state, set_hidden(true))
        .Times(1);
    surf.set_hidden(true);
    testing::Mock::VerifyAndClearExpectations(mock_basic_state.get());
    
    EXPECT_CALL(*mock_basic_state, set_hidden(false))
        .Times(1);
    surf.set_hidden(false);
    testing::Mock::VerifyAndClearExpectations(mock_basic_state.get());
}

TEST_F(SurfaceCreation, test_surface_next_buffer_tells_gfx_info_on_first_frame)
{
    ms::Surface surf(mock_basic_state, mock_buffer_stream, std::shared_ptr<mi::InputChannel>());

    EXPECT_CALL(*mock_basic_state, frame_posted())
        .Times(0);
    surf.advance_client_buffer();
    testing::Mock::VerifyAndClearExpectations(mock_basic_state.get());
    
    EXPECT_CALL(*mock_basic_state, frame_posted())
        .Times(3);
    surf.advance_client_buffer();
    surf.advance_client_buffer();
    surf.advance_client_buffer();
    testing::Mock::VerifyAndClearExpectations(mock_basic_state.get());
}

TEST_F(SurfaceCreation, input_fds)
{
    using namespace testing;
    
    ms::Surface surf(mock_basic_state, mock_buffer_stream, std::shared_ptr<mi::InputChannel>());
    EXPECT_THROW({
            surf.client_input_fd();
    }, std::logic_error);

    MockInputChannel channel;
    int const client_fd = 13;
    EXPECT_CALL(channel, client_fd()).Times(1).WillOnce(Return(client_fd));

    ms::Surface input_surf(mock_basic_state, mock_buffer_stream,mt::fake_shared(channel));
    EXPECT_EQ(client_fd, input_surf.client_input_fd());
}

/* todo: this test appears just for render_surfaces example apparently */
TEST_F(SurfaceCreation, flag_for_render_makes_surfaces_valid)
{
    EXPECT_CALL(*mock_basic_state, frame_posted())
        .Times(1);

    ms::Surface surf(mock_basic_state, mock_buffer_stream, std::shared_ptr<mi::InputChannel>());
    surf.flag_for_render();
}<|MERGE_RESOLUTION|>--- conflicted
+++ resolved
@@ -283,31 +283,10 @@
 {
     using namespace testing;
 
-<<<<<<< HEAD
     auto angle = 60.0f;
     auto mat = glm::vec3{0.0f, 0.0f, 1.0f};
     EXPECT_CALL(*mock_basic_state, apply_rotation(FloatEq(angle), mat))
         .Times(1);
-=======
-    ms::Surface surf(mock_basic_info, mock_input_info, mock_buffer_stream,
-        std::shared_ptr<mi::InputChannel>(), null_change_cb);
-    surf.set_rotation(60.0f, glm::vec3{0.0f, 0.0f, 1.0f});
-
-    geom::Size s{55, 66};
-    ON_CALL(*mock_basic_info, size_and_position())
-        .WillByDefault(Return(geom::Rectangle{geom::Point{geom::X{}, geom::Y{}},s}));
-
-    auto ret_transformation = surf.transformation();
-
-    EXPECT_NE(glm::mat4(), ret_transformation);
-}
-
-TEST_F(SurfaceCreation, test_surface_set_rotation_notifies_changes)
-{
-    using namespace testing;
-
-    EXPECT_CALL(mock_callback, call()).Times(1);
->>>>>>> 3f767a8b
 
     ms::Surface surf(mock_basic_state, mock_buffer_stream, std::shared_ptr<mi::InputChannel>());
     surf.set_rotation(angle, mat);
@@ -320,61 +299,6 @@
     EXPECT_EQ(mock_channel, surf.input_channel());
 }
 
-<<<<<<< HEAD
-=======
-TEST_F(SurfaceCreation, test_surface_transformation_cache_refreshes)
-{
-    using namespace testing;
-
-    const geom::Size sz{85, 43};
-    const geom::Rectangle origin{geom::Point{geom::X{77}, geom::Y{88}}, sz};
-    const geom::Rectangle moved_pt{geom::Point{geom::X{55}, geom::Y{66}}, sz};
-
-    Sequence seq;
-    EXPECT_CALL(*mock_basic_info, size_and_position())
-        .InSequence(seq)
-        .WillOnce(Return(origin));
-    EXPECT_CALL(*mock_basic_info, size_and_position())
-        .InSequence(seq)
-        .WillOnce(Return(moved_pt));
-    EXPECT_CALL(*mock_basic_info, size_and_position())
-        .InSequence(seq)
-        .WillOnce(Return(origin));
-    EXPECT_CALL(*mock_basic_info, size_and_position())
-        .InSequence(seq)
-        .WillOnce(Return(origin));
-
-    ms::Surface surf(mock_basic_info, mock_input_info, mock_buffer_stream,
-        std::shared_ptr<mi::InputChannel>(), null_change_cb);
-    glm::mat4 t0 = surf.transformation();
-    surf.move_to(moved_pt.top_left);
-    EXPECT_NE(t0, surf.transformation());
-    surf.move_to(origin.top_left);
-    EXPECT_EQ(t0, surf.transformation());
-
-    surf.set_rotation(60.0f, glm::vec3{0.0f, 0.0f, 1.0f});
-    glm::mat4 t1 = surf.transformation();
-    EXPECT_NE(t0, t1);
-}
-
-TEST_F(SurfaceCreation, test_surface_texture_locks_back_buffer_from_stream)
-{
-    using namespace testing;
-
-    ms::Surface surf(mock_basic_info, mock_input_info, mock_buffer_stream,
-        std::shared_ptr<mi::InputChannel>(), null_change_cb);
-    auto buffer_resource = std::make_shared<mtd::StubBuffer>();
-
-    EXPECT_CALL(*mock_buffer_stream, lock_back_buffer())
-        .Times(AtLeast(1))
-        .WillOnce(Return(buffer_resource));
-
-    auto comp_resource = surf.graphic_region();
-
-    EXPECT_EQ(buffer_resource, comp_resource);
-}
-
->>>>>>> 3f767a8b
 TEST_F(SurfaceCreation, test_surface_compositor_buffer_locks_back_buffer_from_stream)
 {
     using namespace testing;
