include(CMakeDependentOption)

add_definitions(-DTEST_RECORDINGS_DIR="${CMAKE_CURRENT_SOURCE_DIR}/input_recordings/")

include_directories(${DRM_INCLUDE_DIRS} ${GBM_INCLUDE_DIRS} ${UMOCKDEV_INCLUDE_DIRS} ${CMAKE_SOURCE_DIR})

set(
  UNIT_TEST_SOURCES

  test_gmock_fixes.cpp
  test_asio_main_loop.cpp
  shared_library_test.cpp
  test_raii.cpp
  test_udev_wrapper.cpp
  test_variable_length_array.cpp
  test_thread_name.cpp
<<<<<<< HEAD
  test_fatal.cpp
=======
  test_default_emergency_cleanup.cpp
>>>>>>> 7de25719
)

add_subdirectory(options/)
add_subdirectory(client/)
add_subdirectory(compositor/)
add_subdirectory(frontend/)
add_subdirectory(logging/)
add_subdirectory(shell/)
add_subdirectory(geometry/)
add_subdirectory(graphics/)
add_subdirectory(input/)
add_subdirectory(android_input/)
add_subdirectory(scene/)
add_subdirectory(draw/)

link_directories(${LIBRARY_OUTPUT_PATH})

add_executable(mir_unit_tests ${UNIT_TEST_SOURCES})
uses_android_input(mir_unit_tests)

target_link_libraries(
  mir_unit_tests

  mirclient
  mirserver
  mirplatformgraphics
  mirclientplatform
  mirdraw
  mirtestdraw
  mirlogging
  mirfatal

  mir-test
  mir-test-doubles
  mir-test-doubles-platform
  mir-test-framework

  3rd_party

  ${PROTOBUF_LIBRARIES}
  ${GTEST_BOTH_LIBRARIES}
  ${GMOCK_LIBRARY}
  ${GMOCK_MAIN_LIBRARY}
  ${Boost_LIBRARIES}
  ${UMOCKDEV_LIBRARIES}
  ${CMAKE_THREAD_LIBS_INIT} # Link in pthread.
)

# Umockdev uses glib, which uses the deprecated "register" allocation specifier
set(CMAKE_CXX_FLAGS "${CMAKE_CXX_FLAGS} -Dregister=")

CMAKE_DEPENDENT_OPTION(
  MIR_RUN_UNIT_TESTS
  "Run unit tests as part of default testing"
  ON
  "MIR_BUILD_UNIT_TESTS"
  OFF)

if (MIR_RUN_UNIT_TESTS)
  mir_discover_tests(mir_unit_tests LD_PRELOAD=libumockdev-preload.so.0 G_SLICE=always-malloc G_DEBUG=gc-friendly)
endif (MIR_RUN_UNIT_TESTS)

install(
    TARGETS mir_unit_tests
    RUNTIME DESTINATION ${CMAKE_INSTALL_BINDIR}
)<|MERGE_RESOLUTION|>--- conflicted
+++ resolved
@@ -14,11 +14,8 @@
   test_udev_wrapper.cpp
   test_variable_length_array.cpp
   test_thread_name.cpp
-<<<<<<< HEAD
+  test_default_emergency_cleanup.cpp
   test_fatal.cpp
-=======
-  test_default_emergency_cleanup.cpp
->>>>>>> 7de25719
 )
 
 add_subdirectory(options/)
