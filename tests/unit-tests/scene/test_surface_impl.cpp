/*
 * Copyright © Canonical Ltd.
 *
 * This program is free software: you can redistribute it and/or modify
 * it under the terms of the GNU General Public License version 2 or 3 as
 * published by the Free Software Foundation.
 *
 * This program is distributed in the hope that it will be useful,
 * but WITHOUT ANY WARRANTY; without even the implied warranty of
 * MERCHANTABILITY or FITNESS FOR A PARTICULAR PURPOSE.  See the
 * GNU General Public License for more details.
 *
 * You should have received a copy of the GNU General Public License
 * along with this program.  If not, see <http://www.gnu.org/licenses/>.
 */

#include "mir/events/event_private.h"
#include "mir/events/event_builders.h"
#include "src/server/scene/basic_surface.h"
#include "mir/scene/surface_event_source.h"
#include "src/server/report/null_report_factory.h"
#include "mir/scene/output_properties_cache.h"

#include "mir/test/doubles/fake_display_configuration_observer_registrar.h"
#include "mir/test/doubles/mock_buffer_stream.h"
#include "mir/test/doubles/mock_event_sink.h"
#include "mir/test/doubles/explicit_executor.h"
#include "mir/test/fake_shared.h"
#include "mir/test/event_matchers.h"

#include <stdexcept>
#include <gmock/gmock.h>
#include <gtest/gtest.h>

namespace ms = mir::scene;
namespace msh = mir::shell;
namespace mf = mir::frontend;
namespace mw = mir::wayland;
namespace mc = mir::compositor;
namespace mg = mir::graphics;
namespace mi = mir::input;
namespace mev = mir::events;
namespace geom = mir::geometry;
namespace mt = mir::test;
namespace mtd = mt::doubles;
namespace mr = mir::report;

namespace
{

MATCHER_P(MirResizeEventEq, event, "")
{
    if (arg.type() != mir_event_type_resize ||
        event->type() != mir_event_type_resize)
    {
        return false;
    }

    return arg.to_resize()->width() == event->to_resize()->width() &&
           arg.to_resize()->height() == event->to_resize()->height() &&
           arg.to_resize()->surface_id() == event->to_resize()->surface_id();
}

typedef testing::NiceMock<mtd::MockBufferStream> StubBufferStream;

struct Surface : testing::Test
{
    std::shared_ptr<StubBufferStream> const buffer_stream = std::make_shared<StubBufferStream>();

    void SetUp()
    {
        using namespace testing;

        ON_CALL(*buffer_stream, stream_size()).WillByDefault(Return(geom::Size()));
<<<<<<< HEAD
        ON_CALL(*buffer_stream, get_stream_pixel_format()).WillByDefault(Return(mir_pixel_format_abgr_8888));
        ON_CALL(*buffer_stream, acquire_client_buffer(_))
            .WillByDefault(InvokeArgument<0>(nullptr));
=======
>>>>>>> 88970e4c

        surface = std::make_shared<ms::BasicSurface>(
            nullptr /* session */,
            mw::Weak<mf::WlSurface>{},
            std::string("stub"),
            geom::Rectangle{{},{}},
            mir_pointer_unconfined,
            std::list<ms::StreamInfo> { { buffer_stream, {}, {} } },
            nullptr,
            report,
            display_config_registrar);
    }

    mf::SurfaceId stub_id;
    std::shared_ptr<ms::SceneReport> const report = mr::null_scene_report();
    std::shared_ptr<ms::BasicSurface> surface;
    std::shared_ptr<mtd::FakeDisplayConfigurationObserverRegistrar> const display_config_registrar =
        std::make_shared<mtd::FakeDisplayConfigurationObserverRegistrar>();
};
}

TEST_F(Surface, attributes)
{
    using namespace testing;

    EXPECT_THROW({
        surface->configure(static_cast<MirWindowAttrib>(111), 222);
    }, std::logic_error);
}

TEST_F(Surface, types)
{
    using namespace testing;

    EXPECT_EQ(mir_window_type_normal, surface->type());

    EXPECT_EQ(mir_window_type_utility,
              surface->configure(mir_window_attrib_type,
                             mir_window_type_utility));
    EXPECT_EQ(mir_window_type_utility, surface->type());

    EXPECT_THROW({
        surface->configure(mir_window_attrib_type, 999);
    }, std::logic_error);
    EXPECT_THROW({
        surface->configure(mir_window_attrib_type, -1);
    }, std::logic_error);
    EXPECT_EQ(mir_window_type_utility, surface->type());

    EXPECT_EQ(mir_window_type_dialog,
              surface->configure(mir_window_attrib_type,
                             mir_window_type_dialog));
    EXPECT_EQ(mir_window_type_dialog, surface->type());

    EXPECT_EQ(mir_window_type_freestyle,
              surface->configure(mir_window_attrib_type,
                             mir_window_type_freestyle));
    EXPECT_EQ(mir_window_type_freestyle, surface->type());
}

TEST_F(Surface, states)
{
    using namespace testing;

    EXPECT_EQ(mir_window_state_restored, surface->state());

    EXPECT_EQ(mir_window_state_vertmaximized,
              surface->configure(mir_window_attrib_state,
                             mir_window_state_vertmaximized));
    EXPECT_EQ(mir_window_state_vertmaximized, surface->state());

    EXPECT_THROW({
        surface->configure(mir_window_attrib_state, 999);
    }, std::logic_error);
    EXPECT_THROW({
        surface->configure(mir_window_attrib_state, -1);
    }, std::logic_error);
    EXPECT_EQ(mir_window_state_vertmaximized, surface->state());

    EXPECT_EQ(mir_window_state_minimized,
              surface->configure(mir_window_attrib_state,
                             mir_window_state_minimized));
    EXPECT_EQ(mir_window_state_minimized, surface->state());

    EXPECT_EQ(mir_window_state_fullscreen,
              surface->configure(mir_window_attrib_state,
                             mir_window_state_fullscreen));
    EXPECT_EQ(mir_window_state_fullscreen, surface->state());
}

TEST_F(Surface, clamps_undersized_resize)
{
    using namespace testing;

    geom::Size const try_size{-123, -456};
    geom::Size const expect_size{1, 1};

    surface->resize(try_size);
    EXPECT_EQ(expect_size, surface->window_size());
}

TEST_F(Surface, emits_resize_events)
{
    using namespace testing;

    geom::Size const new_size{123, 456};
    auto sink = std::make_shared<mtd::MockEventSink>();
    ms::OutputPropertiesCache cache;
    auto const observer = std::make_shared<ms::SurfaceEventSource>(stub_id, cache, sink);

    mtd::ExplicitExecutor executor;
    surface->register_interest(observer, executor);

    auto e = mev::make_window_resize_event(stub_id, new_size);
    EXPECT_CALL(*sink, handle_event(MirResizeEventEq(e.get())))
        .Times(1);

    surface->resize(new_size);
    executor.execute();
    EXPECT_EQ(new_size, surface->window_size());
}

TEST_F(Surface, emits_resize_events_only_on_change)
{
    using namespace testing;

    geom::Size const new_size{123, 456};
    geom::Size const new_size2{789, 1011};
    auto sink = std::make_shared<mtd::MockEventSink>();
    ms::OutputPropertiesCache cache;
    auto const observer = std::make_shared<ms::SurfaceEventSource>(stub_id, cache, sink);

    mtd::ExplicitExecutor executor;
    surface->register_interest(observer, executor);

    auto e = mev::make_window_resize_event(stub_id, new_size);
    EXPECT_CALL(*sink, handle_event(MirResizeEventEq(e.get())))
        .Times(1);

    auto e2 = mev::make_window_resize_event(stub_id, new_size2);
    EXPECT_CALL(*sink, handle_event(MirResizeEventEq(e2.get())))
        .Times(1);

    surface->resize(new_size);
    EXPECT_EQ(new_size, surface->window_size());
    surface->resize(new_size);
    EXPECT_EQ(new_size, surface->window_size());

    surface->resize(new_size2);
    EXPECT_EQ(new_size2, surface->window_size());
    surface->resize(new_size2);
    EXPECT_EQ(new_size2, surface->window_size());

    executor.execute();
}

TEST_F(Surface, sends_focus_notifications_when_focus_gained_and_lost)
{
    using namespace testing;

    mtd::MockEventSink sink;

    {
        InSequence seq;
        EXPECT_CALL(sink, handle_event(mt::WindowEvent(mir_window_attrib_focus, mir_window_focus_state_focused)))
            .Times(1);
        EXPECT_CALL(sink, handle_event(mt::WindowEvent(mir_window_attrib_focus, mir_window_focus_state_unfocused)))
            .Times(1);
    }

    ms::OutputPropertiesCache cache;
    auto const observer = std::make_shared<ms::SurfaceEventSource>(stub_id, cache, mt::fake_shared(sink));

    mtd::ExplicitExecutor executor;
    surface->register_interest(observer, executor);

    surface->configure(mir_window_attrib_focus, mir_window_focus_state_focused);
    surface->configure(mir_window_attrib_focus, mir_window_focus_state_unfocused);
    executor.execute();
}
MATCHER_P(MirCloseSurfaceEventMatches, event, "")
{
    return arg.type() == event->type();
}

TEST_F(Surface, emits_client_close_events)
{
    using namespace testing;

    auto sink = std::make_shared<mtd::MockEventSink>();
    ms::OutputPropertiesCache cache;
    auto const observer = std::make_shared<ms::SurfaceEventSource>(stub_id, cache, sink);

    mtd::ExplicitExecutor executor;
    surface->register_interest(observer, executor);

    MirCloseWindowEvent e;
    e.to_close_window()->set_surface_id(stub_id.as_value());

    EXPECT_CALL(*sink, handle_event(MirCloseSurfaceEventMatches(&e))).Times(1);

    surface->request_client_surface_close();
    executor.execute();
}

TEST_F(Surface, preferred_orientation_mode_defaults_to_any)
{
    using namespace testing;

    ms::BasicSurface surf(
        nullptr /* session */,
        {} /* wayland_surface */,
        std::string("stub"),
        geom::Rectangle{{},{}},
        mir_pointer_unconfined,
        std::list<ms::StreamInfo> { { buffer_stream, {}, {} } },
        std::shared_ptr<mg::CursorImage>(),
        report,
        display_config_registrar);

    EXPECT_EQ(mir_orientation_mode_any, surf.query(mir_window_attrib_preferred_orientation));
}<|MERGE_RESOLUTION|>--- conflicted
+++ resolved
@@ -72,12 +72,6 @@
         using namespace testing;
 
         ON_CALL(*buffer_stream, stream_size()).WillByDefault(Return(geom::Size()));
-<<<<<<< HEAD
-        ON_CALL(*buffer_stream, get_stream_pixel_format()).WillByDefault(Return(mir_pixel_format_abgr_8888));
-        ON_CALL(*buffer_stream, acquire_client_buffer(_))
-            .WillByDefault(InvokeArgument<0>(nullptr));
-=======
->>>>>>> 88970e4c
 
         surface = std::make_shared<ms::BasicSurface>(
             nullptr /* session */,
