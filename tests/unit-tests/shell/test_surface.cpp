/*
 * Copyright © 2013 Canonical Ltd.
 *
 * This program is free software: you can redistribute it and/or modify
 * it under the terms of the GNU General Public License version 3 as
 * published by the Free Software Foundation.
 *
 * This program is distributed in the hope that it will be useful,
 * but WITHOUT ANY WARRANTY; without even the implied warranty of
 * MERCHANTABILITY or FITNESS FOR A PARTICULAR PURPOSE.  See the
 * GNU General Public License for more details.
 *
 * You should have received a copy of the GNU General Public License
 * along with this program.  If not, see <http://www.gnu.org/licenses/>.
 *
 * Authored by: Alan Griffiths <alan@octopull.co.uk>
 */

#include "mir/shell/surface.h"
#include "mir/surfaces/surface.h"
#include "mir/shell/surface_creation_parameters.h"
#include "mir/surfaces/surface_stack_model.h"
#include "mir/shell/surface_builder.h"

#include "mir_test_doubles/stub_surface_controller.h"
#include "mir_test_doubles/mock_surface_controller.h"
#include "mir_test_doubles/stub_buffer_stream.h"
#include "mir_test_doubles/mock_buffer_stream.h"
#include "mir_test_doubles/mock_buffer.h"
#include "mir_test_doubles/stub_buffer.h"
#include "mir_test_doubles/mock_input_targeter.h"
#include "mir_test_doubles/stub_input_targeter.h"
#include "mir_test_doubles/null_event_sink.h"
#include "mir_test_doubles/mock_surface_state.h"
#include "mir_test_doubles/null_surface_configurator.h"
#include "mir_test_doubles/mock_surface_configurator.h"
#include "mir_test/fake_shared.h"

#include <stdexcept>
#include <gmock/gmock.h>
#include <gtest/gtest.h>

namespace ms = mir::surfaces;
namespace msh = mir::shell;
namespace mf = mir::frontend;
namespace mc = mir::compositor;
namespace mg = mir::graphics;
namespace mi = mir::input;
namespace geom = mir::geometry;
namespace mt = mir::test;
namespace mtd = mt::doubles;

namespace
{
class StubSurfaceBuilder : public msh::SurfaceBuilder
{
public:
    StubSurfaceBuilder() :
        stub_buffer_stream_(std::make_shared<mtd::StubBufferStream>()),
        dummy_surface()
    {
    }

    std::weak_ptr<ms::Surface> create_surface(msh::Session*, msh::SurfaceCreationParameters const& )
    {
        auto state = std::make_shared<mtd::MockSurfaceState>();
        dummy_surface = std::make_shared<ms::Surface>(state, stub_buffer_stream_, std::shared_ptr<mi::InputChannel>());
        return dummy_surface;
    }

    void destroy_surface(std::weak_ptr<ms::Surface> const& )
    {
        reset_surface();
    }

    void reset_surface()
    {
        dummy_surface.reset();
    }

    std::shared_ptr<mtd::StubBufferStream> stub_buffer_stream()
    {
        return stub_buffer_stream_;
    }

private:
    std::shared_ptr<mtd::StubBufferStream> const stub_buffer_stream_;
    std::shared_ptr<ms::Surface> dummy_surface;
};

class MockSurfaceBuilder : public msh::SurfaceBuilder
{
public:
    MockSurfaceBuilder()
    {
        using namespace testing;
        ON_CALL(*this, create_surface(_, _)).
            WillByDefault(Invoke(&self, &StubSurfaceBuilder::create_surface));

        ON_CALL(*this, destroy_surface(_)).
            WillByDefault(Invoke(&self, &StubSurfaceBuilder::destroy_surface));
    }

    MOCK_METHOD2(create_surface, std::weak_ptr<ms::Surface> (msh::Session*, const msh::SurfaceCreationParameters&));

    MOCK_METHOD1(destroy_surface, void (std::weak_ptr<ms::Surface> const&));

private:
    StubSurfaceBuilder self;
};

typedef testing::NiceMock<mtd::MockBufferStream> StubBufferStream;


struct ShellSurface : testing::Test
{
    std::shared_ptr<StubBufferStream> const buffer_stream;
    StubSurfaceBuilder surface_builder;
    mtd::StubSurfaceController surface_controller;

    ShellSurface() :
        buffer_stream(std::make_shared<StubBufferStream>()),
        stub_sender(std::make_shared<mtd::NullEventSink>())
    {
        using namespace testing;

        ON_CALL(*buffer_stream, stream_size()).WillByDefault(Return(geom::Size()));
        ON_CALL(*buffer_stream, get_stream_pixel_format()).WillByDefault(Return(geom::PixelFormat::abgr_8888));
        ON_CALL(*buffer_stream, secure_client_buffer()).WillByDefault(Return(std::shared_ptr<mtd::StubBuffer>()));
    }
    mf::SurfaceId stub_id;
    std::shared_ptr<mf::EventSink> stub_sender;
};
}

TEST_F(ShellSurface, creation_and_destruction)
{
    using namespace testing;

    msh::SurfaceCreationParameters const params;
    MockSurfaceBuilder surface_builder;

    InSequence sequence;
    EXPECT_CALL(surface_builder, create_surface(nullptr, params)).Times(1);
    EXPECT_CALL(surface_builder, destroy_surface(_)).Times(1);

    msh::Surface test(
<<<<<<< HEAD
        nullptr,
        mt::fake_shared(surface_builder),
        params);
=======
        mt::fake_shared(surface_builder), std::make_shared<mtd::NullSurfaceConfigurator>(),
        params, stub_id, stub_sender);
>>>>>>> 2ceebfd9
}

TEST_F(ShellSurface, creation_throws_means_no_destroy)
{
    using namespace testing;

    msh::SurfaceCreationParameters const params;
    MockSurfaceBuilder surface_builder;

    InSequence sequence;
    EXPECT_CALL(surface_builder, create_surface(nullptr, params)).Times(1)
        .WillOnce(Throw(std::runtime_error(__PRETTY_FUNCTION__)));
    EXPECT_CALL(surface_builder, destroy_surface(_)).Times(Exactly(0));

    EXPECT_THROW({
        msh::Surface test(
<<<<<<< HEAD
            nullptr,
            mt::fake_shared(surface_builder),
            params);
=======
            mt::fake_shared(surface_builder), std::make_shared<mtd::NullSurfaceConfigurator>(),
            params, stub_id, stub_sender);
>>>>>>> 2ceebfd9
    }, std::runtime_error);
}

TEST_F(ShellSurface, destroy)
{
    using namespace testing;
    MockSurfaceBuilder surface_builder;

    InSequence sequence;
    EXPECT_CALL(surface_builder, create_surface(nullptr, _)).Times(AnyNumber());
    EXPECT_CALL(surface_builder, destroy_surface(_)).Times(0);

    msh::Surface test(
<<<<<<< HEAD
            nullptr,
            mt::fake_shared(surface_builder),
            msh::a_surface());
=======
            mt::fake_shared(surface_builder), std::make_shared<mtd::NullSurfaceConfigurator>(),
            msh::a_surface(), stub_id, stub_sender);
>>>>>>> 2ceebfd9

    Mock::VerifyAndClearExpectations(&test);
    EXPECT_CALL(surface_builder, destroy_surface(_)).Times(1);

    // Check destroy_surface is called immediately
    test.destroy();

    Mock::VerifyAndClearExpectations(&test);
    EXPECT_CALL(surface_builder, destroy_surface(_)).Times(0);
}

TEST_F(ShellSurface, size_throw_behavior)
{
    msh::Surface test(
<<<<<<< HEAD
            nullptr,
            mt::fake_shared(surface_builder),
            msh::a_surface());
=======
            mt::fake_shared(surface_builder), std::make_shared<mtd::NullSurfaceConfigurator>(),
            msh::a_surface(), stub_id, stub_sender);
>>>>>>> 2ceebfd9

    EXPECT_NO_THROW({
        test.size();
    });

    surface_builder.reset_surface();

    EXPECT_THROW({
        test.size();
    }, std::runtime_error);
}

TEST_F(ShellSurface, top_left_throw_behavior)
{
    msh::Surface test(
<<<<<<< HEAD
            nullptr,
            mt::fake_shared(surface_builder),
            msh::a_surface());
=======
            mt::fake_shared(surface_builder), std::make_shared<mtd::NullSurfaceConfigurator>(),
            msh::a_surface(), stub_id, stub_sender);
>>>>>>> 2ceebfd9

    EXPECT_NO_THROW({
        test.top_left();
    });

    surface_builder.reset_surface();

    EXPECT_THROW({
        test.top_left();
    }, std::runtime_error);
}

TEST_F(ShellSurface, name_throw_behavior)
{
    msh::Surface test(
<<<<<<< HEAD
            nullptr,
            mt::fake_shared(surface_builder),
            msh::a_surface());
=======
            mt::fake_shared(surface_builder), std::make_shared<mtd::NullSurfaceConfigurator>(),
            msh::a_surface(), stub_id, stub_sender);
>>>>>>> 2ceebfd9

    EXPECT_NO_THROW({
        test.name();
    });

    surface_builder.reset_surface();

    EXPECT_THROW({
        test.name();
    }, std::runtime_error);
}

TEST_F(ShellSurface, pixel_format_throw_behavior)
{
    msh::Surface test(
<<<<<<< HEAD
            nullptr,
            mt::fake_shared(surface_builder),
            msh::a_surface());
=======
            mt::fake_shared(surface_builder), std::make_shared<mtd::NullSurfaceConfigurator>(),
            msh::a_surface(), stub_id, stub_sender);
>>>>>>> 2ceebfd9

    EXPECT_NO_THROW({
        test.pixel_format();
    });

    surface_builder.reset_surface();

    EXPECT_THROW({
        test.pixel_format();
    }, std::runtime_error);
}

TEST_F(ShellSurface, hide_throw_behavior)
{
    msh::Surface test(
<<<<<<< HEAD
            nullptr,
            mt::fake_shared(surface_builder),
            msh::a_surface());
=======
            mt::fake_shared(surface_builder), std::make_shared<mtd::NullSurfaceConfigurator>(),
            msh::a_surface(), stub_id, stub_sender);
>>>>>>> 2ceebfd9

    EXPECT_NO_THROW({
        test.hide();
    });

    surface_builder.reset_surface();

    EXPECT_THROW({
        test.hide();
    }, std::runtime_error);
}

TEST_F(ShellSurface, show_throw_behavior)
{
    msh::Surface test(
<<<<<<< HEAD
            nullptr,
            mt::fake_shared(surface_builder),
            msh::a_surface());
=======
            mt::fake_shared(surface_builder), std::make_shared<mtd::NullSurfaceConfigurator>(),
            msh::a_surface(), stub_id, stub_sender);
>>>>>>> 2ceebfd9

    EXPECT_NO_THROW({
        test.show();
    });

    surface_builder.reset_surface();

    EXPECT_THROW({
        test.show();
    }, std::runtime_error);
}

TEST_F(ShellSurface, destroy_throw_behavior)
{
    msh::Surface test(
<<<<<<< HEAD
            nullptr,
            mt::fake_shared(surface_builder),
            msh::a_surface());
=======
            mt::fake_shared(surface_builder), std::make_shared<mtd::NullSurfaceConfigurator>(),
            msh::a_surface(), stub_id, stub_sender);
>>>>>>> 2ceebfd9

    EXPECT_NO_THROW({
        test.destroy();
    });

    surface_builder.reset_surface();

    EXPECT_NO_THROW({
        test.destroy();
    });
}

TEST_F(ShellSurface, force_request_to_complete_throw_behavior)
{
    msh::Surface test(
<<<<<<< HEAD
            nullptr,
            mt::fake_shared(surface_builder),
            msh::a_surface());
=======
            mt::fake_shared(surface_builder), std::make_shared<mtd::NullSurfaceConfigurator>(),
            msh::a_surface(), stub_id, stub_sender);
>>>>>>> 2ceebfd9

    EXPECT_NO_THROW({
        test.force_requests_to_complete();
    });

    surface_builder.reset_surface();

    EXPECT_NO_THROW({
        test.force_requests_to_complete();
    });
}

TEST_F(ShellSurface, advance_client_buffer_throw_behavior)
{
    msh::Surface test(
<<<<<<< HEAD
            nullptr,
            mt::fake_shared(surface_builder),
            msh::a_surface());
=======
            mt::fake_shared(surface_builder), std::make_shared<mtd::NullSurfaceConfigurator>(),
            msh::a_surface(), stub_id, stub_sender);
>>>>>>> 2ceebfd9

    EXPECT_NO_THROW({
        test.advance_client_buffer();
    });

    surface_builder.reset_surface();

    EXPECT_THROW({
        test.advance_client_buffer();
    }, std::runtime_error);
}

TEST_F(ShellSurface, input_fds_throw_behavior)
{
    msh::Surface test(
<<<<<<< HEAD
            nullptr,
            mt::fake_shared(surface_builder),
            msh::a_surface());
=======
            mt::fake_shared(surface_builder), std::make_shared<mtd::NullSurfaceConfigurator>(),
            msh::a_surface(), stub_id, stub_sender);
>>>>>>> 2ceebfd9

    surface_builder.reset_surface();

    EXPECT_THROW({
            test.client_input_fd();
    }, std::runtime_error);
}

TEST_F(ShellSurface, attributes)
{
    using namespace testing;

    msh::Surface surf(
<<<<<<< HEAD
            nullptr,
            mt::fake_shared(surface_builder),
            msh::a_surface());
=======
            mt::fake_shared(surface_builder), std::make_shared<mtd::NullSurfaceConfigurator>(),
            msh::a_surface(), stub_id, stub_sender);
>>>>>>> 2ceebfd9

    EXPECT_THROW({
        surf.configure(static_cast<MirSurfaceAttrib>(111), 222);
    }, std::logic_error);
}

TEST_F(ShellSurface, types)
{
    using namespace testing;

    msh::Surface surf(
<<<<<<< HEAD
            nullptr,
            mt::fake_shared(surface_builder),
            msh::a_surface());
=======
            mt::fake_shared(surface_builder), std::make_shared<mtd::NullSurfaceConfigurator>(),
            msh::a_surface(), stub_id, stub_sender);
>>>>>>> 2ceebfd9

    EXPECT_EQ(mir_surface_type_normal, surf.type());

    EXPECT_EQ(mir_surface_type_utility,
              surf.configure(mir_surface_attrib_type,
                             mir_surface_type_utility));
    EXPECT_EQ(mir_surface_type_utility, surf.type());

    EXPECT_THROW({
        surf.configure(mir_surface_attrib_type, 999);
    }, std::logic_error);
    EXPECT_THROW({
        surf.configure(mir_surface_attrib_type, -1);
    }, std::logic_error);
    EXPECT_EQ(mir_surface_type_utility, surf.type());

    EXPECT_EQ(mir_surface_type_dialog,
              surf.configure(mir_surface_attrib_type,
                             mir_surface_type_dialog));
    EXPECT_EQ(mir_surface_type_dialog, surf.type());

    EXPECT_EQ(mir_surface_type_freestyle,
              surf.configure(mir_surface_attrib_type,
                             mir_surface_type_freestyle));
    EXPECT_EQ(mir_surface_type_freestyle, surf.type());
}

TEST_F(ShellSurface, states)
{
    using namespace testing;

    msh::Surface surf(
<<<<<<< HEAD
            nullptr,
            mt::fake_shared(surface_builder),
            msh::a_surface());
=======
        mt::fake_shared(surface_builder), std::make_shared<mtd::NullSurfaceConfigurator>(),
        msh::a_surface(), stub_id, stub_sender);
>>>>>>> 2ceebfd9

    EXPECT_EQ(mir_surface_state_restored, surf.state());

    EXPECT_EQ(mir_surface_state_vertmaximized,
              surf.configure(mir_surface_attrib_state,
                             mir_surface_state_vertmaximized));
    EXPECT_EQ(mir_surface_state_vertmaximized, surf.state());

    EXPECT_THROW({
        surf.configure(mir_surface_attrib_state, 999);
    }, std::logic_error);
    EXPECT_THROW({
        surf.configure(mir_surface_attrib_state, -1);
    }, std::logic_error);
    EXPECT_EQ(mir_surface_state_vertmaximized, surf.state());

    EXPECT_EQ(mir_surface_state_minimized,
              surf.configure(mir_surface_attrib_state,
                             mir_surface_state_minimized));
    EXPECT_EQ(mir_surface_state_minimized, surf.state());

    EXPECT_EQ(mir_surface_state_fullscreen,
              surf.configure(mir_surface_attrib_state,
                             mir_surface_state_fullscreen));
    EXPECT_EQ(mir_surface_state_fullscreen, surf.state());
}

TEST_F(ShellSurface, configurator_selects_attribute_values)
{
    using namespace testing;
    
    mtd::MockSurfaceConfigurator configurator;
    
    EXPECT_CALL(configurator, select_attribute_value(_, mir_surface_attrib_state, mir_surface_state_restored)).Times(1)
        .WillOnce(Return(mir_surface_state_minimized));
    EXPECT_CALL(configurator, attribute_set(_, mir_surface_attrib_state, mir_surface_state_minimized)).Times(1);

    msh::Surface surf(
            mt::fake_shared(surface_builder), mt::fake_shared(configurator),
            msh::a_surface(), stub_id, stub_sender);

    EXPECT_EQ(mir_surface_state_minimized, surf.configure(mir_surface_attrib_state, mir_surface_state_restored));
}

TEST_F(ShellSurface, take_input_focus)
{
    using namespace ::testing;

    msh::Surface test(
<<<<<<< HEAD
        nullptr,
        mt::fake_shared(surface_builder),
        msh::a_surface());
=======
        mt::fake_shared(surface_builder), std::make_shared<mtd::NullSurfaceConfigurator>(),
        msh::a_surface(), stub_id, stub_sender);
>>>>>>> 2ceebfd9
    
    mtd::MockInputTargeter targeter;
    EXPECT_CALL(targeter, focus_changed(_)).Times(1);
    
    test.take_input_focus(mt::fake_shared(targeter));
}

TEST_F(ShellSurface, take_input_focus_throw_behavior)
{
    using namespace ::testing;

    msh::Surface test(
<<<<<<< HEAD
        nullptr,
        mt::fake_shared(surface_builder),
        msh::a_surface());
=======
        mt::fake_shared(surface_builder), std::make_shared<mtd::NullSurfaceConfigurator>(),
        msh::a_surface(), stub_id, stub_sender);
>>>>>>> 2ceebfd9
    surface_builder.reset_surface();

    mtd::StubInputTargeter targeter;
    
    EXPECT_THROW({
            test.take_input_focus(mt::fake_shared(targeter));
    }, std::runtime_error);
}

TEST_F(ShellSurface, set_input_region_throw_behavior)
{
    using namespace ::testing;
    
    msh::Surface test(
<<<<<<< HEAD
        nullptr,
        mt::fake_shared(surface_builder),
        msh::a_surface());
=======
        mt::fake_shared(surface_builder), std::make_shared<mtd::NullSurfaceConfigurator>(),
        msh::a_surface(), stub_id, stub_sender);
>>>>>>> 2ceebfd9
    
    EXPECT_NO_THROW({
            test.set_input_region(std::vector<geom::Rectangle>{});
    });

    surface_builder.reset_surface();

    EXPECT_THROW({
            test.set_input_region(std::vector<geom::Rectangle>{});
    }, std::runtime_error);
}

TEST_F(ShellSurface, with_most_recent_buffer_do_uses_compositor_buffer)
{
    msh::Surface test(
<<<<<<< HEAD
        nullptr,
        mt::fake_shared(surface_builder),
        msh::a_surface());
=======
        mt::fake_shared(surface_builder), std::make_shared<mtd::NullSurfaceConfigurator>(),
        msh::a_surface(), stub_id, stub_sender);
>>>>>>> 2ceebfd9

    mg::Buffer* buf_ptr{nullptr};

    test.with_most_recent_buffer_do(
        [&](mg::Buffer& buffer)
        {
            buf_ptr = &buffer;
        });

    EXPECT_EQ(surface_builder.stub_buffer_stream()->stub_compositor_buffer.get(),
              buf_ptr);
}

TEST_F(ShellSurface, raise)
{
    using namespace ::testing;

    mtd::MockSurfaceController surface_controller;
    msh::Surface test(
        mt::fake_shared(surface_builder), std::make_shared<mtd::NullSurfaceConfigurator>(),
        msh::a_surface(), stub_id, stub_sender);
    
    EXPECT_CALL(surface_controller, raise(_)).Times(1);

    test.raise(mt::fake_shared(surface_controller));
}<|MERGE_RESOLUTION|>--- conflicted
+++ resolved
@@ -145,14 +145,9 @@
     EXPECT_CALL(surface_builder, destroy_surface(_)).Times(1);
 
     msh::Surface test(
-<<<<<<< HEAD
         nullptr,
-        mt::fake_shared(surface_builder),
-        params);
-=======
         mt::fake_shared(surface_builder), std::make_shared<mtd::NullSurfaceConfigurator>(),
         params, stub_id, stub_sender);
->>>>>>> 2ceebfd9
 }
 
 TEST_F(ShellSurface, creation_throws_means_no_destroy)
@@ -169,14 +164,9 @@
 
     EXPECT_THROW({
         msh::Surface test(
-<<<<<<< HEAD
-            nullptr,
-            mt::fake_shared(surface_builder),
-            params);
-=======
+            nullptr,
             mt::fake_shared(surface_builder), std::make_shared<mtd::NullSurfaceConfigurator>(),
             params, stub_id, stub_sender);
->>>>>>> 2ceebfd9
     }, std::runtime_error);
 }
 
@@ -190,14 +180,9 @@
     EXPECT_CALL(surface_builder, destroy_surface(_)).Times(0);
 
     msh::Surface test(
-<<<<<<< HEAD
-            nullptr,
-            mt::fake_shared(surface_builder),
-            msh::a_surface());
-=======
-            mt::fake_shared(surface_builder), std::make_shared<mtd::NullSurfaceConfigurator>(),
-            msh::a_surface(), stub_id, stub_sender);
->>>>>>> 2ceebfd9
+            nullptr,
+            mt::fake_shared(surface_builder), std::make_shared<mtd::NullSurfaceConfigurator>(),
+            msh::a_surface(), stub_id, stub_sender);
 
     Mock::VerifyAndClearExpectations(&test);
     EXPECT_CALL(surface_builder, destroy_surface(_)).Times(1);
@@ -212,14 +197,9 @@
 TEST_F(ShellSurface, size_throw_behavior)
 {
     msh::Surface test(
-<<<<<<< HEAD
-            nullptr,
-            mt::fake_shared(surface_builder),
-            msh::a_surface());
-=======
-            mt::fake_shared(surface_builder), std::make_shared<mtd::NullSurfaceConfigurator>(),
-            msh::a_surface(), stub_id, stub_sender);
->>>>>>> 2ceebfd9
+            nullptr,
+            mt::fake_shared(surface_builder), std::make_shared<mtd::NullSurfaceConfigurator>(),
+            msh::a_surface(), stub_id, stub_sender);
 
     EXPECT_NO_THROW({
         test.size();
@@ -235,14 +215,9 @@
 TEST_F(ShellSurface, top_left_throw_behavior)
 {
     msh::Surface test(
-<<<<<<< HEAD
-            nullptr,
-            mt::fake_shared(surface_builder),
-            msh::a_surface());
-=======
-            mt::fake_shared(surface_builder), std::make_shared<mtd::NullSurfaceConfigurator>(),
-            msh::a_surface(), stub_id, stub_sender);
->>>>>>> 2ceebfd9
+            nullptr,
+            mt::fake_shared(surface_builder), std::make_shared<mtd::NullSurfaceConfigurator>(),
+            msh::a_surface(), stub_id, stub_sender);
 
     EXPECT_NO_THROW({
         test.top_left();
@@ -258,14 +233,9 @@
 TEST_F(ShellSurface, name_throw_behavior)
 {
     msh::Surface test(
-<<<<<<< HEAD
-            nullptr,
-            mt::fake_shared(surface_builder),
-            msh::a_surface());
-=======
-            mt::fake_shared(surface_builder), std::make_shared<mtd::NullSurfaceConfigurator>(),
-            msh::a_surface(), stub_id, stub_sender);
->>>>>>> 2ceebfd9
+            nullptr,
+            mt::fake_shared(surface_builder), std::make_shared<mtd::NullSurfaceConfigurator>(),
+            msh::a_surface(), stub_id, stub_sender);
 
     EXPECT_NO_THROW({
         test.name();
@@ -281,14 +251,9 @@
 TEST_F(ShellSurface, pixel_format_throw_behavior)
 {
     msh::Surface test(
-<<<<<<< HEAD
-            nullptr,
-            mt::fake_shared(surface_builder),
-            msh::a_surface());
-=======
-            mt::fake_shared(surface_builder), std::make_shared<mtd::NullSurfaceConfigurator>(),
-            msh::a_surface(), stub_id, stub_sender);
->>>>>>> 2ceebfd9
+            nullptr,
+            mt::fake_shared(surface_builder), std::make_shared<mtd::NullSurfaceConfigurator>(),
+            msh::a_surface(), stub_id, stub_sender);
 
     EXPECT_NO_THROW({
         test.pixel_format();
@@ -304,14 +269,9 @@
 TEST_F(ShellSurface, hide_throw_behavior)
 {
     msh::Surface test(
-<<<<<<< HEAD
-            nullptr,
-            mt::fake_shared(surface_builder),
-            msh::a_surface());
-=======
-            mt::fake_shared(surface_builder), std::make_shared<mtd::NullSurfaceConfigurator>(),
-            msh::a_surface(), stub_id, stub_sender);
->>>>>>> 2ceebfd9
+            nullptr,
+            mt::fake_shared(surface_builder), std::make_shared<mtd::NullSurfaceConfigurator>(),
+            msh::a_surface(), stub_id, stub_sender);
 
     EXPECT_NO_THROW({
         test.hide();
@@ -327,14 +287,9 @@
 TEST_F(ShellSurface, show_throw_behavior)
 {
     msh::Surface test(
-<<<<<<< HEAD
-            nullptr,
-            mt::fake_shared(surface_builder),
-            msh::a_surface());
-=======
-            mt::fake_shared(surface_builder), std::make_shared<mtd::NullSurfaceConfigurator>(),
-            msh::a_surface(), stub_id, stub_sender);
->>>>>>> 2ceebfd9
+            nullptr,
+            mt::fake_shared(surface_builder), std::make_shared<mtd::NullSurfaceConfigurator>(),
+            msh::a_surface(), stub_id, stub_sender);
 
     EXPECT_NO_THROW({
         test.show();
@@ -350,14 +305,9 @@
 TEST_F(ShellSurface, destroy_throw_behavior)
 {
     msh::Surface test(
-<<<<<<< HEAD
-            nullptr,
-            mt::fake_shared(surface_builder),
-            msh::a_surface());
-=======
-            mt::fake_shared(surface_builder), std::make_shared<mtd::NullSurfaceConfigurator>(),
-            msh::a_surface(), stub_id, stub_sender);
->>>>>>> 2ceebfd9
+            nullptr,
+            mt::fake_shared(surface_builder), std::make_shared<mtd::NullSurfaceConfigurator>(),
+            msh::a_surface(), stub_id, stub_sender);
 
     EXPECT_NO_THROW({
         test.destroy();
@@ -373,14 +323,9 @@
 TEST_F(ShellSurface, force_request_to_complete_throw_behavior)
 {
     msh::Surface test(
-<<<<<<< HEAD
-            nullptr,
-            mt::fake_shared(surface_builder),
-            msh::a_surface());
-=======
-            mt::fake_shared(surface_builder), std::make_shared<mtd::NullSurfaceConfigurator>(),
-            msh::a_surface(), stub_id, stub_sender);
->>>>>>> 2ceebfd9
+            nullptr,
+            mt::fake_shared(surface_builder), std::make_shared<mtd::NullSurfaceConfigurator>(),
+            msh::a_surface(), stub_id, stub_sender);
 
     EXPECT_NO_THROW({
         test.force_requests_to_complete();
@@ -396,14 +341,9 @@
 TEST_F(ShellSurface, advance_client_buffer_throw_behavior)
 {
     msh::Surface test(
-<<<<<<< HEAD
-            nullptr,
-            mt::fake_shared(surface_builder),
-            msh::a_surface());
-=======
-            mt::fake_shared(surface_builder), std::make_shared<mtd::NullSurfaceConfigurator>(),
-            msh::a_surface(), stub_id, stub_sender);
->>>>>>> 2ceebfd9
+            nullptr,
+            mt::fake_shared(surface_builder), std::make_shared<mtd::NullSurfaceConfigurator>(),
+            msh::a_surface(), stub_id, stub_sender);
 
     EXPECT_NO_THROW({
         test.advance_client_buffer();
@@ -419,14 +359,9 @@
 TEST_F(ShellSurface, input_fds_throw_behavior)
 {
     msh::Surface test(
-<<<<<<< HEAD
-            nullptr,
-            mt::fake_shared(surface_builder),
-            msh::a_surface());
-=======
-            mt::fake_shared(surface_builder), std::make_shared<mtd::NullSurfaceConfigurator>(),
-            msh::a_surface(), stub_id, stub_sender);
->>>>>>> 2ceebfd9
+            nullptr,
+            mt::fake_shared(surface_builder), std::make_shared<mtd::NullSurfaceConfigurator>(),
+            msh::a_surface(), stub_id, stub_sender);
 
     surface_builder.reset_surface();
 
@@ -440,14 +375,9 @@
     using namespace testing;
 
     msh::Surface surf(
-<<<<<<< HEAD
-            nullptr,
-            mt::fake_shared(surface_builder),
-            msh::a_surface());
-=======
-            mt::fake_shared(surface_builder), std::make_shared<mtd::NullSurfaceConfigurator>(),
-            msh::a_surface(), stub_id, stub_sender);
->>>>>>> 2ceebfd9
+            nullptr,
+            mt::fake_shared(surface_builder), std::make_shared<mtd::NullSurfaceConfigurator>(),
+            msh::a_surface(), stub_id, stub_sender);
 
     EXPECT_THROW({
         surf.configure(static_cast<MirSurfaceAttrib>(111), 222);
@@ -459,14 +389,9 @@
     using namespace testing;
 
     msh::Surface surf(
-<<<<<<< HEAD
-            nullptr,
-            mt::fake_shared(surface_builder),
-            msh::a_surface());
-=======
-            mt::fake_shared(surface_builder), std::make_shared<mtd::NullSurfaceConfigurator>(),
-            msh::a_surface(), stub_id, stub_sender);
->>>>>>> 2ceebfd9
+            nullptr,
+            mt::fake_shared(surface_builder), std::make_shared<mtd::NullSurfaceConfigurator>(),
+            msh::a_surface(), stub_id, stub_sender);
 
     EXPECT_EQ(mir_surface_type_normal, surf.type());
 
@@ -499,14 +424,9 @@
     using namespace testing;
 
     msh::Surface surf(
-<<<<<<< HEAD
-            nullptr,
-            mt::fake_shared(surface_builder),
-            msh::a_surface());
-=======
+            nullptr,
         mt::fake_shared(surface_builder), std::make_shared<mtd::NullSurfaceConfigurator>(),
         msh::a_surface(), stub_id, stub_sender);
->>>>>>> 2ceebfd9
 
     EXPECT_EQ(mir_surface_state_restored, surf.state());
 
@@ -545,6 +465,7 @@
     EXPECT_CALL(configurator, attribute_set(_, mir_surface_attrib_state, mir_surface_state_minimized)).Times(1);
 
     msh::Surface surf(
+            nullptr,
             mt::fake_shared(surface_builder), mt::fake_shared(configurator),
             msh::a_surface(), stub_id, stub_sender);
 
@@ -556,14 +477,9 @@
     using namespace ::testing;
 
     msh::Surface test(
-<<<<<<< HEAD
         nullptr,
-        mt::fake_shared(surface_builder),
-        msh::a_surface());
-=======
         mt::fake_shared(surface_builder), std::make_shared<mtd::NullSurfaceConfigurator>(),
         msh::a_surface(), stub_id, stub_sender);
->>>>>>> 2ceebfd9
     
     mtd::MockInputTargeter targeter;
     EXPECT_CALL(targeter, focus_changed(_)).Times(1);
@@ -576,14 +492,9 @@
     using namespace ::testing;
 
     msh::Surface test(
-<<<<<<< HEAD
         nullptr,
-        mt::fake_shared(surface_builder),
-        msh::a_surface());
-=======
         mt::fake_shared(surface_builder), std::make_shared<mtd::NullSurfaceConfigurator>(),
         msh::a_surface(), stub_id, stub_sender);
->>>>>>> 2ceebfd9
     surface_builder.reset_surface();
 
     mtd::StubInputTargeter targeter;
@@ -598,14 +509,9 @@
     using namespace ::testing;
     
     msh::Surface test(
-<<<<<<< HEAD
         nullptr,
-        mt::fake_shared(surface_builder),
-        msh::a_surface());
-=======
         mt::fake_shared(surface_builder), std::make_shared<mtd::NullSurfaceConfigurator>(),
         msh::a_surface(), stub_id, stub_sender);
->>>>>>> 2ceebfd9
     
     EXPECT_NO_THROW({
             test.set_input_region(std::vector<geom::Rectangle>{});
@@ -621,14 +527,9 @@
 TEST_F(ShellSurface, with_most_recent_buffer_do_uses_compositor_buffer)
 {
     msh::Surface test(
-<<<<<<< HEAD
         nullptr,
-        mt::fake_shared(surface_builder),
-        msh::a_surface());
-=======
         mt::fake_shared(surface_builder), std::make_shared<mtd::NullSurfaceConfigurator>(),
         msh::a_surface(), stub_id, stub_sender);
->>>>>>> 2ceebfd9
 
     mg::Buffer* buf_ptr{nullptr};
 
@@ -648,6 +549,7 @@
 
     mtd::MockSurfaceController surface_controller;
     msh::Surface test(
+        nullptr,
         mt::fake_shared(surface_builder), std::make_shared<mtd::NullSurfaceConfigurator>(),
         msh::a_surface(), stub_id, stub_sender);
     
