--- conflicted
+++ resolved
@@ -145,41 +145,6 @@
     EXPECT_EQ(session, new_session);
 }
 
-<<<<<<< HEAD
-=======
-TEST_F(SessionManagerSetup, apps_selected_by_id_receive_focus)
-{
-    using namespace ::testing;
-
-    auto session1 = session_manager.open_session("Visual Basic Studio", std::shared_ptr<me::EventSink>());
-    auto session2 = session_manager.open_session("IntelliJ IDEA", std::shared_ptr<me::EventSink>());
-
-    session_manager.tag_session_with_lightdm_id(session1, 1);
-
-    EXPECT_CALL(focus_setter, set_focus_to(Eq(session1)));
-    session_manager.focus_session_with_lightdm_id(1);
-}
-
-TEST_F(SessionManagerSetup, closing_apps_selected_by_id_changes_focus)
-{
-    using namespace ::testing;
-
-    auto session1 = session_manager.open_session("Visual Basic Studio", std::shared_ptr<me::EventSink>());
-    auto session2 = session_manager.open_session("IntelliJ IDEA", std::shared_ptr<me::EventSink>());
-
-    auto shell_session1 = std::dynamic_pointer_cast<msh::Session>(session1);
-    auto shell_session2 = std::dynamic_pointer_cast<msh::Session>(session2);
-
-    session_manager.tag_session_with_lightdm_id(session1, 1);
-    session_manager.focus_session_with_lightdm_id(1);
-
-    EXPECT_CALL(focus_sequence, default_focus()).WillOnce(Return(shell_session2));
-    EXPECT_CALL(focus_setter, set_focus_to(Eq(shell_session2)));
-
-    session_manager.close_session(session1);
-}
-
->>>>>>> d1eb68e1
 TEST_F(SessionManagerSetup, create_surface_for_session_forwards_and_then_focuses_session)
 {
     using namespace ::testing;
