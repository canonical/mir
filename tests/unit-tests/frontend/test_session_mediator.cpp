/*
 * Copyright © 2012-2014 Canonical Ltd.
 *
 * This program is free software: you can redistribute it and/or modify
 * it under the terms of the GNU General Public License version 3 as
 * published by the Free Software Foundation.
 *
 * This program is distributed in the hope that it will be useful,
 * but WITHOUT ANY WARRANTY; without even the implied warranty of
 * MERCHANTABILITY or FITNESS FOR A PARTICULAR PURPOSE.  See the
 * GNU General Public License for more details.
 *
 * You should have received a copy of the GNU General Public License
 * along with this program.  If not, see <http://www.gnu.org/licenses/>.
 *
 * Authored by: Alexandros Frantzis <alexandros.frantzis@canonical.com>
 */

#include "mir/compositor/buffer_stream.h"
#include "src/server/frontend/session_mediator.h"
#include "src/server/report/null_report_factory.h"
#include "src/server/frontend/resource_cache.h"
#include "src/server/scene/application_session.h"
#include "src/server/frontend/event_sender.h"
#include "src/server/frontend/protobuf_buffer_packer.h"
#include "mir/graphics/display.h"
#include "mir/graphics/display_configuration.h"
#include "mir/graphics/platform.h"
#include "mir/graphics/platform_ipc_package.h"
#include "mir/graphics/buffer_ipc_message.h"
#include "mir/graphics/platform_operation_message.h"
#include "mir/input/cursor_images.h"
#include "mir/graphics/platform_ipc_operations.h"
#include "src/server/scene/basic_surface.h"
#include "mir/test/doubles/mock_display.h"
#include "mir/test/doubles/mock_display_changer.h"
#include "mir/test/doubles/null_display.h"
#include "mir/test/doubles/null_event_sink.h"
#include "mir/test/doubles/null_event_sink_factory.h"
#include "mir/test/doubles/null_display_changer.h"
#include "mir/test/doubles/mock_buffer_stream.h"
#include "mir/test/doubles/mock_display.h"
#include "mir/test/doubles/mock_shell.h"
#include "mir/test/doubles/mock_frontend_surface.h"
#include "mir/test/doubles/mock_event_sink.h"
#include "mir/test/doubles/mock_event_sink_factory.h"
#include "mir/test/doubles/stub_buffer.h"
#include "mir/test/doubles/mock_buffer.h"
#include "mir/test/doubles/stub_session.h"
#include "mir/test/doubles/stub_display_configuration.h"
#include "mir/test/doubles/stub_buffer_allocator.h"
#include "mir/test/doubles/null_screencast.h"
#include "mir/test/doubles/null_application_not_responding_detector.h"
#include "mir/test/doubles/mock_platform_ipc_operations.h"
#include "mir/test/doubles/null_message_sender.h"
#include "mir/test/doubles/mock_message_sender.h"
#include "mir/test/doubles/mock_input_device_hub.h"
#include "mir/test/doubles/stub_input_device.h"
#include "mir/test/display_config_matchers.h"
#include "mir/test/input_devices_matcher.h"
#include "mir/test/fake_shared.h"
#include "mir/test/signal.h"
#include "mir/frontend/connector.h"
#include "mir/frontend/event_sink.h"
#include "mir/cookie/authority.h"
#include "mir_protobuf.pb.h"
#include "mir_protobuf_wire.pb.h"

#include "gmock_set_arg.h"
#include <boost/exception/errinfo_errno.hpp>
#include <boost/throw_exception.hpp>
#include <gtest/gtest.h>
#include <gmock/gmock.h>

#include <stdexcept>
#include <algorithm>

namespace mf = mir::frontend;
namespace mg = mir::graphics;
namespace mi = mir::input;
namespace mc = mir::compositor;
namespace ms = mir::scene;
namespace geom = mir::geometry;
namespace mp = mir::protobuf;
namespace msh = mir::shell;
namespace mt = mir::test;
namespace mtd = mt::doubles;
namespace mr = mir::report;

namespace
{

struct MockResourceCache : public mf::MessageResourceCache
{
    MOCK_METHOD2(save_resource, void(google::protobuf::MessageLite*, std::shared_ptr<void> const&));
    MOCK_METHOD2(save_fd, void(google::protobuf::MessageLite*, mir::Fd const&));
    MOCK_METHOD1(free_resource, void(google::protobuf::MessageLite*));
};

struct MockConnector : public mf::Connector
{
public:
    void start() override {}
    void stop() override {}

    int client_socket_fd() const override { return 0; }

    MOCK_CONST_METHOD1(client_socket_fd, int (std::function<void(std::shared_ptr<mf::Session> const&)> const&));
};

class StubbedSession : public mtd::StubSession
{
public:
    StubbedSession() :
        last_surface_id{0}
    {
    }

    std::shared_ptr<mf::Surface> get_surface(mf::SurfaceId surface) const
    {
        if (mock_surfaces.find(surface) == mock_surfaces.end())
            BOOST_THROW_EXCEPTION(std::logic_error("Invalid SurfaceId"));
        return mock_surfaces.at(surface);
    }

    std::shared_ptr<mf::BufferStream> get_buffer_stream(mf::BufferStreamId stream) const override
    {
        if (mock_streams.find(stream) == mock_streams.end())
            BOOST_THROW_EXCEPTION(std::logic_error("Invalid SurfaceId"));
        return mock_streams.at(stream);
    }

    std::shared_ptr<mtd::MockFrontendSurface> mock_surface_at(mf::SurfaceId id)
    {
        if (mock_surfaces.end() == mock_surfaces.find(id))
            return create_mock_surface(id); 
        return mock_surfaces.at(id);
    }

    std::shared_ptr<mtd::MockBufferStream> mock_primary_stream_at(mf::SurfaceId id)
    {
        if (mock_surfaces.end() == mock_surfaces.find(id))
            create_mock_surface(id);
        return mock_streams.at(mf::BufferStreamId(id.as_value()));
    }

    std::shared_ptr<mtd::MockFrontendSurface> create_mock_surface(mf::SurfaceId id)
    {
        using namespace testing;
        auto surface = std::make_shared<testing::NiceMock<mtd::MockFrontendSurface>>(testing_client_input_fd);
        auto stream = std::make_shared<testing::NiceMock<mtd::MockBufferStream>>();

        auto buffer1 = std::make_shared<mtd::StubBuffer>();
        auto buffer2 = std::make_shared<mtd::StubBuffer>();
        ON_CALL(*stream, swap_buffers(testing::_,testing::_))
            .WillByDefault(testing::Invoke(
            [buffer1, buffer2](mg::Buffer* b, std::function<void(mg::Buffer* new_buffer)> complete)
            {
                if ((!b) || (b == buffer1.get()))
                    complete(buffer2.get());
                if (b == buffer2.get())
                    complete(buffer1.get()); 
            }));

        ON_CALL(*surface, primary_buffer_stream())
            .WillByDefault(Return(stream));


        mock_surfaces[id] = surface;
        mock_streams[mf::BufferStreamId(id.as_value())] = stream;
        return surface;
    }

    std::shared_ptr<mtd::MockBufferStream> create_mock_stream(mf::BufferStreamId id)
    {
        mock_streams[id] = std::make_shared<testing::NiceMock<mtd::MockBufferStream>>();
        return mock_streams[id];
    }

    mf::SurfaceId create_surface(
        ms::SurfaceCreationParameters const&,
        std::shared_ptr<mf::EventSink> const&)
    {
        mf::SurfaceId id{last_surface_id};
        if (mock_surfaces.end() == mock_surfaces.find(id))
            create_mock_surface(id);
        last_surface_id++;
        return id;
    }

    mf::BufferStreamId create_buffer_stream(mg::BufferProperties const&)
    {
        mf::BufferStreamId id{last_surface_id};
        if (mock_streams.end() == mock_streams.find(id))
            create_mock_stream(id);
        last_surface_id++;
        return id;
    }

    void destroy_surface(mf::SurfaceId surface)
    {
        mock_surfaces.erase(surface);
    }

    
    mg::BufferID create_buffer(mg::BufferProperties const&, mf::BufferStreamId)
    {
        buffer_count++;
        return mg::BufferID{3};
    }

    void destroy_buffer(mg::BufferID)
    {
        destroy_buffers++;
    }

    int num_alloc_requests()
    {
        return buffer_count;
    }

    int num_destroy_requests()
    {
        return destroy_buffers;
    }

    std::map<mf::BufferStreamId, std::shared_ptr<mtd::MockBufferStream>> mock_streams;
    std::map<mf::SurfaceId, std::shared_ptr<mtd::MockFrontendSurface>> mock_surfaces;
    static int const testing_client_input_fd;
    int last_surface_id;
    int buffer_count = 0;
    int destroy_buffers = 0;
};

int const StubbedSession::testing_client_input_fd{11};

struct StubScreencast : mtd::NullScreencast
{
    std::shared_ptr<mg::Buffer> capture(mf::ScreencastSessionId)
    {
        return mt::fake_shared(stub_buffer);
    }

    mtd::StubBuffer stub_buffer;
};

struct SessionMediator : public ::testing::Test
{
    SessionMediator()
        : shell{std::make_shared<testing::NiceMock<mtd::MockShell>>()},
          graphics_changer{std::make_shared<mtd::NullDisplayChanger>()},
          surface_pixel_formats{mir_pixel_format_argb_8888, mir_pixel_format_xrgb_8888},
          report{mr::null_session_mediator_report()},
          resource_cache{std::make_shared<mf::ResourceCache>()},
          stub_screencast{std::make_shared<StubScreencast>()},
          stubbed_session{std::make_shared<StubbedSession>()},
          null_callback{google::protobuf::NewPermanentCallback(google::protobuf::DoNothing)},
          mediator{
            shell, mt::fake_shared(mock_ipc_operations), graphics_changer,
            surface_pixel_formats, report,
            std::make_shared<mtd::NullEventSinkFactory>(),
            std::make_shared<mtd::NullMessageSender>(),
            resource_cache, stub_screencast, &connector, nullptr, nullptr,
            std::make_shared<mtd::NullANRDetector>(),
            mir::cookie::Authority::create(),
            mt::fake_shared(mock_hub)}
    {
        using namespace ::testing;

        ON_CALL(*shell, open_session(_, _, _)).WillByDefault(Return(stubbed_session));

        ON_CALL(*shell, create_surface( _, _, _)).WillByDefault(
            WithArgs<1, 2>(Invoke(stubbed_session.get(), &StubbedSession::create_surface)));

        ON_CALL(*shell, destroy_surface( _, _)).WillByDefault(
            WithArg<1>(Invoke(stubbed_session.get(), &StubbedSession::destroy_surface)));
    }


    std::shared_ptr<mf::SessionMediator> create_session_mediator_with_display_changer(
        std::shared_ptr<mf::DisplayChanger> const& display_changer)
    {
        return std::make_shared<mf::SessionMediator>(
            shell, mt::fake_shared(mock_ipc_operations), display_changer,
            surface_pixel_formats, report,
            std::make_shared<mtd::NullEventSinkFactory>(),
            std::make_shared<mtd::NullMessageSender>(),
            resource_cache, std::make_shared<mtd::NullScreencast>(),
            nullptr, nullptr, nullptr,
            std::make_shared<mtd::NullANRDetector>(),
            mir::cookie::Authority::create(),
            mt::fake_shared(mock_hub));
    }

    MockConnector connector;
    testing::NiceMock<mtd::MockPlatformIpcOperations> mock_ipc_operations;
    testing::NiceMock<mtd::MockInputDeviceHub> mock_hub;
    std::shared_ptr<testing::NiceMock<mtd::MockShell>> const shell;
    std::shared_ptr<mf::DisplayChanger> const graphics_changer;
    std::vector<MirPixelFormat> const surface_pixel_formats;
    std::shared_ptr<mf::SessionMediatorReport> const report;
    std::shared_ptr<mf::ResourceCache> const resource_cache;
    std::shared_ptr<StubScreencast> const stub_screencast;
    std::shared_ptr<StubbedSession> const stubbed_session;
    std::unique_ptr<google::protobuf::Closure> null_callback;
    mf::SessionMediator mediator;

    mp::ConnectParameters connect_parameters;
    mp::Connection connection;
    mp::SurfaceParameters surface_parameters;
    mp::Surface surface_response;
    mp::Void void_response;
    mp::SurfaceId surface_id_request;
    mp::Buffer buffer_response;
    mp::BufferRequest buffer_request;
};
}

TEST_F(SessionMediator, disconnect_releases_session)
{
    using namespace ::testing;
    EXPECT_CALL(*shell, close_session(_))
        .Times(1);

    mediator.connect(&connect_parameters, &connection, null_callback.get());
    mediator.disconnect(nullptr, nullptr, null_callback.get());
}

TEST_F(SessionMediator, connect_calls_connect_handler)
{
    using namespace ::testing;
    int connects_handled_count = 0;

    mf::ConnectionContext const context
    {
        [&](std::shared_ptr<mf::Session> const&) { ++connects_handled_count; },
        nullptr
    };

    mf::SessionMediator mediator{
        shell, mt::fake_shared(mock_ipc_operations), graphics_changer,
        surface_pixel_formats, report,
        std::make_shared<mtd::NullEventSinkFactory>(),
        std::make_shared<mtd::NullMessageSender>(),
        resource_cache, stub_screencast, context, nullptr, nullptr,
        std::make_shared<mtd::NullANRDetector>(),
        mir::cookie::Authority::create(),
        mt::fake_shared(mock_hub)};

    EXPECT_THAT(connects_handled_count, Eq(0));

    mediator.connect(&connect_parameters, &connection, null_callback.get());
    EXPECT_THAT(connects_handled_count, Eq(1));

    mediator.disconnect(nullptr, nullptr, null_callback.get());
    EXPECT_THAT(connects_handled_count, Eq(1));
}

TEST_F(SessionMediator, calling_methods_before_connect_throws)
{
    EXPECT_THROW({
        mediator.create_surface(&surface_parameters, &surface_response, null_callback.get());
    }, std::logic_error);

    EXPECT_THROW({
        mediator.next_buffer(&surface_id_request, &buffer_response, null_callback.get());
    }, std::logic_error);

    EXPECT_THROW({
        mediator.exchange_buffer(&buffer_request, &buffer_response, null_callback.get());
    }, std::logic_error);

    EXPECT_THROW({
        mediator.release_surface(&surface_id_request, nullptr, null_callback.get());
    }, std::logic_error);

    EXPECT_THROW({
        mediator.disconnect(nullptr, nullptr, null_callback.get());
    }, std::logic_error);
}

TEST_F(SessionMediator, calling_methods_after_connect_works)
{
    mediator.connect(&connect_parameters, &connection, null_callback.get());

    EXPECT_NO_THROW({
        mediator.create_surface(&surface_parameters, &surface_response, null_callback.get());
        *buffer_request.mutable_buffer() = surface_response.buffer_stream().buffer();
        buffer_request.mutable_id()->set_value(surface_response.id().value());
        mediator.next_buffer(&surface_id_request, &buffer_response, null_callback.get());
        mediator.exchange_buffer(&buffer_request, &buffer_response, null_callback.get());
        mediator.release_surface(&surface_id_request, nullptr, null_callback.get());
    });

    mediator.disconnect(nullptr, nullptr, null_callback.get());
}

TEST_F(SessionMediator, calling_methods_after_disconnect_throws)
{
    mediator.connect(&connect_parameters, &connection, null_callback.get());
    mediator.disconnect(nullptr, nullptr, null_callback.get());

    EXPECT_THROW({
        mediator.create_surface(&surface_parameters, &surface_response, null_callback.get());
    }, std::logic_error);

    EXPECT_THROW({
        mediator.next_buffer(&surface_id_request, &buffer_response, null_callback.get());
    }, std::logic_error);

    EXPECT_THROW({
        mediator.exchange_buffer(&buffer_request, &buffer_response, null_callback.get());
    }, std::logic_error);

    EXPECT_THROW({
        mediator.release_surface(&surface_id_request, nullptr, null_callback.get());
    }, std::logic_error);

    EXPECT_THROW({
        mediator.disconnect(nullptr, nullptr, null_callback.get());
    }, std::logic_error);
}

//How does this test fail? consider removal
TEST_F(SessionMediator, can_reconnect_after_disconnect)
{
    mediator.connect(&connect_parameters, &connection, null_callback.get());
    mediator.disconnect(nullptr, nullptr, null_callback.get());
    mediator.connect(&connect_parameters, &connection, null_callback.get());
}

TEST_F(SessionMediator, connect_packs_display_configuration)
{
    using namespace testing;
    mtd::StubDisplayConfig config;
    auto mock_display_changer = std::make_shared<NiceMock<mtd::MockDisplayChanger>>();
    ON_CALL(*mock_display_changer, base_configuration())
        .WillByDefault(Return(mt::fake_shared(config)));

    auto const mediator = create_session_mediator_with_display_changer(mock_display_changer);
    mediator->connect(&connect_parameters, &connection, null_callback.get());

    EXPECT_THAT(connection.display_configuration(), mt::DisplayConfigMatches(std::cref(config)));
}

TEST_F(SessionMediator, creating_surface_packs_response_with_input_fds)
{
    mediator.connect(&connect_parameters, &connection, null_callback.get());

    mediator.create_surface(&surface_parameters, &surface_response, null_callback.get());
    ASSERT_THAT(surface_response.fd().size(), testing::Ge(1));
    EXPECT_EQ(StubbedSession::testing_client_input_fd, surface_response.fd(0));

    mediator.disconnect(nullptr, nullptr, null_callback.get());
}

TEST_F(SessionMediator, no_input_channel_returns_no_fds)
{
    using namespace testing;

    auto surface = stubbed_session->mock_surface_at(mf::SurfaceId{0});
    EXPECT_CALL(*surface, supports_input())
        .WillOnce(Return(false));
    EXPECT_CALL(*surface, client_input_fd())
        .Times(0);

    mediator.connect(&connect_parameters, &connection, null_callback.get());

    mediator.create_surface(&surface_parameters, &surface_response, null_callback.get());
    EXPECT_THAT(surface_response.fd().size(), Eq(0));

    mediator.disconnect(nullptr, nullptr, null_callback.get());
}

TEST_F(SessionMediator, session_only_sends_mininum_information_for_buffers)
{
    using namespace testing;
    mf::SurfaceId surf_id{0};
    mtd::StubBuffer buffer1;
    mtd::StubBuffer buffer2;
    auto stream = stubbed_session->mock_primary_stream_at(surf_id);
    ON_CALL(*stream, swap_buffers(nullptr,_))
        .WillByDefault(InvokeArgument<1>(&buffer2));
    ON_CALL(*stream, swap_buffers(&buffer1,_))
        .WillByDefault(InvokeArgument<1>(&buffer2));
    ON_CALL(*stream, swap_buffers(&buffer2,_))
        .WillByDefault(InvokeArgument<1>(&buffer1));

    //create
    Sequence seq;
    EXPECT_CALL(*stream, swap_buffers(_, _))
        .InSequence(seq)
        .WillOnce(InvokeArgument<1>(&buffer2));
    EXPECT_CALL(mock_ipc_operations, pack_buffer(_, Ref(buffer2), mg::BufferIpcMsgType::full_msg))
        .InSequence(seq);
    //swap1
    EXPECT_CALL(*stream, swap_buffers(&buffer2, _))
        .InSequence(seq)
        .WillOnce(InvokeArgument<1>(&buffer1));
    EXPECT_CALL(mock_ipc_operations, pack_buffer(_, Ref(buffer1), mg::BufferIpcMsgType::full_msg))
        .InSequence(seq);
    //swap2
    EXPECT_CALL(*stream, swap_buffers(&buffer1, _))
        .InSequence(seq)
        .WillOnce(InvokeArgument<1>(&buffer2));
    EXPECT_CALL(mock_ipc_operations, pack_buffer(_, Ref(buffer2), mg::BufferIpcMsgType::update_msg))
        .InSequence(seq);
    //swap3
    EXPECT_CALL(*stream, swap_buffers(&buffer2, _))
        .InSequence(seq)
        .WillOnce(InvokeArgument<1>(&buffer1));
    EXPECT_CALL(mock_ipc_operations, pack_buffer(_, Ref(buffer1), mg::BufferIpcMsgType::update_msg))
        .InSequence(seq);

    mediator.connect(&connect_parameters, &connection, null_callback.get());

    mediator.create_surface(&surface_parameters, &surface_response, null_callback.get());
    surface_id_request = surface_response.id();
    mediator.next_buffer(&surface_id_request, &buffer_response, null_callback.get());
    mediator.next_buffer(&surface_id_request, &buffer_response, null_callback.get());
    mediator.next_buffer(&surface_id_request, &buffer_response, null_callback.get());
    mediator.disconnect(nullptr, nullptr, null_callback.get());
}

TEST_F(SessionMediator, session_with_multiple_surfaces_only_sends_needed_buffers)
{
    using namespace testing;
    EXPECT_CALL(mock_ipc_operations, pack_buffer(_,_,mg::BufferIpcMsgType::full_msg))
        .Times(4);
    EXPECT_CALL(mock_ipc_operations, pack_buffer(_,_,mg::BufferIpcMsgType::update_msg))
        .Times(4);

    mediator.connect(&connect_parameters, &connection, null_callback.get());

    mp::Surface surface_response[2];
    mp::SurfaceId buffer_request[2];
    mediator.create_surface(&surface_parameters, &surface_response[0], null_callback.get());
    mediator.create_surface(&surface_parameters, &surface_response[1], null_callback.get());
    buffer_request[0] = surface_response[0].id();
    buffer_request[1] = surface_response[1].id();

    mediator.next_buffer(&buffer_request[0], &buffer_response, null_callback.get());
    mediator.next_buffer(&buffer_request[1], &buffer_response, null_callback.get());
    mediator.next_buffer(&buffer_request[0], &buffer_response, null_callback.get());
    mediator.next_buffer(&buffer_request[1], &buffer_response, null_callback.get());
    mediator.next_buffer(&buffer_request[0], &buffer_response, null_callback.get());
    mediator.next_buffer(&buffer_request[1], &buffer_response, null_callback.get());

    mediator.disconnect(nullptr, nullptr, null_callback.get());
}

TEST_F(SessionMediator, destroys_tracker_associated_with_destroyed_surface)
{
    using namespace testing;
    mf::SurfaceId first_id{0};
    mp::Surface surface_response;

    EXPECT_CALL(mock_ipc_operations, pack_buffer(_,_,mg::BufferIpcMsgType::full_msg))
        .Times(2);

    mediator.connect(&connect_parameters, &connection, null_callback.get());
    mediator.create_surface(&surface_parameters, &surface_response, null_callback.get());
    surface_id_request.set_value(first_id.as_value());
    mediator.release_surface(&surface_id_request, nullptr, null_callback.get());

    stubbed_session->last_surface_id = first_id.as_value();

    mediator.create_surface(&surface_parameters, &surface_response, null_callback.get());
    surface_id_request.set_value(first_id.as_value());
    mediator.release_surface(&surface_id_request, nullptr, null_callback.get());
    mediator.disconnect(nullptr, nullptr, null_callback.get());
}

TEST_F(SessionMediator, buffer_resource_for_surface_unaffected_by_other_surfaces)
{
    using namespace testing;
    mtd::StubBuffer buffer;
    mediator.connect(&connect_parameters, &connection, null_callback.get());
    mp::SurfaceParameters surface_request;
    mp::Surface surface_response;

    auto stream1 = stubbed_session->mock_primary_stream_at(mf::SurfaceId{0});
    ON_CALL(*stream1, swap_buffers(_,_))
        .WillByDefault(InvokeArgument<1>(&buffer));

    mediator.create_surface(&surface_request, &surface_response, null_callback.get());
    mp::SurfaceId our_surface{surface_response.id()};

    /* Creating a new surface should not affect our surfaces' buffers */
    EXPECT_CALL(*stream1, swap_buffers(_, _)).Times(0);
    mediator.create_surface(&surface_request, &surface_response, null_callback.get());
    Mock::VerifyAndClearExpectations(stream1.get());

    mp::SurfaceId new_surface{surface_response.id()};
    mp::Buffer buffer_response;

    /* Getting the next buffer of new surface should not affect our surfaces' buffers */
    mediator.next_buffer(&new_surface, &buffer_response, null_callback.get());

    /* Getting the next buffer of our surface should post the original */
    EXPECT_CALL(*stream1, swap_buffers(Eq(&buffer),_)).Times(1);

    mediator.next_buffer(&our_surface, &buffer_response, null_callback.get());
    mediator.disconnect(nullptr, nullptr, null_callback.get());
}

TEST_F(SessionMediator, display_config_request)
{
    using namespace testing;
    mp::ConnectParameters connect_parameters;
    mp::Connection connection;

    bool used0 = false, used1 = true;
    geom::Point pt0{44,22}, pt1{3,2};
    size_t mode_index0 = 1, mode_index1 = 3;
    MirPixelFormat format0{mir_pixel_format_invalid};
    MirPixelFormat format1{mir_pixel_format_argb_8888};
    mg::DisplayConfigurationOutputId id0{6}, id1{3};

    mtd::StubDisplayConfig stub_display_config;
    auto mock_display_changer = std::make_shared<mtd::MockDisplayChanger>();

    Sequence seq;
    EXPECT_CALL(*mock_display_changer, base_configuration())
        .InSequence(seq)
        .WillOnce(Return(mt::fake_shared(stub_display_config)));
    EXPECT_CALL(*mock_display_changer, base_configuration())
        .InSequence(seq)
        .WillOnce(Return(mt::fake_shared(stub_display_config)));
    EXPECT_CALL(*mock_display_changer, configure(_,_))
        .InSequence(seq);
    EXPECT_CALL(*mock_display_changer, base_configuration())
        .InSequence(seq)
        .WillOnce(Return(mt::fake_shared(stub_display_config)));

    auto const mediator = create_session_mediator_with_display_changer(mock_display_changer);

    mediator->connect(&connect_parameters, &connection, null_callback.get());

    mp::DisplayConfiguration configuration_response;
    mp::DisplayConfiguration configuration;
    auto disp0 = configuration.add_display_output();
    disp0->set_output_id(id0.as_value());
    disp0->set_used(used0);
    disp0->set_position_x(pt0.x.as_uint32_t());
    disp0->set_position_y(pt0.y.as_uint32_t());
    disp0->set_current_mode(mode_index0);
    disp0->set_current_format(format0);
    disp0->set_power_mode(static_cast<uint32_t>(mir_power_mode_on));
    disp0->set_orientation(mir_orientation_left);

    auto disp1 = configuration.add_display_output();
    disp1->set_output_id(id1.as_value());
    disp1->set_used(used1);
    disp1->set_position_x(pt1.x.as_uint32_t());
    disp1->set_position_y(pt1.y.as_uint32_t());
    disp1->set_current_mode(mode_index1);
    disp1->set_current_format(format1);
    disp1->set_power_mode(static_cast<uint32_t>(mir_power_mode_off));
    disp1->set_orientation(mir_orientation_inverted);

    mediator->configure_display(&configuration,
                                &configuration_response, null_callback.get());

    EXPECT_THAT(configuration_response, mt::DisplayConfigMatches(std::cref(stub_display_config)));

    mediator->disconnect(nullptr, nullptr, null_callback.get());
}

TEST_F(SessionMediator, fully_packs_buffer_for_create_screencast)
{
    using namespace testing;

    mp::ScreencastParameters screencast_parameters;
    mp::Screencast screencast;
    auto const& stub_buffer = stub_screencast->stub_buffer;

    EXPECT_CALL(mock_ipc_operations, pack_buffer(_, Ref(stub_buffer), _));

    mediator.create_screencast(&screencast_parameters,
                               &screencast, null_callback.get());
    EXPECT_EQ(stub_buffer.id().as_value(), screencast.buffer_stream().buffer().buffer_id());
}

TEST_F(SessionMediator, partially_packs_buffer_for_screencast_buffer)
{
    using namespace testing;

    mp::ScreencastId screencast_id;
    mp::Buffer protobuf_buffer;
    auto const& stub_buffer = stub_screencast->stub_buffer;

    EXPECT_CALL(mock_ipc_operations,
        pack_buffer(_, Ref(stub_buffer), mg::BufferIpcMsgType::update_msg))
        .Times(1);

    mediator.screencast_buffer(&screencast_id,
                               &protobuf_buffer, null_callback.get());
    EXPECT_EQ(stub_buffer.id().as_value(), protobuf_buffer.buffer_id());
}

TEST_F(SessionMediator, prompt_provider_fds_allocated_by_connector)
{
    using namespace ::testing;
    int const fd_count{11};
    int const dummy_fd{__LINE__};
    mp::SocketFDRequest request;
    mp::SocketFD response;
    request.set_number(fd_count);

    EXPECT_CALL(connector, client_socket_fd(_))
        .Times(fd_count)
        .WillRepeatedly(Return(dummy_fd));

    mediator.connect(&connect_parameters, &connection, null_callback.get());

    mediator.new_fds_for_prompt_providers(&request, &response, null_callback.get());
    EXPECT_THAT(response.fd_size(), Eq(fd_count));

    mediator.disconnect(nullptr, nullptr, null_callback.get());
}

TEST_F(SessionMediator, exchange_buffer)
{
    using namespace testing;
    auto const& mock_stream = stubbed_session->mock_primary_stream_at(mf::SurfaceId{0});
    mp::Buffer exchanged_buffer;
    mtd::StubBuffer stub_buffer1;
    mtd::StubBuffer stub_buffer2;

    //create
    Sequence seq;
    EXPECT_CALL(*mock_stream, swap_buffers(_, _))
        .InSequence(seq)
        .WillOnce(InvokeArgument<1>(&stub_buffer1));
    //exchange
    EXPECT_CALL(*mock_stream, swap_buffers(&stub_buffer1,_))
        .InSequence(seq)
        .WillOnce(InvokeArgument<1>(&stub_buffer2));

    mediator.connect(&connect_parameters, &connection, null_callback.get());
    mediator.create_surface(&surface_parameters, &surface_response, null_callback.get());
    EXPECT_THAT(surface_response.buffer_stream().buffer().buffer_id(), Eq(stub_buffer1.id().as_value()));

    buffer_request.mutable_id()->set_value(surface_response.id().value());
    buffer_request.mutable_buffer()->set_buffer_id(surface_response.buffer_stream().buffer().buffer_id());
    mediator.exchange_buffer(&buffer_request, &exchanged_buffer, null_callback.get());
    EXPECT_THAT(exchanged_buffer.buffer_id(), Eq(stub_buffer2.id().as_value()));
}

TEST_F(SessionMediator, session_exchange_buffer_sends_minimum_information)
{
    using namespace testing;
    mp::Buffer exchanged_buffer;
    mf::SurfaceId surf_id{0};
    mtd::StubBuffer buffer1;
    mtd::StubBuffer buffer2;
    auto stream = stubbed_session->mock_primary_stream_at(surf_id);
    ON_CALL(*stream, swap_buffers(nullptr,_))
        .WillByDefault(InvokeArgument<1>(&buffer2));
    ON_CALL(*stream, swap_buffers(&buffer1,_))
        .WillByDefault(InvokeArgument<1>(&buffer2));
    ON_CALL(*stream, swap_buffers(&buffer2,_))
        .WillByDefault(InvokeArgument<1>(&buffer1));

    Sequence seq;
    //create
    EXPECT_CALL(mock_ipc_operations, pack_buffer(_, Ref(buffer2), mg::BufferIpcMsgType::full_msg))
        .InSequence(seq);
    //swap1
    EXPECT_CALL(mock_ipc_operations, unpack_buffer(_, Ref(buffer2)))
        .InSequence(seq);
    EXPECT_CALL(mock_ipc_operations, pack_buffer(_, Ref(buffer1), mg::BufferIpcMsgType::full_msg))
        .InSequence(seq);
    //swap2
    EXPECT_CALL(mock_ipc_operations, unpack_buffer(_, Ref(buffer1)))
        .InSequence(seq);
    EXPECT_CALL(mock_ipc_operations, pack_buffer(_, Ref(buffer2), mg::BufferIpcMsgType::update_msg))
        .InSequence(seq);
    //swap3
    EXPECT_CALL(mock_ipc_operations, unpack_buffer(_, Ref(buffer2)))
        .InSequence(seq);
    EXPECT_CALL(mock_ipc_operations, pack_buffer(_, Ref(buffer1), mg::BufferIpcMsgType::update_msg))
        .InSequence(seq);

    mediator.connect(&connect_parameters, &connection, null_callback.get());

    mediator.create_surface(&surface_parameters, &surface_response, null_callback.get());
    buffer_request.mutable_id()->set_value(surface_response.id().value());
    buffer_request.mutable_buffer()->set_buffer_id(surface_response.buffer_stream().buffer().buffer_id());

    mediator.exchange_buffer(&buffer_request, &exchanged_buffer, null_callback.get());
    buffer_request.mutable_buffer()->set_buffer_id(exchanged_buffer.buffer_id());

    mediator.exchange_buffer(&buffer_request, &exchanged_buffer, null_callback.get());
    buffer_request.mutable_buffer()->set_buffer_id(exchanged_buffer.buffer_id());

    mediator.exchange_buffer(&buffer_request, &exchanged_buffer, null_callback.get());
    mediator.disconnect(nullptr, nullptr, null_callback.get());
}

TEST_F(SessionMediator, exchange_buffer_throws_if_client_submits_bad_request)
{
    using namespace testing;
    auto const& mock_stream = stubbed_session->mock_primary_stream_at(mf::SurfaceId{0});
    mp::Buffer exchanged_buffer;
    mtd::StubBuffer stub_buffer1;
    mtd::StubBuffer stub_buffer2;

    EXPECT_CALL(*mock_stream, swap_buffers(_, _))
        .WillOnce(InvokeArgument<1>(&stub_buffer1));

    mediator.connect(&connect_parameters, &connection, null_callback.get());
    mediator.create_surface(&surface_parameters, &surface_response, null_callback.get());
    EXPECT_THAT(surface_response.buffer_stream().buffer().buffer_id(), Eq(stub_buffer1.id().as_value()));

    buffer_request.mutable_id()->set_value(surface_response.id().value());
    //client doesnt own stub_buffer2
    buffer_request.mutable_buffer()->set_buffer_id(stub_buffer2.id().as_value());
    EXPECT_THROW({
        mediator.exchange_buffer(&buffer_request, &exchanged_buffer, null_callback.get());
    }, std::logic_error);

    //client made up its own surface id.
    buffer_request.mutable_id()->set_value(surface_response.id().value() + 2); 
    buffer_request.mutable_buffer()->set_buffer_id(stub_buffer1.id().as_value());
    EXPECT_THROW({
        mediator.exchange_buffer(&buffer_request, &exchanged_buffer, null_callback.get());
    }, std::logic_error);
}

TEST_F(SessionMediator, exchange_buffer_different_for_different_surfaces)
{
    using namespace testing;
    mp::SurfaceParameters surface_request;
    mp::BufferRequest req1;
    mp::BufferRequest req2;
    auto const& mock_stream1 = stubbed_session->mock_primary_stream_at(mf::SurfaceId{0});
    auto const& mock_stream2 = stubbed_session->mock_primary_stream_at(mf::SurfaceId{1});
    Sequence seq;
    EXPECT_CALL(*mock_stream1, swap_buffers(_,_))
        .InSequence(seq);
    EXPECT_CALL(*mock_stream2, swap_buffers(_,_))
        .InSequence(seq);
    EXPECT_CALL(*mock_stream2, swap_buffers(_,_))
        .InSequence(seq);
    EXPECT_CALL(*mock_stream1, swap_buffers(_,_))
        .InSequence(seq);

    mediator.connect(&connect_parameters, &connection, null_callback.get());

    mediator.create_surface(&surface_request, &surface_response, null_callback.get());
    req1.mutable_id()->set_value(surface_response.id().value());
    *req1.mutable_buffer() = surface_response.buffer_stream().buffer();
    mediator.create_surface(&surface_request, &surface_response, null_callback.get());
    req2.mutable_id()->set_value(surface_response.id().value());
    *req2.mutable_buffer() = surface_response.buffer_stream().buffer();
    mediator.exchange_buffer(&req2, &buffer_response, null_callback.get());
    mediator.exchange_buffer(&req1, &buffer_response, null_callback.get());
    mediator.disconnect(nullptr, nullptr, null_callback.get());
}

TEST_F(SessionMediator, buffer_fd_resources_are_put_in_resource_cache)
{
    using namespace testing;
    NiceMock<MockResourceCache> mock_cache;
    mp::Buffer exchanged_buffer;

    mir::Fd fake_fd0(mir::IntOwnedFd{99});
    mir::Fd fake_fd1(mir::IntOwnedFd{100});
    mir::Fd fake_fd2(mir::IntOwnedFd{101});

    EXPECT_CALL(mock_ipc_operations, pack_buffer(_,_,_))
        .WillOnce(Invoke([&](mg::BufferIpcMessage& msg, mg::Buffer const&, mg::BufferIpcMsgType)
        { msg.pack_fd(fake_fd0); }))
        .WillOnce(Invoke([&](mg::BufferIpcMessage& msg, mg::Buffer const&, mg::BufferIpcMsgType)
        { msg.pack_fd(fake_fd1); }))
        .WillOnce(Invoke([&](mg::BufferIpcMessage& msg, mg::Buffer const&, mg::BufferIpcMsgType)
        { msg.pack_fd(fake_fd2); }));

    EXPECT_CALL(mock_cache, save_fd(_,fake_fd0));
    EXPECT_CALL(mock_cache, save_fd(_,fake_fd1));
    EXPECT_CALL(mock_cache, save_fd(_,fake_fd2));

    mf::SessionMediator mediator{
        shell, mt::fake_shared(mock_ipc_operations), graphics_changer,
        surface_pixel_formats, report,
        std::make_shared<mtd::NullEventSinkFactory>(),
        std::make_shared<mtd::NullMessageSender>(),
        mt::fake_shared(mock_cache), stub_screencast, &connector, nullptr, nullptr,
        std::make_shared<mtd::NullANRDetector>(),
        mir::cookie::Authority::create(),
        mt::fake_shared(mock_hub)};

    mediator.connect(&connect_parameters, &connection, null_callback.get());
    mediator.create_surface(&surface_parameters, &surface_response, null_callback.get());
    buffer_request.mutable_id()->set_value(surface_response.id().value());
    buffer_request.mutable_buffer()->set_buffer_id(surface_response.buffer_stream().buffer().buffer_id());

    mediator.exchange_buffer(&buffer_request, &exchanged_buffer, null_callback.get());
    buffer_request.mutable_buffer()->set_buffer_id(exchanged_buffer.buffer_id());
    exchanged_buffer.clear_fd();

    mediator.exchange_buffer(&buffer_request, &exchanged_buffer, null_callback.get());
    buffer_request.mutable_buffer()->set_buffer_id(exchanged_buffer.buffer_id());
    buffer_request.mutable_buffer()->clear_fd();
}

// Regression test for LP: #1441759
TEST_F(SessionMediator, completes_exchange_buffer_when_completion_is_invoked_asynchronously_from_thread_that_initiated_exchange)
{
    using namespace testing;
    auto const& mock_stream = stubbed_session->mock_primary_stream_at(mf::SurfaceId{0});
    mtd::StubBuffer stub_buffer1;
    mtd::StubBuffer stub_buffer2;
    std::function<void(mg::Buffer*)> completion_func;

    // create
    InSequence seq;
    EXPECT_CALL(*mock_stream, swap_buffers(_, _))
        .WillOnce(InvokeArgument<1>(&stub_buffer1));
    // exchange, steal completion function
    EXPECT_CALL(*mock_stream, swap_buffers(_,_))
        .WillOnce(SaveArg<1>(&completion_func));

    mediator.connect(&connect_parameters, &connection, null_callback.get());
    mediator.create_surface(&surface_parameters, &surface_response, null_callback.get());

    buffer_request.mutable_id()->set_value(surface_response.id().value());
    *buffer_request.mutable_buffer() = surface_response.buffer_stream().buffer();

    mediator.exchange_buffer(&buffer_request, &buffer_response, null_callback.get());

    // Execute completion function asynchronously (i.e. not as part of the exchange_buffer
    // call), but from the same thread that initiated the exchange_buffer operation
    completion_func(&stub_buffer2);
}

MATCHER(ConfigEq, "stream configurations are equivalent")
{
    return (std::get<0>(arg).stream_id == std::get<1>(arg).stream_id) &&
           (std::get<0>(arg).displacement == std::get<1>(arg).displacement);
}

namespace mir
{
namespace shell
{
void PrintTo(msh::StreamSpecification const& s, std::ostream* os)
{
    *os << "streams with id: " << s.stream_id.as_value(); 
}
}
}

MATCHER_P(StreamsAre, value, "configuration streams match")
{
    if(!arg.streams.is_set())
        return false;
    EXPECT_THAT(arg.streams.value(), testing::Pointwise(ConfigEq(), value));
    return !(::testing::Test::HasFailure());
}

TEST_F(SessionMediator, arranges_bufferstreams_via_shell)
{
    using namespace testing;
    mp::Void null;
    mp::SurfaceModifications mods;
    mp::BufferStreamParameters stream_request;
    std::array<mp::BufferStream,2> streams;
    std::array<geom::Displacement,2> displacement = { {
        geom::Displacement{-12,11}, geom::Displacement{4,-3} } };

    mediator.connect(&connect_parameters, &connection, null_callback.get());
    mediator.create_surface(&surface_parameters, &surface_response, null_callback.get());
    for (auto &stream : streams)
        mediator.create_buffer_stream(&stream_request, &stream, null_callback.get());
    mods.mutable_surface_id()->set_value(surface_response.id().value());
    for (auto i = 0u; i < streams.size(); i++)
    {
        auto stream = mods.mutable_surface_specification()->add_stream();
        stream->mutable_id()->set_value(streams[i].id().value());
        stream->set_displacement_x(displacement[i].dx.as_int());
        stream->set_displacement_y(displacement[i].dy.as_int());
    }

    EXPECT_CALL(*shell, modify_surface(_,
        mf::SurfaceId{surface_response.id().value()},
        StreamsAre(std::vector<msh::StreamSpecification>{
            {mf::BufferStreamId(streams[0].id().value()), displacement[0], {}},
            {mf::BufferStreamId(streams[1].id().value()), displacement[1], {}},
        })));

    mediator.modify_surface(&mods, &null, null_callback.get());
}

TEST_F(SessionMediator, sends_a_buffer_when_submit_buffer_is_called)
{
    using namespace testing;
    auto sink_factory = std::make_shared<mtd::MockEventSinkFactory>();
    auto mock_sink = sink_factory->the_mock_sink();

    auto buffer1 = std::make_shared<mtd::StubBuffer>();
    mf::SessionMediator mediator{
        shell,
        mt::fake_shared(mock_ipc_operations),
        graphics_changer,
        surface_pixel_formats,
        report,
        sink_factory,
        std::make_shared<mtd::NullMessageSender>(),
        resource_cache,
        stub_screencast,
        nullptr,
        nullptr,
        nullptr,
        std::make_shared<mtd::NullANRDetector>(),
        mir::cookie::Authority::create(),
        mt::fake_shared(mock_hub)};

    mp::Void null;
    mp::BufferRequest request;

    mediator.connect(&connect_parameters, &connection, null_callback.get());
    mediator.create_surface(&surface_parameters, &surface_response, null_callback.get());

    auto mock_stream = stubbed_session->mock_primary_stream_at(mf::SurfaceId{0});
    request.mutable_id()->set_value(surface_response.id().value());
    request.mutable_buffer()->set_buffer_id(buffer1->id().as_value());

    InSequence seq;
    EXPECT_CALL(mock_ipc_operations, unpack_buffer(_,_));
    EXPECT_CALL(*mock_stream, swap_buffers(_,_))
        .WillOnce(InvokeArgument<1>(buffer1.get()));
    EXPECT_CALL(*mock_sink, send_buffer(_, Ref(*buffer1), mg::BufferIpcMsgType::full_msg));

    mediator.submit_buffer(&request, &null, null_callback.get());
}

TEST_F(SessionMediator, allocates_from_the_session)
{
    using namespace testing;
    auto num_requests = 3u;
    mp::Void null;
    mp::BufferStreamId id;
    id.set_value(0);
    mp::BufferAllocation request;
    *request.mutable_id() = id;
    mg::BufferProperties properties(geom::Size{34, 84}, mir_pixel_format_abgr_8888, mg::BufferUsage::hardware);
    for(auto i = 0u; i < num_requests; i++)
    {
        auto buffer_request = request.add_buffer_requests();
        buffer_request->set_width(properties.size.width.as_int());
        buffer_request->set_height(properties.size.height.as_int());
        buffer_request->set_pixel_format(properties.format);
        buffer_request->set_buffer_usage((int)properties.usage);
    }

    mediator.connect(&connect_parameters, &connection, null_callback.get());
    mediator.create_surface(&surface_parameters, &surface_response, null_callback.get());

    mediator.allocate_buffers(&request, &null, null_callback.get());
    EXPECT_THAT(stubbed_session->num_alloc_requests(), Eq(num_requests));
}

TEST_F(SessionMediator, removes_buffer_from_the_session)
{
    using namespace testing;
    auto num_requests = 3u;
    mp::Void null;
    mp::BufferStreamId id;
    id.set_value(0);
    mp::BufferRelease request;
    *request.mutable_id() = id;
    auto buffer_id = 442u;
    for(auto i = 0u; i < num_requests; i++)
    {
        auto buffer_request = request.add_buffers();
        buffer_request->set_buffer_id(buffer_id);
    }

    mediator.connect(&connect_parameters, &connection, null_callback.get());
    mediator.create_surface(&surface_parameters, &surface_response, null_callback.get());
    mediator.release_buffers(&request, &null, null_callback.get());
    EXPECT_THAT(stubbed_session->num_destroy_requests(), Eq(num_requests));
}

TEST_F(SessionMediator, doesnt_mind_swap_buffers_returning_nullptr_in_submit)
{
    using namespace testing;
    auto mock_stream = stubbed_session->mock_primary_stream_at(mf::SurfaceId{0});
    ON_CALL(*mock_stream, swap_buffers(_,_))
        .WillByDefault(InvokeArgument<1>(nullptr));
    auto buffer1 = std::make_shared<mtd::StubBuffer>();
    mf::SessionMediator mediator{
        shell, mt::fake_shared(mock_ipc_operations), graphics_changer,
        surface_pixel_formats, report,
        std::make_shared<mtd::NullEventSinkFactory>(),
        std::make_shared<mtd::NullMessageSender>(),
        resource_cache, stub_screencast, nullptr, nullptr, nullptr,
        std::make_shared<mtd::NullANRDetector>(),
        mir::cookie::Authority::create(),
        mt::fake_shared(mock_hub)};

    mp::Void null;
    mp::BufferRequest request;

    mediator.connect(&connect_parameters, &connection, null_callback.get());
    mediator.create_surface(&surface_parameters, &surface_response, null_callback.get());

    request.mutable_id()->set_value(surface_response.id().value());
    request.mutable_buffer()->set_buffer_id(buffer1->id().as_value());

    InSequence seq;
<<<<<<< HEAD
//    EXPECT_CALL(*mock_stream, with_buffer(buffer1->id(),_))
//        .WillOnce(InvokeArgument<1>(*buffer1));
=======
>>>>>>> 887b83fc
    EXPECT_CALL(mock_ipc_operations, unpack_buffer(_,_));
    EXPECT_CALL(*mock_stream, swap_buffers(_,_))
        .WillOnce(InvokeArgument<1>(nullptr));

    mediator.submit_buffer(&request, &null, null_callback.get());
}

TEST_F(SessionMediator, doesnt_mind_swap_buffers_returning_nullptr_in_create)
{
    using namespace testing;
    mf::SurfaceId surf_id{0};
    mtd::StubBuffer buffer;

    auto stream = stubbed_session->mock_primary_stream_at(surf_id);
    ON_CALL(*stream, swap_buffers(_,_))
        .WillByDefault(InvokeArgument<1>(nullptr));

    Sequence seq;
    EXPECT_CALL(*stream, swap_buffers(_,_))
        .InSequence(seq)
        .WillOnce(InvokeArgument<1>(nullptr));

    mediator.connect(&connect_parameters, &connection, null_callback.get());
    mediator.create_surface(&surface_parameters, &surface_response, null_callback.get());
}

TEST_F(SessionMediator, doesnt_mind_swap_buffers_returning_nullptr_in_bstream_create)
{
    using namespace testing;
    mf::SurfaceId surf_id{0};
    mtd::StubBuffer buffer;

    auto stream = stubbed_session->mock_primary_stream_at(surf_id);
    ON_CALL(*stream, swap_buffers(_,_))
        .WillByDefault(InvokeArgument<1>(nullptr));

    Sequence seq;
    EXPECT_CALL(*stream, swap_buffers(_,_))
        .InSequence(seq)
        .WillOnce(InvokeArgument<1>(nullptr));

    mediator.connect(&connect_parameters, &connection, null_callback.get());
    mediator.create_surface(&surface_parameters, &surface_response, null_callback.get());
}

TEST_F(SessionMediator, configures_swap_intervals_on_streams)
{
    using namespace testing;
    mf::SurfaceId surf_id{0};
    mp::StreamConfiguration request;
    mp::Void response;

    auto interval = 0u;
    mtd::StubBuffer buffer;

    auto stream = stubbed_session->mock_primary_stream_at(surf_id);
    EXPECT_CALL(*stream, allow_framedropping(true));

    mediator.connect(&connect_parameters, &connection, null_callback.get());
    mediator.create_surface(&surface_parameters, &surface_response, null_callback.get());

    request.mutable_id()->set_value(surf_id.as_value());
    request.set_swapinterval(interval);
    mediator.configure_buffer_stream(&request, &response, null_callback.get());
}

namespace
{
MATCHER(IsReplyWithEvents, "")
{
    auto buffer = std::get<0>(arg);
    auto buffer_len = std::get<1>(arg);

    mir::protobuf::wire::Result result;
    if (!result.ParseFromArray(buffer, buffer_len))
    {
        *result_listener << "is not a protobuf Result";
        return false;
    }

    auto num_events = result.events_size();
    if (num_events > 0)
    {
        *result_listener << "has " << num_events << " events";
    }
    else
    {
        *result_listener << "has no events";
    }
    return num_events > 0;
}

void send_non_event(std::shared_ptr<mtd::MockMessageSender> sender)
{
    sender->send("hello", 5, {});
}
}

TEST_F(SessionMediator, events_sent_before_surface_creation_reply_are_buffered)
{
    using namespace testing;

    auto mock_sender = std::make_shared<mtd::MockMessageSender>();

    class EventSinkFactory : public mf::EventSinkFactory
    {
    public:
        EventSinkFactory(std::shared_ptr<mg::PlatformIpcOperations> const& ops)
            : ops{ops}
        {
        }

        std::unique_ptr<mf::EventSink> create_sink(
            std::shared_ptr<mf::MessageSender> const& sender)
        {
            return std::make_unique<mf::detail::EventSender>(sender, ops);
        }

    private:
        std::shared_ptr<mg::PlatformIpcOperations> const ops;
    };

    auto sink_factory = std::make_shared<EventSinkFactory>(mt::fake_shared(mock_ipc_operations));

    mf::SessionMediator mediator{
        shell, mt::fake_shared(mock_ipc_operations), graphics_changer,
        surface_pixel_formats, report, sink_factory,
        mock_sender,
        resource_cache, stub_screencast, nullptr, nullptr, nullptr,
        std::make_shared<mtd::NullANRDetector>(),
        mir::cookie::Authority::create(),
        mt::fake_shared(mock_hub)};

    ON_CALL(*shell, create_surface( _, _, _))
        .WillByDefault(
            Invoke([session = stubbed_session.get()](auto, auto params, auto sink)
                   {
                       sink->send_ping(0xdeadbeef);
                       return session->create_surface(params, sink);
                   }));

    InSequence seq;
    EXPECT_CALL(*mock_sender, send(_,_,_))
        .With(Args<0, 1>(Not(IsReplyWithEvents())));
    EXPECT_CALL(*mock_sender, send(_,_,_))
        .With(Args<0, 1>(IsReplyWithEvents()));

    mediator.connect(&connect_parameters, &connection, null_callback.get());
    mediator.create_surface(
        &surface_parameters,
        &surface_response,
        google::protobuf::NewCallback(&send_non_event, mock_sender));
}

TEST_F(SessionMediator, doesnt_inadventently_set_buffer_field_when_theres_no_buffer)
{
    mp::Void null;
    mf::SurfaceId surf_id{0};
    mp::BufferStreamParameters stream_request;
    mp::BufferStream stream_response;
    auto stream = stubbed_session->mock_primary_stream_at(surf_id);
    ON_CALL(*stream, swap_buffers(nullptr,testing::_))
        .WillByDefault(testing::InvokeArgument<1>(nullptr));
    mediator.connect(&connect_parameters, &connection, null_callback.get());
    mediator.create_buffer_stream(&stream_request, &stream_response, null_callback.get());
    EXPECT_FALSE(stream_response.has_buffer());
}

TEST_F(SessionMediator, sets_base_display_configuration)
{
    using namespace testing;

    mtd::StubDisplayConfig display_config{2};
    mp::DisplayConfiguration request;
    mp::Void response;

    mf::detail::pack_protobuf_display_configuration(request, display_config);

    auto mock_display_changer = std::make_shared<NiceMock<mtd::MockDisplayChanger>>();

    ON_CALL(*mock_display_changer, base_configuration())
        .WillByDefault(Return(mt::fake_shared(display_config)));
    EXPECT_CALL(*mock_display_changer,
                mock_set_base_configuration(
                    mt::DisplayConfigMatches(std::cref(display_config))));

    auto const mediator = create_session_mediator_with_display_changer(mock_display_changer);

    mediator->connect(&connect_parameters, &connection, null_callback.get());
    mediator->set_base_display_configuration(&request, &response, null_callback.get());
}

TEST_F(SessionMediator, sanitizes_base_display_configuration_before_setting)
{
    using namespace testing;

    auto const set_second_mode =
        [] (mg::UserDisplayConfigurationOutput& output)
        {
            output.current_mode_index = 1;
        };

    mtd::StubDisplayConfig single_output_base_config{1};
    mtd::StubDisplayConfig dual_output_requested_config{2};
    mtd::StubDisplayConfig single_output_sanitized_config{1};

    dual_output_requested_config.for_each_output(set_second_mode);
    single_output_sanitized_config.for_each_output(set_second_mode);

    mp::DisplayConfiguration request;
    mp::Void response;

    mf::detail::pack_protobuf_display_configuration(request, dual_output_requested_config);

    auto mock_display_changer = std::make_shared<NiceMock<mtd::MockDisplayChanger>>();

    ON_CALL(*mock_display_changer, base_configuration())
        .WillByDefault(Return(mt::fake_shared(single_output_base_config)));

    EXPECT_CALL(*mock_display_changer,
                mock_set_base_configuration(
                    mt::DisplayConfigMatches(std::cref(single_output_sanitized_config))));

    auto const mediator = create_session_mediator_with_display_changer(mock_display_changer);

    mediator->connect(&connect_parameters, &connection, null_callback.get());
    mediator->set_base_display_configuration(&request, &response, null_callback.get());
}

TEST_F(SessionMediator, raise_with_invalid_cookie_throws)
{
    mp::RaiseRequest raise_request;
    mediator.connect(&connect_parameters, &connection, null_callback.get());

    EXPECT_THROW({
        mediator.raise_surface(&raise_request, &void_response, null_callback.get());
    }, mir::cookie::SecurityCheckError);
}

TEST_F(SessionMediator, connect_sends_input_devices_at_seat)
{
    using namespace testing;
    mtd::StubDevice dev1{MirInputDeviceId{3}, mi::DeviceCapability::keyboard, "kbd", "kbd-aaf474"};
    mtd::StubDevice dev2{MirInputDeviceId{7}, mi::DeviceCapability::touchscreen, "ts", "ts-ewrkw2"};
    std::vector<std::shared_ptr<mir::input::Device>> devices{mt::fake_shared(dev1), mt::fake_shared(dev2)};
    ON_CALL(mock_hub, for_each_input_device(_))
        .WillByDefault(Invoke(
            [&](std::function<void(mir::input::Device const&)> const& callback)
            {
                for(auto const& dev : devices)
                    callback(*dev);
            }));

    mediator.connect(&connect_parameters, &connection, null_callback.get());

    EXPECT_THAT(connection.input_devices(), mt::InputDevicesMatch(devices));
}<|MERGE_RESOLUTION|>--- conflicted
+++ resolved
@@ -1112,11 +1112,6 @@
     request.mutable_buffer()->set_buffer_id(buffer1->id().as_value());
 
     InSequence seq;
-<<<<<<< HEAD
-//    EXPECT_CALL(*mock_stream, with_buffer(buffer1->id(),_))
-//        .WillOnce(InvokeArgument<1>(*buffer1));
-=======
->>>>>>> 887b83fc
     EXPECT_CALL(mock_ipc_operations, unpack_buffer(_,_));
     EXPECT_CALL(*mock_stream, swap_buffers(_,_))
         .WillOnce(InvokeArgument<1>(nullptr));
