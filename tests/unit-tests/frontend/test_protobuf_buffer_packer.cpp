/*
 * Copyright © 2013 Canonical Ltd.
 *
 * This program is free software: you can redistribute it and/or modify
 * it under the terms of the GNU General Public License version 3 as
 * published by the Free Software Foundation.
 *
 * This program is distributed in the hope that it will be useful,
 * but WITHOUT ANY WARRANTY; without even the implied warranty of
 * MERCHANTABILITY or FITNESS FOR A PARTICULAR PURPOSE.  See the
 * GNU General Public License for more details.
 *
 * You should have received a copy of the GNU General Public License
 * along with this program.  If not, see <http://www.gnu.org/licenses/>.
 *
 * Authored by: Kevin DuBois <kevin.dubois@canonical.com>
 */

#include "mir_test_doubles/fd_matcher.h"
#include "src/server/frontend/protobuf_buffer_packer.h"
#include "src/server/frontend/resource_cache.h"

#include "mir_protobuf.pb.h"
#include <gtest/gtest.h>
#include <gmock/gmock.h>
#include <stdio.h>

namespace mf=mir::frontend;
namespace mfd=mir::frontend::detail;
namespace mp=mir::protobuf;
namespace geom=mir::geometry;
namespace mtd=mir::test::doubles;

TEST(ProtobufBufferPacker, packing)
{
    geom::Stride dummy_stride(4);

    mp::Buffer response;
    mfd::ProtobufBufferPacker packer(&response);

    int num_fd = 33, num_int = 44;
    std::vector<mir::Fd> raw_fds;
    for(auto i=0; i < num_fd; i++)
    {
        raw_fds.push_back(mir::Fd(fileno(tmpfile())));
        packer.pack_fd(mir::Fd(mir::IntOwnedFd{raw_fds.back()}));
    }
    for(auto i=0; i < num_int; i++)
        packer.pack_data(i);

    packer.pack_stride(dummy_stride);
    packer.pack_flags(123);
    packer.pack_size(geom::Size{456, 789});

    EXPECT_EQ(num_fd, response.fd_size());
    EXPECT_EQ(num_int, response.data_size());
    auto i = 0u;
    for (auto raw_fd : raw_fds)
        EXPECT_EQ(raw_fd, response.fd(i++));
    for (int i = 0; i < response.data_size(); ++i)
        EXPECT_EQ(i, response.data(i));
    EXPECT_EQ(dummy_stride.as_uint32_t(), static_cast<unsigned int>(response.stride()));
    EXPECT_EQ(123U, response.flags());
    EXPECT_EQ(456, response.width());
    EXPECT_EQ(789, response.height());
}

TEST(ProtobufBufferPacker, data_and_fds_are_the_same_as_packed)
<<<<<<< HEAD
=======
{
    using namespace testing;

    mp::Buffer response;
    unsigned int const num_fds{3};
    unsigned int const num_data{9};
    for(auto i = 0u; i < num_fds; i++)
        response.add_fd(mir::Fd{fileno(tmpfile())});
    for(auto i = 0u; i < num_data; i++)
        response.add_data(i*3);

    mfd::ProtobufBufferPacker packer(&response);

    mir::Fd additional_fd{fileno(tmpfile())};
    packer.pack_fd(additional_fd);

    auto fds = packer.fds();
    EXPECT_THAT(fds.size(), Eq(num_fds + 1));

    auto data = packer.data();
    EXPECT_THAT(data, ElementsAreArray(response.data().data(), num_data));
}

TEST(ProtobufBufferPacker, message_takes_ownership_of_fds)
>>>>>>> 8a440657
{
    using namespace testing;

    mp::Buffer response;
    unsigned int const num_fds{3};
<<<<<<< HEAD
    unsigned int const num_data{9};
    for(auto i = 0u; i < num_fds; i++)
        response.add_fd(mir::Fd{fileno(tmpfile())});
    for(auto i = 0u; i < num_data; i++)
        response.add_data(i*3);

    mfd::ProtobufBufferPacker packer(&response);

    mir::Fd additional_fd{fileno(tmpfile())};
    packer.pack_fd(additional_fd);

    auto fds = packer.fds();
    EXPECT_THAT(fds.size(), Eq(num_fds + 1));

    auto data = packer.data();
    ASSERT_THAT(data.size(), Eq(num_data));
    unsigned int i{0};
    for(auto const& item : data)
        EXPECT_THAT(item, response.data().Get(i++));
}

TEST(ProtobufBufferPacker, message_takes_ownership_of_fds)
{
    using namespace testing;

    mp::Buffer response;
    unsigned int const num_fds{3};
    for(auto i = 0u; i < num_fds; i++)
        response.add_fd(fileno(tmpfile()));

    mir::Fd additional_fd{fileno(tmpfile())};

    {
        mfd::ProtobufBufferPacker packer(&response);
        packer.pack_fd(additional_fd);
    }

=======
    for(auto i = 0u; i < num_fds; i++)
        response.add_fd(fileno(tmpfile()));

    mir::Fd additional_fd{fileno(tmpfile())};

    {
        mfd::ProtobufBufferPacker packer(&response);
        packer.pack_fd(additional_fd);
    }

>>>>>>> 8a440657
    EXPECT_THAT(response.fd().size(), Eq(num_fds+1));
    auto i = 0u;
    for(; i < num_fds; i++)
        EXPECT_THAT(response.fd().Get(i), Not(mtd::RawFdIsValid()));
    EXPECT_THAT(response.fd().Get(i), mtd::RawFdIsValid());
}<|MERGE_RESOLUTION|>--- conflicted
+++ resolved
@@ -66,8 +66,6 @@
 }
 
 TEST(ProtobufBufferPacker, data_and_fds_are_the_same_as_packed)
-<<<<<<< HEAD
-=======
 {
     using namespace testing;
 
@@ -92,35 +90,6 @@
 }
 
 TEST(ProtobufBufferPacker, message_takes_ownership_of_fds)
->>>>>>> 8a440657
-{
-    using namespace testing;
-
-    mp::Buffer response;
-    unsigned int const num_fds{3};
-<<<<<<< HEAD
-    unsigned int const num_data{9};
-    for(auto i = 0u; i < num_fds; i++)
-        response.add_fd(mir::Fd{fileno(tmpfile())});
-    for(auto i = 0u; i < num_data; i++)
-        response.add_data(i*3);
-
-    mfd::ProtobufBufferPacker packer(&response);
-
-    mir::Fd additional_fd{fileno(tmpfile())};
-    packer.pack_fd(additional_fd);
-
-    auto fds = packer.fds();
-    EXPECT_THAT(fds.size(), Eq(num_fds + 1));
-
-    auto data = packer.data();
-    ASSERT_THAT(data.size(), Eq(num_data));
-    unsigned int i{0};
-    for(auto const& item : data)
-        EXPECT_THAT(item, response.data().Get(i++));
-}
-
-TEST(ProtobufBufferPacker, message_takes_ownership_of_fds)
 {
     using namespace testing;
 
@@ -136,18 +105,6 @@
         packer.pack_fd(additional_fd);
     }
 
-=======
-    for(auto i = 0u; i < num_fds; i++)
-        response.add_fd(fileno(tmpfile()));
-
-    mir::Fd additional_fd{fileno(tmpfile())};
-
-    {
-        mfd::ProtobufBufferPacker packer(&response);
-        packer.pack_fd(additional_fd);
-    }
-
->>>>>>> 8a440657
     EXPECT_THAT(response.fd().size(), Eq(num_fds+1));
     auto i = 0u;
     for(; i < num_fds; i++)
