--- conflicted
+++ resolved
@@ -102,12 +102,7 @@
     EXPECT_CALL(element, rendered());
     EXPECT_CALL(element, occluded());
 
-<<<<<<< HEAD
-    demo_compositor.composite(stub_display_buffer, scene_elements);
-    demo_compositor.composite(stub_display_buffer, scene_elements);
-=======
     demo_compositor.composite(mc::SceneElementSequence(scene_elements));
     demo_compositor.composite(mc::SceneElementSequence(scene_elements));
->>>>>>> 34cf487b
 
 }