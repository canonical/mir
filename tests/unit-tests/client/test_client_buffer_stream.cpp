--- conflicted
+++ resolved
@@ -91,7 +91,10 @@
     {
         return buffer_factory;
     }
-
+    MirPlatformMessage* platform_operation(MirPlatformMessage const* /* request */)
+    {
+        return nullptr;
+    }
     static EGLNativeWindowType egl_native_window;
     std::shared_ptr<mcl::ClientBufferFactory> const buffer_factory;
 };
@@ -132,12 +135,8 @@
         mcl::ClientBufferFactory& buffer_factory,
         mcl::BufferStreamMode mode=mcl::BufferStreamMode::Producer)
     {
-<<<<<<< HEAD
-        return std::make_shared<mcl::BufferStream>(mock_protobuf_server, mode, std::make_shared<StubClientPlatform>(mt::fake_shared(buffer_factory)), protobuf_bs, logger);
-=======
-        return std::make_shared<mcl::BufferStream>(mock_protobuf_server, mode, mt::fake_shared(buffer_factory),
-            mt::fake_shared(stub_native_window_factory), protobuf_bs, perf_report, "");
->>>>>>> 2f352642
+        return std::make_shared<mcl::BufferStream>(mock_protobuf_server, mode,
+            std::make_shared<StubClientPlatform>(mt::fake_shared(buffer_factory)), protobuf_bs, perf_report, "");
     }
 };
 
@@ -453,6 +452,6 @@
     EXPECT_CALL(mock_perf_report, name_surface(StrEq(name))).Times(1);
 
     auto bs = std::make_shared<mcl::BufferStream>(mock_protobuf_server, mcl::BufferStreamMode::Producer,
-    		  mt::fake_shared(stub_client_buffer_factory), mt::fake_shared(stub_native_window_factory),
-    		  protobuf_bs, mt::fake_shared(mock_perf_report), name);
+        std::make_shared<StubClientPlatform>(mt::fake_shared(stub_client_buffer_factory)),
+        protobuf_bs, mt::fake_shared(mock_perf_report), name);
 }