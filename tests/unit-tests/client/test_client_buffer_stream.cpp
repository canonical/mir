/*
 * Copyright © 2015 Canonical Ltd.
 *
 * This program is free software: you can redistribute it and/or modify
 * it under the terms of the GNU General Public License version 3 as
 * published by the Free Software Foundation.
 *
 * This program is distributed in the hope that it will be useful,
 * but WITHOUT ANY WARRANTY; without even the implied warranty of
 * MERCHANTABILITY or FITNESS FOR A PARTICULAR PURPOSE.  See the
 * GNU General Public License for more details.
 *
 * You should have received a copy of the GNU General Public License
 * along with this program.  If not, see <http://www.gnu.org/licenses/>.
 *
 * Authored by: Robert Carr <robert.carr@canonical.com>
 */

#include "src/client/buffer_stream.h"
#include "src/client/perf_report.h"
#include "src/client/rpc/mir_display_server.h"

#include "mir/client_platform.h"

#include "mir/test/doubles/null_client_buffer.h"
#include "mir/test/doubles/mock_client_buffer_factory.h"
#include "mir/test/doubles/stub_client_buffer_factory.h"
#include "mir/test/doubles/null_logger.h"
#include "mir/test/fake_shared.h"

#include "mir_toolkit/mir_client_library.h"

#include <future>
#include <atomic>

namespace mp = mir::protobuf;
namespace ml = mir::logging;
namespace mg = mir::graphics;
namespace mcl = mir::client;
namespace mclr = mir::client::rpc;
namespace geom = mir::geometry;

namespace mt = mir::test;
namespace mtd = mt::doubles;
using namespace testing;

namespace
{

ACTION(RunProtobufClosure)
{
    arg2->Run();
}

struct MockProtobufServer : public mclr::DisplayServer
{
    MockProtobufServer() : mclr::DisplayServer(nullptr)
    {
        ON_CALL(*this, configure_buffer_stream(_,_,_))
            .WillByDefault(RunProtobufClosure());
        ON_CALL(*this, submit_buffer(_,_,_))
            .WillByDefault(RunProtobufClosure());
        ON_CALL(*this, allocate_buffers(_,_,_))
            .WillByDefault(DoAll(InvokeWithoutArgs([this]{ alloc_count++; }), RunProtobufClosure()));
        ON_CALL(*this, release_buffers(_,_,_))
            .WillByDefault(RunProtobufClosure());
        ON_CALL(*this, configure_surface(_,_,_))
            .WillByDefault(RunProtobufClosure());
    }

<<<<<<< HEAD
    MOCK_METHOD3(configure_surface, void(
        mir::protobuf::SurfaceSetting const*,
        mir::protobuf::SurfaceSetting*,
=======
    MOCK_METHOD3(configure_buffer_stream, void(
        mir::protobuf::StreamConfiguration const*, 
        mp::Void*,
>>>>>>> 14886ba4
        google::protobuf::Closure*));
    MOCK_METHOD3(screencast_buffer, void(
        mp::ScreencastId const* /*request*/,
        mp::Buffer* /*response*/,
        google::protobuf::Closure* /*done*/));
    MOCK_METHOD3(allocate_buffers, void(
        mir::protobuf::BufferAllocation const*,
        mir::protobuf::Void*,
        google::protobuf::Closure*));
    MOCK_METHOD3(release_buffers, void(
        mir::protobuf::BufferRelease const*,
        mir::protobuf::Void*,
        google::protobuf::Closure*));
    MOCK_METHOD3(submit_buffer, void(
        mp::BufferRequest const* /*request*/,
        mp::Void* /*response*/,
        google::protobuf::Closure* /*done*/));
    MOCK_METHOD3(exchange_buffer, void(
        mp::BufferRequest const* /*request*/,
        mp::Buffer* /*response*/,
        google::protobuf::Closure* /*done*/));
    unsigned int alloc_count{0};
};

struct StubClientPlatform : public mcl::ClientPlatform
{
    StubClientPlatform(
        std::shared_ptr<mcl::ClientBufferFactory> const& bf)
        : buffer_factory(bf)
    {
    }
    MirPlatformType platform_type() const override
    {
        return MirPlatformType();
    }
    void populate(MirPlatformPackage& /* package */) const override
    {
    }
    std::shared_ptr<EGLNativeWindowType> create_egl_native_window(mcl::EGLNativeSurface * /* surface */) override
    {
        return std::make_shared<EGLNativeWindowType>(egl_native_window);
    }
    std::shared_ptr<EGLNativeDisplayType> create_egl_native_display() override
    {
        return nullptr;
    }
    MirNativeBuffer* convert_native_buffer(mg::NativeBuffer*) const override
    {
        return nullptr;
    }

    std::shared_ptr<mcl::ClientBufferFactory> create_buffer_factory() override
    {
        return buffer_factory;
    }
    MirPlatformMessage* platform_operation(MirPlatformMessage const* /* request */)
    {
        return nullptr;
    }
    MirPixelFormat get_egl_pixel_format(EGLDisplay, EGLConfig) const override
    {
        return mir_pixel_format_invalid;
    }
    static EGLNativeWindowType egl_native_window;
    std::shared_ptr<mcl::ClientBufferFactory> const buffer_factory;
};

struct MockPerfReport : public mcl::PerfReport
{
    MOCK_METHOD1(name_surface, void(char const*));
    MOCK_METHOD1(begin_frame, void(int));
    MOCK_METHOD1(end_frame, void(int));
};

struct MockClientBuffer : public mtd::NullClientBuffer
{
    MockClientBuffer(geom::Size size) :
        mtd::NullClientBuffer(size)
    {
    }
    MOCK_METHOD0(secure_for_cpu_write, std::shared_ptr<mcl::MemoryRegion>());
};

EGLNativeWindowType StubClientPlatform::egl_native_window{
    reinterpret_cast<EGLNativeWindowType>(&StubClientPlatform::egl_native_window)};

MirBufferPackage a_buffer_package()
{
    MirBufferPackage bp;
    bp.fd_items = 1;
    bp.fd[0] = 16;
    bp.data_items = 2;
    bp.data[0] = 100;
    bp.data[1] = 234;
    bp.stride = 768;
    bp.width = 90;
    bp.height = 30;
    
    return bp;
}

 // Just ensure we have a unique ID in order to not confuse the buffer depository caching logic...
std::atomic<int> unique_buffer_id{1};

void fill_protobuf_buffer_from_package(mp::Buffer* mb, MirBufferPackage const& buffer_package)
{
    mb->set_buffer_id(unique_buffer_id++);

    /* assemble buffers */
    mb->set_fds_on_side_channel(buffer_package.fd_items);
    for (int i=0; i<buffer_package.data_items; i++)
    {
        mb->add_data(buffer_package.data[i]);
    }
    for (int i=0; i<buffer_package.fd_items; i++)
    {
        mb->add_fd(buffer_package.fd[i]);
    }
    mb->set_stride(buffer_package.stride);
    mb->set_width(buffer_package.width);
    mb->set_height(buffer_package.height);
}
    
struct ClientBufferStream : TestWithParam<bool>
{
    ClientBufferStream()
    {
        ON_CALL(mock_factory, create_buffer(_,_,_))
            .WillByDefault(Return(std::make_shared<mtd::NullClientBuffer>()));
    }

    mp::BufferStream a_protobuf_buffer_stream(MirPixelFormat format, MirBufferUsage usage, MirBufferPackage const& package)
    {
        mp::BufferStream protobuf_bs;
        mp::BufferStreamId bs_id;
        
        bs_id.set_value(1);
        *protobuf_bs.mutable_id() = bs_id;

        protobuf_bs.set_pixel_format(format);
        protobuf_bs.set_buffer_usage(usage);
        bool const legacy_exchange_buffer = GetParam();
        if (legacy_exchange_buffer)
            fill_protobuf_buffer_from_package(protobuf_bs.mutable_buffer(), package);
        return protobuf_bs;
    }

    void service_requests_for(mcl::ClientBufferStream& bs, unsigned int count)
    {
        for(auto i = 0u; i < count; i++)
        {
            mp::Buffer buffer;
            fill_protobuf_buffer_from_package(&buffer, a_buffer_package());
            buffer.set_width(size.width.as_int());
            buffer.set_height(size.height.as_int());
            bs.buffer_available(buffer);
        }
    }

    testing::NiceMock<mtd::MockClientBufferFactory> mock_factory;
    mtd::StubClientBufferFactory stub_factory;

    testing::NiceMock<MockProtobufServer> mock_protobuf_server;

    MirPixelFormat const default_pixel_format = mir_pixel_format_argb_8888;
    MirBufferUsage const default_buffer_usage = mir_buffer_usage_hardware;

    std::shared_ptr<mcl::PerfReport> const perf_report = std::make_shared<mcl::NullPerfReport>();

    mcl::BufferStreamMode mode = mcl::BufferStreamMode::Producer;
    MirBufferPackage buffer_package = a_buffer_package();
    geom::Size size{buffer_package.width, buffer_package.height};
    mp::BufferStream response = a_protobuf_buffer_stream(
        default_pixel_format, default_buffer_usage, buffer_package);
};

MATCHER_P(BufferPackageMatches, package, "")
{
    if (package.data_items != arg->data_items)
        return false;
    if (package.fd_items != arg->fd_items)
        return false;
    if (memcmp(package.data, arg->data, sizeof(package.data[0]) * package.data_items))
        return false;
    if (package.stride != arg->stride)
        return false;
    if (package.width != arg->width)
        return false;
    if (package.height != arg->height)
        return false;
    return true;
}

ACTION_P(SetBufferInfoFromPackage, buffer_package)
{
    arg2->set_buffer_id(unique_buffer_id++);
    arg2->set_width(buffer_package.width);
    arg2->set_height(buffer_package.height);
}

ACTION_P(SetPartialBufferInfoFromPackage, buffer_package)
{
    arg2->set_buffer_id(unique_buffer_id++);
}

}

TEST_P(ClientBufferStream, protobuf_requirements)
{
    auto valid_bs = a_protobuf_buffer_stream(default_pixel_format, default_buffer_usage, a_buffer_package());
    EXPECT_NO_THROW({
        mcl::BufferStream bs(
            nullptr, mock_protobuf_server, mode,
            std::make_shared<StubClientPlatform>(mt::fake_shared(stub_factory)),
            valid_bs, perf_report, "", size);
    });

    valid_bs.clear_buffer();
    EXPECT_NO_THROW({
        mcl::BufferStream bs(
            nullptr, mock_protobuf_server, mode,
            std::make_shared<StubClientPlatform>(mt::fake_shared(stub_factory)),
            valid_bs, perf_report, "", size);
    });

    auto error_bs = valid_bs;
    error_bs.set_error("An error");
    EXPECT_THROW({
        mcl::BufferStream bs(
            nullptr, mock_protobuf_server, mode,
            std::make_shared<StubClientPlatform>(mt::fake_shared(stub_factory)),
            error_bs, perf_report, "", size);
    }, std::runtime_error);
    
    auto no_id_bs = valid_bs;
    no_id_bs.clear_id();
    EXPECT_THROW({
        mcl::BufferStream bs(
            nullptr, mock_protobuf_server, mode,
            std::make_shared<StubClientPlatform>(mt::fake_shared(stub_factory)),
            no_id_bs, perf_report, "", size);
    }, std::runtime_error);
}

TEST_P(ClientBufferStream, uses_buffer_message_from_server)
{
    EXPECT_CALL(mock_factory, create_buffer(BufferPackageMatches(buffer_package),_,_))
        .WillOnce(Return(std::make_shared<mtd::NullClientBuffer>()));
    mcl::BufferStream bs(
        nullptr, mock_protobuf_server, mode,
        std::make_shared<StubClientPlatform>(mt::fake_shared(mock_factory)),
        response, perf_report, "", size);
    service_requests_for(bs, 1);
}

TEST_P(ClientBufferStream, producer_streams_call_submit_buffer_on_next_buffer)
{
    EXPECT_CALL(mock_protobuf_server, submit_buffer(_,_,_))
        .WillOnce(RunProtobufClosure());
    mcl::BufferStream bs{
        nullptr, mock_protobuf_server, mode,
        std::make_shared<StubClientPlatform>(mt::fake_shared(stub_factory)),
        response, perf_report, "", size};
    service_requests_for(bs, mock_protobuf_server.alloc_count);

    bs.next_buffer([]{});
}


TEST_P(ClientBufferStream, consumer_streams_call_screencast_buffer_on_next_buffer)
{
    using namespace testing;
    EXPECT_CALL(mock_protobuf_server, screencast_buffer(_,_,_))
        .WillOnce(RunProtobufClosure());
    mcl::BufferStream bs(
        nullptr, mock_protobuf_server, mcl::BufferStreamMode::Consumer,
        std::make_shared<StubClientPlatform>(mt::fake_shared(stub_factory)),
        response, perf_report, "", size);
    auto wh = bs.next_buffer([]{});
    ASSERT_THAT(wh, NotNull());
    EXPECT_FALSE(wh->is_pending());
}

TEST_P(ClientBufferStream, invokes_callback_on_next_buffer)
{
    mp::Buffer buffer;
    mcl::BufferStream bs{
        nullptr, mock_protobuf_server, mode,
        std::make_shared<StubClientPlatform>(mt::fake_shared(stub_factory)),
        response, perf_report, "", size};
    service_requests_for(bs, mock_protobuf_server.alloc_count);
    ON_CALL(mock_protobuf_server, submit_buffer(_,_,_))
        .WillByDefault(DoAll(
            RunProtobufClosure(),
            InvokeWithoutArgs([&bs, &buffer]{ bs.buffer_available(buffer);})));

    bool callback_invoked = false;
    bs.next_buffer([&callback_invoked](){ callback_invoked = true; })->wait_for_all();
    EXPECT_EQ(callback_invoked, true);
}

TEST_P(ClientBufferStream, returns_correct_surface_parameters)
{
    int const width = 73;
    int const height = 32;
    response.mutable_buffer()->set_width(width);
    response.mutable_buffer()->set_height(height);

    mcl::BufferStream bs(
        nullptr, mock_protobuf_server, mode,
        std::make_shared<StubClientPlatform>(mt::fake_shared(stub_factory)),
        response, perf_report, "", size);
    auto params = bs.get_parameters();

    EXPECT_STREQ("", params.name);
    EXPECT_EQ(width, params.width);
    EXPECT_EQ(height, params.height);
    EXPECT_EQ(default_pixel_format, params.pixel_format);
    EXPECT_EQ(default_buffer_usage, params.buffer_usage);
}

TEST_P(ClientBufferStream, returns_current_client_buffer)
{
    auto const client_buffer_1 = std::make_shared<mtd::NullClientBuffer>(size);
    auto const client_buffer_2 = std::make_shared<mtd::NullClientBuffer>(size);
    auto buffer_package_1 = a_buffer_package();
    auto buffer_package_2 = a_buffer_package();

    mp::Buffer protobuf_buffer_1;
    mp::Buffer protobuf_buffer_2;
    fill_protobuf_buffer_from_package(&protobuf_buffer_1, buffer_package_1);
    fill_protobuf_buffer_from_package(&protobuf_buffer_2, buffer_package_2);
    auto protobuf_bs = a_protobuf_buffer_stream(default_pixel_format, default_buffer_usage,
        buffer_package_1);
    
    Sequence seq;
    EXPECT_CALL(mock_factory, create_buffer(BufferPackageMatches(buffer_package_1),_,_))
        .InSequence(seq)
        .WillOnce(Return(client_buffer_1));
    EXPECT_CALL(mock_factory, create_buffer(BufferPackageMatches(buffer_package_2),_,_))
        .InSequence(seq)
        .WillOnce(Return(client_buffer_2));

    mcl::BufferStream bs(
        nullptr, mock_protobuf_server, mode,
        std::make_shared<StubClientPlatform>(mt::fake_shared(mock_factory)),
        protobuf_bs, perf_report, "", size);
    service_requests_for(bs, 1);
    EXPECT_EQ(client_buffer_1, bs.get_current_buffer());
    bs.buffer_available(protobuf_buffer_2);
    bs.next_buffer([]{});
    EXPECT_EQ(client_buffer_2, bs.get_current_buffer());
}

TEST_P(ClientBufferStream, caches_width_and_height_in_case_of_partial_updates)
{
    auto const client_buffer_1 = std::make_shared<mtd::NullClientBuffer>(size);
    auto const client_buffer_2 = std::make_shared<mtd::NullClientBuffer>(size);
    auto buffer_package_1 = a_buffer_package();
    auto buffer_package_2 = a_buffer_package();
    auto protobuf_bs = a_protobuf_buffer_stream(default_pixel_format, default_buffer_usage, buffer_package_1);
    mp::Buffer protobuf_buffer_2;
    fill_protobuf_buffer_from_package(&protobuf_buffer_2, buffer_package_2);
    auto expected_size = geom::Size{buffer_package_1.width, buffer_package_1.height};

    Sequence seq;
    EXPECT_CALL(mock_factory, create_buffer(BufferPackageMatches(buffer_package_1),expected_size,_))
        .InSequence(seq)
        .WillOnce(Return(client_buffer_1));
    EXPECT_CALL(mock_factory, create_buffer(BufferPackageMatches(buffer_package_2),expected_size,_))
        .InSequence(seq)
        .WillOnce(Return(client_buffer_2));

    mcl::BufferStream bs(
        nullptr, mock_protobuf_server, mode,
        std::make_shared<StubClientPlatform>(mt::fake_shared(mock_factory)),
        protobuf_bs, perf_report, "", size);
    service_requests_for(bs, 1);
    EXPECT_EQ(client_buffer_1, bs.get_current_buffer());
    bs.buffer_available(protobuf_buffer_2);
    bs.next_buffer([]{});
    EXPECT_EQ(client_buffer_2, bs.get_current_buffer());
}

TEST_P(ClientBufferStream, gets_egl_native_window)
{
    mcl::BufferStream bs{
        nullptr, mock_protobuf_server, mode,
        std::make_shared<StubClientPlatform>(mt::fake_shared(stub_factory)),
        response, perf_report, "", size};
    EXPECT_EQ(StubClientPlatform::egl_native_window, bs.egl_native_window());
}

TEST_P(ClientBufferStream, map_graphics_region)
{
    MockClientBuffer mock_client_buffer(size);
    EXPECT_CALL(mock_factory, create_buffer(BufferPackageMatches(buffer_package),_,_))
        .WillOnce(Return(mt::fake_shared(mock_client_buffer)));

    mcl::BufferStream bs(
        nullptr, mock_protobuf_server, mode,
        std::make_shared<StubClientPlatform>(mt::fake_shared(mock_factory)),
        response, perf_report, "", size);
    service_requests_for(bs, 1);

    mcl::MemoryRegion expected_memory_region;
    EXPECT_CALL(mock_client_buffer, secure_for_cpu_write())
        .WillOnce(Return(mt::fake_shared(expected_memory_region)));
    EXPECT_EQ(&expected_memory_region, bs.secure_for_cpu_write().get());
}

TEST_P(ClientBufferStream, passes_name_to_perf_report)
{
    NiceMock<MockPerfReport> mock_perf_report;
    std::string const name = "a_unique_surface_name";
    EXPECT_CALL(mock_perf_report, name_surface(StrEq(name)));
    mcl::BufferStream bs(
        nullptr, mock_protobuf_server, mode,
        std::make_shared<StubClientPlatform>(mt::fake_shared(stub_factory)),
        response, mt::fake_shared(mock_perf_report), name, size);
}

TEST_P(ClientBufferStream, receives_unsolicited_buffer)
{
    int id = 88;
    MockClientBuffer mock_client_buffer(size);
    MockClientBuffer second_mock_client_buffer(size);
    EXPECT_CALL(mock_factory, create_buffer(BufferPackageMatches(buffer_package),_,_))
        .WillOnce(Return(mt::fake_shared(mock_client_buffer)));

    mcl::BufferStream bs(
        nullptr, mock_protobuf_server, mode,
        std::make_shared<StubClientPlatform>(mt::fake_shared(mock_factory)),
        response, perf_report, "", size);
    service_requests_for(bs, 1);

    mir::protobuf::Buffer another_buffer_package;
    another_buffer_package.set_buffer_id(id);
    EXPECT_CALL(mock_factory, create_buffer(_,_,_))
        .WillOnce(Return(mt::fake_shared(second_mock_client_buffer)));
    EXPECT_CALL(mock_protobuf_server, submit_buffer(_,_,_))
        .WillOnce(RunProtobufClosure());
    bs.buffer_available(another_buffer_package);
    bs.next_buffer([]{});

    EXPECT_THAT(bs.get_current_buffer().get(), Eq(&second_mock_client_buffer));
    EXPECT_THAT(bs.get_current_buffer_id(), Eq(id));
}

TEST_P(ClientBufferStream, waiting_client_can_unblock_on_shutdown)
{
    using namespace std::literals::chrono_literals;
    MockClientBuffer mock_client_buffer(size);
    ON_CALL(mock_factory, create_buffer(BufferPackageMatches(buffer_package),_,_))
        .WillByDefault(Return(mt::fake_shared(mock_client_buffer)));
    ON_CALL(mock_protobuf_server, submit_buffer(_,_,_))
        .WillByDefault(RunProtobufClosure());

    std::mutex mutex;
    std::condition_variable cv;
    bool started{false};

    mcl::BufferStream bs(
        nullptr, mock_protobuf_server, mode,
        std::make_shared<StubClientPlatform>(mt::fake_shared(mock_factory)),
        response, perf_report, "", size);
    service_requests_for(bs, mock_protobuf_server.alloc_count);

    auto never_serviced_request = std::async(std::launch::async,[&] {
        {
            std::unique_lock<decltype(mutex)> lk(mutex);
            started = true;
            cv.notify_all();
        }
        bs.request_and_wait_for_next_buffer();
    });

    std::unique_lock<decltype(mutex)> lk(mutex);
    EXPECT_TRUE(cv.wait_for(lk, 4s, [&]{ return started; }));

    bs.buffer_unavailable();

    EXPECT_THAT(never_serviced_request.wait_for(4s), Ne(std::future_status::timeout));

    EXPECT_THROW({
        bs.request_and_wait_for_next_buffer();
    }, std::exception);
}

TEST_P(ClientBufferStream, invokes_callback_on_buffer_available_before_wait_handle_has_result)
{
    MirWaitHandle* wh{nullptr};
    bool wait_handle_has_result_in_callback = false;

    mcl::BufferStream bs{
        nullptr, mock_protobuf_server, mode,
        std::make_shared<StubClientPlatform>(mt::fake_shared(stub_factory)),
        response, perf_report, "", size};
    service_requests_for(bs, mock_protobuf_server.alloc_count);

    wh = bs.next_buffer(
        [&]
        {
            if (wh)
                wait_handle_has_result_in_callback = wh->has_result();
        });

    EXPECT_FALSE(wait_handle_has_result_in_callback);
}

TEST_P(ClientBufferStream, invokes_callback_on_buffer_unavailable_before_wait_handle_has_result)
{
    MirWaitHandle* wh{nullptr};
    bool wait_handle_has_result_in_callback = false;

    mcl::BufferStream bs{
        nullptr, mock_protobuf_server, mode,
        std::make_shared<StubClientPlatform>(mt::fake_shared(stub_factory)),
        response, perf_report, "", size};
    service_requests_for(bs, mock_protobuf_server.alloc_count);

    wh = bs.next_buffer(
        [&]
        {
            if (wh)
                wait_handle_has_result_in_callback = wh->has_result();
        });

    bs.buffer_unavailable();
    EXPECT_FALSE(wait_handle_has_result_in_callback);
}

<<<<<<< HEAD
MATCHER_P(SurfaceSettingIs, val, "")
{
    return ((arg->attrib() == val.attrib()) && (arg->ivalue() == val.ivalue()));
}

TEST_P(ClientBufferStream, configures_scale)
{
#if 0
=======
TEST_P(ClientBufferStream, configures_swap_interval)
{
>>>>>>> 14886ba4
    mcl::BufferStream bs{
        nullptr, mock_protobuf_server, mode,
        std::make_shared<StubClientPlatform>(mt::fake_shared(stub_factory)),
        response, perf_report, "", size};
    service_requests_for(bs, mock_protobuf_server.alloc_count);

<<<<<<< HEAD
    float scale = 2.1;
    auto scale_as_int = reinterpret_cast<int*>(&scale);
    mp::SurfaceSetting expected_setting;

    expected_setting.set_attrib(mir_surface_attrib_scale);
    expected_setting.set_ivalue(*scale_as_int);

    EXPECT_CALL(mock_protobuf_server, configure_surface(SurfaceSettingIs(expected_setting),_,_));
    bs.set_scale(scale);
#endif
=======
    EXPECT_CALL(mock_protobuf_server, configure_buffer_stream(_,_,_));
    bs.set_swap_interval(0);
>>>>>>> 14886ba4
}

INSTANTIATE_TEST_CASE_P(BufferSemanticsMode, ClientBufferStream, Bool());<|MERGE_RESOLUTION|>--- conflicted
+++ resolved
@@ -64,19 +64,11 @@
             .WillByDefault(DoAll(InvokeWithoutArgs([this]{ alloc_count++; }), RunProtobufClosure()));
         ON_CALL(*this, release_buffers(_,_,_))
             .WillByDefault(RunProtobufClosure());
-        ON_CALL(*this, configure_surface(_,_,_))
-            .WillByDefault(RunProtobufClosure());
-    }
-
-<<<<<<< HEAD
-    MOCK_METHOD3(configure_surface, void(
-        mir::protobuf::SurfaceSetting const*,
-        mir::protobuf::SurfaceSetting*,
-=======
+    }
+
     MOCK_METHOD3(configure_buffer_stream, void(
         mir::protobuf::StreamConfiguration const*, 
         mp::Void*,
->>>>>>> 14886ba4
         google::protobuf::Closure*));
     MOCK_METHOD3(screencast_buffer, void(
         mp::ScreencastId const* /*request*/,
@@ -609,40 +601,44 @@
     EXPECT_FALSE(wait_handle_has_result_in_callback);
 }
 
-<<<<<<< HEAD
-MATCHER_P(SurfaceSettingIs, val, "")
-{
-    return ((arg->attrib() == val.attrib()) && (arg->ivalue() == val.ivalue()));
-}
-
-TEST_P(ClientBufferStream, configures_scale)
-{
-#if 0
-=======
 TEST_P(ClientBufferStream, configures_swap_interval)
 {
->>>>>>> 14886ba4
     mcl::BufferStream bs{
         nullptr, mock_protobuf_server, mode,
         std::make_shared<StubClientPlatform>(mt::fake_shared(stub_factory)),
         response, perf_report, "", size};
     service_requests_for(bs, mock_protobuf_server.alloc_count);
 
-<<<<<<< HEAD
-    float scale = 2.1;
-    auto scale_as_int = reinterpret_cast<int*>(&scale);
-    mp::SurfaceSetting expected_setting;
-
-    expected_setting.set_attrib(mir_surface_attrib_scale);
-    expected_setting.set_ivalue(*scale_as_int);
-
-    EXPECT_CALL(mock_protobuf_server, configure_surface(SurfaceSettingIs(expected_setting),_,_));
-    bs.set_scale(scale);
-#endif
-=======
     EXPECT_CALL(mock_protobuf_server, configure_buffer_stream(_,_,_));
     bs.set_swap_interval(0);
->>>>>>> 14886ba4
+}
+
+MATCHER_P(StreamConfigScaleIs, val, "")
+{
+    if (!arg->has_scale() || !val.has_scale())
+        return false;
+    auto const id_matches = arg->id().value() == val.id().value();
+    auto const tolerance = 0.01f; 
+    auto const scale_matches = 
+        ((arg->scale() + tolerance < val.scale()) &&
+         (arg->scale() - tolerance > val.scale()));
+    return id_matches && scale_matches; 
+}
+
+TEST_P(ClientBufferStream, configures_scale)
+{
+    mcl::BufferStream bs{
+        nullptr, mock_protobuf_server, mode,
+        std::make_shared<StubClientPlatform>(mt::fake_shared(stub_factory)),
+        response, perf_report, "", size};
+    service_requests_for(bs, mock_protobuf_server.alloc_count);
+
+    float scale = 2.1;
+    mp::StreamConfiguration expected_config;
+    expected_config.set_scale(scale);
+    expected_config.mutable_id()->set_value(1);
+    EXPECT_CALL(mock_protobuf_server, configure_buffer_stream(StreamConfigScaleIs(expected_config),_,_));
+    bs.set_scale(scale);
 }
 
 INSTANTIATE_TEST_CASE_P(BufferSemanticsMode, ClientBufferStream, Bool());