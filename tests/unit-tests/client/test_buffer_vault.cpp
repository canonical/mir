/*
 * Copyright © 2015 Canonical Ltd.
 *
 * This program is free software: you can redistribute it and/or modify
 * it under the terms of the GNU General Public License version 3 as
 * published by the Free Software Foundation.
 *
 * This program is distributed in the hope that it will be useful,
 * but WITHOUT ANY WARRANTY; without even the implied warranty of
 * MERCHANTABILITY or FITNESS FOR A PARTICULAR PURPOSE.  See the
 * GNU General Public License for more details.
 *
 * You should have received a copy of the GNU General Public License
 * along with this program.  If not, see <http://www.gnu.org/licenses/>.
 *
 * Authored by: Kevin DuBois <kevin.dubois@canonical.com>
 */

#include "mir_toolkit/mir_client_library.h"
#include "src/client/client_buffer_depository.h"
#include "src/client/buffer_vault.h"
#include "src/client/buffer_factory.h"
#include "src/client/connection_surface_map.h"
#include "mir/client_buffer_factory.h"
#include "mir/aging_buffer.h"
#include "mir_toolkit/common.h"
#include "mir/geometry/size.h"
#include "mir/graphics/buffer_properties.h"
#include "mir/test/fake_shared.h"
#include "mir_protobuf.pb.h"
#include "mir/test/doubles/mock_client_buffer.h"
#include "mir/test/doubles/mock_mir_buffer.h"

#include <gtest/gtest.h>
#include <gmock/gmock.h>
#include <stdexcept>
#include <array>

namespace geom = mir::geometry;
namespace mcl = mir::client;
namespace mt = mir::test;
namespace mg = mir::graphics;
namespace mp = mir::protobuf;
namespace mtd = mir::test::doubles;
using namespace testing;

namespace
{
struct MockClientBufferFactory : public mcl::ClientBufferFactory
{
    MockClientBufferFactory()
    {
        ON_CALL(*this, create_buffer(_,_,_))
            .WillByDefault(Invoke([](
                    std::shared_ptr<MirBufferPackage> const&, geom::Size size, MirPixelFormat)
                {
                    auto buffer = std::make_shared<NiceMock<mtd::MockClientBuffer>>();
                    ON_CALL(*buffer, size())
                        .WillByDefault(Return(size));
                    return buffer;
                }));
    }
    MOCK_METHOD3(create_buffer, std::shared_ptr<mcl::ClientBuffer>(
        std::shared_ptr<MirBufferPackage> const&, geom::Size, MirPixelFormat));
};

struct MockServerRequests : mcl::ServerBufferRequests
{
    MOCK_METHOD3(allocate_buffer, void(geom::Size size, MirPixelFormat format, int usage));
    MOCK_METHOD1(free_buffer, void(int));
    MOCK_METHOD1(submit_buffer, void(mcl::MirBuffer&));
    MOCK_METHOD0(disconnected, void());
};

void ignore(MirBuffer*, void*)
{
}

struct BufferVault : public testing::Test
{
    BufferVault() :
        surface_map(std::make_shared<mcl::ConnectionSurfaceMap>())
    {
        package.set_width(size.width.as_int());
        package.set_height(size.height.as_int());
        package2.set_width(size.width.as_int());
        package2.set_height(size.height.as_int());
        package3.set_width(size.width.as_int());
        package3.set_height(size.height.as_int());
        package4.set_width(new_size.width.as_int());
        package4.set_height(new_size.height.as_int());
        package.set_buffer_id(1);
        package2.set_buffer_id(2);
        package3.set_buffer_id(3);
        package4.set_buffer_id(4);

        auto b1 = std::make_shared<mtd::StubMirBuffer>(size, 1);
        auto b2 = std::make_shared<mtd::StubMirBuffer>(size, 2);
        auto b3 = std::make_shared<mtd::StubMirBuffer>(size, 3);
        auto b4 = std::make_shared<mtd::StubMirBuffer>(new_size, 4);
        surface_map->insert(package.buffer_id(), b1);
        surface_map->insert(package2.buffer_id(), b2);
        surface_map->insert(package3.buffer_id(), b3);
        surface_map->insert(package4.buffer_id(), b4);
    }

    std::unique_ptr<mcl::BufferVault> make_vault()
    {
        return std::make_unique<mcl::BufferVault>(
            mt::fake_shared(mock_platform_factory),
            mt::fake_shared(buffer_factory),
            mt::fake_shared(mock_requests),
            surface_map,
            size, format, usage, initial_nbuffers);
    }

    unsigned int initial_nbuffers {3};
    geom::Size size{271, 314};
    float scale = 2.0f;
    geom::Size new_size{ size * scale };
    MirPixelFormat format{mir_pixel_format_abgr_8888};
    int usage{0};
    mg::BufferProperties initial_properties{
        geom::Size{271,314}, mir_pixel_format_abgr_8888, mg::BufferUsage::hardware};
    NiceMock<MockClientBufferFactory> mock_platform_factory;
    NiceMock<MockServerRequests> mock_requests;
    mcl::BufferFactory buffer_factory;
    std::shared_ptr<mcl::ConnectionSurfaceMap> surface_map;
    mp::Buffer package;
    mp::Buffer package2;
    mp::Buffer package3;
    mp::Buffer package4;
};

struct StartedBufferVault : BufferVault
{
    StartedBufferVault()
    {
        vault.wire_transfer_inbound(package.buffer_id());
        vault.wire_transfer_inbound(package2.buffer_id());
        vault.wire_transfer_inbound(package3.buffer_id());
    }
    mcl::BufferVault vault{
        mt::fake_shared(mock_platform_factory), mt::fake_shared(buffer_factory),
        mt::fake_shared(mock_requests), surface_map,
        size, format, usage, initial_nbuffers};
};

}

TEST_F(BufferVault, creates_all_buffers_on_start)
{
    EXPECT_CALL(mock_requests, allocate_buffer(size, format, usage))
        .Times(initial_nbuffers);
    make_vault();
}

TEST_F(BufferVault, frees_the_buffers_we_actually_got)
{
    EXPECT_CALL(mock_requests, free_buffer(package.buffer_id()));
    EXPECT_CALL(mock_requests, free_buffer(package2.buffer_id()));
    auto vault = make_vault();

    vault->wire_transfer_inbound(package.buffer_id());
    vault->wire_transfer_inbound(package2.buffer_id());
}

TEST_F(BufferVault, withdrawing_and_never_filling_up_will_timeout)
{
    using namespace std::literals::chrono_literals;

    auto vault = make_vault();
    auto buffer_future = vault->withdraw();
    ASSERT_TRUE(buffer_future.valid());
    EXPECT_THAT(buffer_future.wait_for(20ms), Eq(std::future_status::timeout));

    vault.reset();
}

TEST_F(StartedBufferVault, withdrawing_gives_a_valid_future)
{
    auto buffer_future = vault.withdraw();
    ASSERT_TRUE(buffer_future.valid());
    EXPECT_THAT(buffer_future.get(), Ne(nullptr));
}

TEST_F(StartedBufferVault, can_deposit_buffer)
{
    auto buffer = vault.withdraw().get();
    EXPECT_CALL(mock_requests, submit_buffer(Ref(*buffer)));
    vault.deposit(buffer);
    vault.wire_transfer_outbound(buffer, []{});
}

TEST_F(StartedBufferVault, cant_transfer_if_not_in_acct)
{
    auto buffer = vault.withdraw().get();
    EXPECT_THROW({ 
        vault.wire_transfer_outbound(buffer, []{});
    }, std::logic_error);
}

TEST_F(StartedBufferVault, depositing_external_buffer_throws)
{
    auto platform_buffer = std::make_shared<NiceMock<mtd::MockClientBuffer>>();
    ON_CALL(*platform_buffer, size())
        .WillByDefault(Return(size));
    auto buffer = std::make_shared<mcl::Buffer>(
        ignore, nullptr, 0, platform_buffer, nullptr, mir_buffer_usage_software);
    EXPECT_THROW({ 
        vault.deposit(buffer);
    }, std::logic_error);
}

TEST_F(StartedBufferVault, attempt_to_redeposit_throws)
{
    auto buffer = vault.withdraw().get();
    vault.deposit(buffer);
    vault.wire_transfer_outbound(buffer, []{});
    EXPECT_THROW({
        vault.deposit(buffer);
    }, std::logic_error);
}

TEST_F(BufferVault, can_transfer_again_when_we_get_the_buffer)
{
    auto vault = make_vault();
    vault->wire_transfer_inbound(package.buffer_id());
    auto buffer = vault->withdraw().get();
    vault->deposit(buffer);
    vault->wire_transfer_outbound(buffer, []{});

    vault->wire_transfer_inbound(package.buffer_id());
    auto buffer2 = vault->withdraw().get();
    EXPECT_THAT(buffer, Eq(buffer2)); 
}

TEST_F(StartedBufferVault, multiple_draws_get_different_buffer)
{
    auto buffer1 = vault.withdraw().get();
    auto buffer2 = vault.withdraw().get();
    EXPECT_THAT(buffer1, Ne(buffer2));
}

TEST_F(BufferVault, multiple_withdrawals_during_wait_period_get_differing_buffers)
{
    auto vault = make_vault();

    auto f_buffer1 = vault->withdraw();
    auto f_buffer2 = vault->withdraw();
    vault->wire_transfer_inbound(package.buffer_id());
    vault->wire_transfer_inbound(package2.buffer_id());

    auto buffer1 = f_buffer1.get();
    auto buffer2 = f_buffer2.get();
    EXPECT_THAT(buffer1, Ne(buffer2));
}

TEST_F(BufferVault, destruction_signals_futures)
{
    using namespace std::literals::chrono_literals;
    mcl::NoTLSFuture<std::shared_ptr<mcl::MirBuffer>> fbuffer;
    {
        auto vault = make_vault();
        fbuffer = vault->withdraw();
    }
    EXPECT_THAT(fbuffer.wait_for(5s), Ne(std::future_status::timeout));
}

TEST_F(BufferVault, ages_buffer_on_deposit)
{
    auto mock_buffer = std::make_shared<NiceMock<mtd::MockClientBuffer>>();
    ON_CALL(*mock_buffer, size())
        .WillByDefault(Return(size));
    EXPECT_CALL(*mock_buffer, increment_age());
    ON_CALL(mock_platform_factory, create_buffer(_,_,_))
        .WillByDefault(Return(mock_buffer));
    auto b1 = std::make_shared<mcl::Buffer>(
        ignore, nullptr, package.buffer_id(), mock_buffer, nullptr, mir_buffer_usage_software);
    surface_map->insert(package.buffer_id(), b1);

    auto vault = make_vault();
    vault->wire_transfer_inbound(package.buffer_id());
    vault->deposit(vault->withdraw().get());
}

TEST_F(BufferVault, marks_as_submitted_on_transfer)
{
    auto mock_buffer = std::make_shared<NiceMock<mtd::MockClientBuffer>>();
    ON_CALL(*mock_buffer, size())
        .WillByDefault(Return(size));
    EXPECT_CALL(*mock_buffer, mark_as_submitted());
    ON_CALL(mock_platform_factory, create_buffer(_,_,_))
        .WillByDefault(Return(mock_buffer));
    auto b1 = std::make_shared<mcl::Buffer>(
        ignore, nullptr, package.buffer_id(), mock_buffer, nullptr, mir_buffer_usage_software);
    surface_map->insert(package.buffer_id(), b1);
    b1->received();

    auto vault = make_vault();
    vault->wire_transfer_inbound(package.buffer_id());

    auto buffer = vault->withdraw().get();
    vault->deposit(buffer);
    vault->wire_transfer_outbound(buffer, []{});
}

TEST_F(StartedBufferVault, reallocates_incoming_buffers_of_incorrect_size_with_immediate_response)
{
    vault.set_size(new_size);

    EXPECT_CALL(mock_requests, free_buffer(package.buffer_id()));
    EXPECT_CALL(mock_requests, allocate_buffer(new_size,_,_))
        .WillOnce(Invoke(
        [&, this](geom::Size, MirPixelFormat, int)
        {
            vault.wire_transfer_inbound(package4.buffer_id());
        }));

    vault.wire_transfer_inbound(package.buffer_id());
    Mock::VerifyAndClearExpectations(&mock_requests);
}

TEST_F(StartedBufferVault, reallocates_incoming_buffers_of_incorrect_size_with_delayed_response)
{
    vault.set_size(new_size);

    EXPECT_CALL(mock_requests, free_buffer(package.buffer_id()));
    EXPECT_CALL(mock_requests, allocate_buffer(new_size,_,_));

    vault.wire_transfer_inbound(package.buffer_id());
    Mock::VerifyAndClearExpectations(&mock_requests);

    vault.wire_transfer_inbound(package4.buffer_id());
    EXPECT_THAT(vault.withdraw().get()->size(), Eq(new_size));
}

TEST_F(StartedBufferVault, withdraw_gives_only_newly_sized_buffers_after_resize)
{
    vault.set_size(new_size);
    vault.wire_transfer_inbound(package.buffer_id());
    vault.wire_transfer_inbound(package4.buffer_id());

    EXPECT_THAT(vault.withdraw().get()->size(), Eq(new_size));
    Mock::VerifyAndClearExpectations(&mock_requests);
}

<<<<<<< HEAD
TEST_F(StartedBufferVault, setting_size_frees_unneeded_buffers_right_away)
{
    EXPECT_CALL(mock_requests, free_buffer(_)).Times(3);
    EXPECT_CALL(mock_requests, allocate_buffer(_,_,_)).Times(0);
    auto const cycles = 30u;
    geom::Size new_size(80, 100);
    for(auto i = 0u; i < cycles; i++)
    {
        new_size = geom::Size(geom::Width(i), new_size.height);
        vault.set_size(new_size);
    }
    Mock::VerifyAndClearExpectations(&mock_requests);
}

=======
>>>>>>> 5fa1d029
TEST_F(StartedBufferVault, scaling_resizes_buffers_right_away)
{
    EXPECT_CALL(mock_requests, allocate_buffer(_,_,_))
        .WillOnce(InvokeWithoutArgs(
            [&]{ vault.wire_transfer_inbound(package4.buffer_id());}));
    auto b1 = vault.withdraw().get();
    auto b2 = vault.withdraw().get();
    vault.set_scale(scale);

    auto b3 = vault.withdraw().get();
    EXPECT_THAT(b3->size(), Eq(new_size));
}

TEST_F(BufferVault, waiting_threads_give_error_if_disconnected)
{
    auto vault = make_vault();

    auto future = vault->withdraw();
    vault->disconnected();
    EXPECT_THROW({
        future.get();
    }, std::exception);
}

TEST_F(BufferVault, makes_sure_rpc_calls_exceptions_are_caught_in_destructor)
{
    EXPECT_CALL(mock_requests, free_buffer(_))
        .Times(1)
        .WillOnce(Throw(std::runtime_error("")));
    EXPECT_NO_THROW({
        auto vault = make_vault();
        vault->wire_transfer_inbound(package.buffer_id());
    });
}

TEST_F(StartedBufferVault, skips_free_buffer_rpc_calls_if_disconnected)
{
    EXPECT_CALL(mock_requests, free_buffer(_))
        .Times(0);
    vault.disconnected();
}

TEST_F(StartedBufferVault, buffer_count_remains_the_same_after_scaling)
{
    std::array<mp::Buffer, 3> buffers;

    int i = initial_nbuffers;
    for (auto& buffer : buffers)
    {
        i++;
        buffer.set_width(new_size.width.as_int());
        buffer.set_height(new_size.height.as_int());
        buffer.set_buffer_id(i);

        auto mcb = std::make_shared<NiceMock<mtd::MockClientBuffer>>();
        ON_CALL(*mcb, size())
            .WillByDefault(Return(new_size));
        auto b = std::make_shared<mcl::Buffer>(
            ignore, nullptr, i, mcb, nullptr, mir_buffer_usage_software);
        surface_map->insert(i, b);
        b->received();
    }

    //make sure we alloc 3 new ones and free 3 old ones
    EXPECT_CALL(mock_requests, allocate_buffer(_,_,_))
        .Times(initial_nbuffers)
        .WillOnce(InvokeWithoutArgs(
            [&]{vault.wire_transfer_inbound(buffers[0].buffer_id());}))
        .WillOnce(InvokeWithoutArgs(
            [&]{vault.wire_transfer_inbound(buffers[1].buffer_id());}))
        .WillOnce(InvokeWithoutArgs(
            [&]{vault.wire_transfer_inbound(buffers[2].buffer_id());}));
    EXPECT_CALL(mock_requests, free_buffer(_))
        .Times(initial_nbuffers);

    vault.set_scale(scale);

    for(auto i = 0u; i < initial_nbuffers; i++)
    {
        auto b = vault.withdraw().get();
        vault.deposit(b);
    }

    Mock::VerifyAndClearExpectations(&mock_requests);
}

TEST_F(BufferVault, rescale_before_initial_buffers_are_serviced_frees_initial_buffers)
{
    auto vault = make_vault();
    vault->set_scale(2.0);

    EXPECT_CALL(mock_requests, free_buffer(_))
        .Times(initial_nbuffers);
    EXPECT_CALL(mock_requests, allocate_buffer(_,_,_))
        .Times(initial_nbuffers);
    vault->wire_transfer_inbound(package.buffer_id());
    vault->wire_transfer_inbound(package2.buffer_id());
    vault->wire_transfer_inbound(package3.buffer_id());
    
}

TEST_F(StartedBufferVault, can_increase_allocation_count)
{
    EXPECT_CALL(mock_requests, allocate_buffer(_,_,_))
        .Times(1);
    vault.set_interval(0);

    Mock::VerifyAndClearExpectations(&mock_requests);
    //no buffers
}

TEST_F(StartedBufferVault, cannot_decrease_allocation_count_below_initial)
{
    EXPECT_CALL(mock_requests, free_buffer(_))
        .Times(0);
    vault.set_interval(1);
    vault.set_interval(1);
    Mock::VerifyAndClearExpectations(&mock_requests);
}

TEST_F(StartedBufferVault, can_decrease_allocation_count)
{
    EXPECT_CALL(mock_requests, allocate_buffer(_,_,_))
        .Times(1);
    EXPECT_CALL(mock_requests, free_buffer(_))
        .Times(1);
    vault.set_interval(0);
    vault.set_interval(1);
    Mock::VerifyAndClearExpectations(&mock_requests);
}

TEST_F(StartedBufferVault, delayed_decrease_allocation_count)
{
    mp::Buffer requested_buffer;
    requested_buffer.set_width(size.width.as_int());
    requested_buffer.set_height(size.height.as_int());
    requested_buffer.set_buffer_id(4);
    auto extra_native_buffer = std::make_shared<NiceMock<mtd::MockClientBuffer>>();
    ON_CALL(*extra_native_buffer, size())
        .WillByDefault(Return(size));
    auto extra_buffer = std::make_shared<mcl::Buffer>(
        ignore, nullptr, package4.buffer_id(), extra_native_buffer, nullptr, mir_buffer_usage_software);
    surface_map->insert(package4.buffer_id(), extra_buffer);
    extra_buffer->received();

    EXPECT_CALL(mock_requests, allocate_buffer(_,_,_))
        .Times(1);
    EXPECT_CALL(mock_requests, free_buffer(package.buffer_id()))
        .Times(1);

    vault.set_interval(0);
    vault.wire_transfer_inbound(requested_buffer.buffer_id());
    auto b = vault.withdraw().get();
    vault.deposit(b);
    vault.wire_transfer_outbound(b, []{});

    b = vault.withdraw().get();
    vault.deposit(b);
    vault.wire_transfer_outbound(b, []{});

    b = vault.withdraw().get();
    vault.deposit(b);
    vault.wire_transfer_outbound(b, []{});

    b = vault.withdraw().get();
    vault.deposit(b);
    vault.wire_transfer_outbound(b, []{});

    vault.set_interval(1);
    vault.wire_transfer_inbound(package.buffer_id());
    vault.wire_transfer_inbound(package2.buffer_id());
    Mock::VerifyAndClearExpectations(&mock_requests);
}

//LP: #1578159
TEST_F(StartedBufferVault, prefers_buffers_returned_further_in_the_past)
{
    auto buffer = vault.withdraw().get();
    vault.deposit(buffer);
    vault.wire_transfer_outbound(buffer, []{});
    auto first_id = buffer->rpc_id();

    buffer = vault.withdraw().get();
    vault.deposit(buffer);
    vault.wire_transfer_outbound(buffer, []{});
    auto second_id = buffer->rpc_id();

    vault.wire_transfer_inbound(second_id);
    vault.wire_transfer_inbound(first_id);

    EXPECT_THAT(vault.withdraw().get()->rpc_id(), Ne(first_id));
}

//LP: #1579076
TEST_F(StartedBufferVault, doesnt_let_buffers_stagnate_after_resize)
{
    EXPECT_CALL(mock_requests, free_buffer(_))
        .Times(3);
    vault.set_size(new_size);

    EXPECT_CALL(mock_requests, allocate_buffer(new_size,_,_))
        .Times(1);
    auto buffer_future = vault.withdraw();
    vault.wire_transfer_inbound(package4.buffer_id());
    EXPECT_THAT(buffer_future.get()->size(), Eq(new_size));
    Mock::VerifyAndClearExpectations(&mock_requests);
}

<<<<<<< HEAD
TEST_F(StartedBufferVault, doesnt_free_buffers_in_the_driver_after_resize)
{
    EXPECT_CALL(mock_requests, free_buffer(_))
        .Times(2);
    auto buffer = vault.withdraw().get();
    vault.set_size(new_size);
    Mock::VerifyAndClearExpectations(&mock_requests);

    vault.deposit(buffer);
    vault.wire_transfer_outbound(buffer, []{});

    EXPECT_CALL(mock_requests, free_buffer(_))
        .Times(1);
    vault.wire_transfer_inbound(buffer->rpc_id());
    Mock::VerifyAndClearExpectations(&mock_requests);
}

TEST_F(StartedBufferVault, doesnt_free_buffers_with_content_after_resize)
{
    EXPECT_CALL(mock_requests, free_buffer(_))
        .Times(2);
    auto buffer = vault.withdraw().get();
    vault.deposit(buffer);
    vault.set_size(new_size);
    Mock::VerifyAndClearExpectations(&mock_requests);

    vault.wire_transfer_outbound(buffer, []{});
    EXPECT_CALL(mock_requests, free_buffer(_))
        .Times(1);
    vault.wire_transfer_inbound(buffer->rpc_id());
    Mock::VerifyAndClearExpectations(&mock_requests);
}

TEST_F(StartedBufferVault, doesnt_free_buffers_if_size_is_the_same)
{
    EXPECT_CALL(mock_requests, free_buffer(_))
        .Times(0);
    vault.set_size(size);
    Mock::VerifyAndClearExpectations(&mock_requests);
}

TEST_F(StartedBufferVault, delays_allocation_if_not_needed)
{
    vault.set_size(new_size);

    EXPECT_CALL(mock_requests, allocate_buffer(new_size,_,_))
        .Times(1)
        .WillOnce(Invoke(
        [&, this](geom::Size, MirPixelFormat, int)
        {
            vault.wire_transfer_inbound(package4.buffer_id());
        }));

    for(auto i = 0u; i < 10u; i++)
    {
        auto buffer = vault.withdraw().get();
        vault.deposit(buffer);
        buffer->received();
        vault.wire_transfer_outbound(buffer, []{});
        vault.wire_transfer_inbound(buffer->rpc_id());
    }
}

=======
//LP: #1590765 (more efficient allocations, and krillin/mali accommodation)
TEST_F(StartedBufferVault, doesnt_free_buffer_until_a_newly_sized_buffer_is_called_for)
{
    auto i = 0u;
    auto const num_resizes = 10u;
    std::array<geom::Size, num_resizes> other_sizes;
    std::generate(other_sizes.begin(), other_sizes.end(),
        [&i, this] { return geom::Size{ size.width.as_int() + i, size.height.as_int() + i }; } );

    EXPECT_CALL(mock_requests, free_buffer(_))
        .Times(0);
    for(auto const& size : other_sizes)
        vault.set_size(size);
    vault.set_size(size); //set back the original size

    auto buffer_future = vault.withdraw();
    EXPECT_THAT(buffer_future.get()->size(), Eq(size));
    Mock::VerifyAndClearExpectations(&mock_requests);
}

TEST_F(StartedBufferVault, doesnt_free_buffers_in_the_driver_after_resize)
{
    auto buffer = vault.withdraw().get();
    vault.set_size(new_size);
    Mock::VerifyAndClearExpectations(&mock_requests);

    vault.deposit(buffer);
    vault.wire_transfer_outbound(buffer, []{});

    EXPECT_CALL(mock_requests, free_buffer(_))
        .Times(1);
    vault.wire_transfer_inbound(buffer->rpc_id());
    Mock::VerifyAndClearExpectations(&mock_requests);
}

TEST_F(StartedBufferVault, doesnt_free_buffers_with_content_after_resize)
{
    auto buffer = vault.withdraw().get();
    vault.deposit(buffer);
    vault.set_size(new_size);
    Mock::VerifyAndClearExpectations(&mock_requests);

    vault.wire_transfer_outbound(buffer, []{});
    EXPECT_CALL(mock_requests, free_buffer(_))
        .Times(1);
    vault.wire_transfer_inbound(buffer->rpc_id());
    Mock::VerifyAndClearExpectations(&mock_requests);
}

TEST_F(StartedBufferVault, doesnt_free_buffers_if_size_is_the_same)
{
    EXPECT_CALL(mock_requests, free_buffer(_))
        .Times(0);
    vault.set_size(size);
    Mock::VerifyAndClearExpectations(&mock_requests);
}

TEST_F(StartedBufferVault, delays_allocation_if_not_needed)
{
    vault.set_size(new_size);

    EXPECT_CALL(mock_requests, allocate_buffer(new_size,_,_))
        .Times(1)
        .WillOnce(Invoke(
        [&, this](geom::Size, MirPixelFormat, int)
        {
            vault.wire_transfer_inbound(package4.buffer_id());
        }));

    for(auto i = 0u; i < 10u; i++)
    {
        auto buffer = vault.withdraw().get();
        vault.deposit(buffer);
        buffer->received();
        vault.wire_transfer_outbound(buffer, []{});
        vault.wire_transfer_inbound(buffer->rpc_id());
    }
}

>>>>>>> 5fa1d029
TEST_F(StartedBufferVault, can_increase_count_after_resize)
{
    auto num_allocations = 4u;
    EXPECT_CALL(mock_requests, allocate_buffer(_,_,_))
        .Times(num_allocations);

<<<<<<< HEAD
    vault.increase_buffer_count();
    vault.set_size(new_size);

    for(auto i = 0u; i < num_allocations + 1; i++)
        vault.withdraw();
=======
    vault.set_interval(0);
    vault.set_size(new_size);

    for(auto i = 0u; i < num_allocations + 1; i++)
    {
        auto future = vault.withdraw();
        // Do the minimum possible to actually satisfy this future...
        vault.wire_transfer_inbound(package4.buffer_id());
    }
>>>>>>> 5fa1d029
}<|MERGE_RESOLUTION|>--- conflicted
+++ resolved
@@ -345,23 +345,6 @@
     Mock::VerifyAndClearExpectations(&mock_requests);
 }
 
-<<<<<<< HEAD
-TEST_F(StartedBufferVault, setting_size_frees_unneeded_buffers_right_away)
-{
-    EXPECT_CALL(mock_requests, free_buffer(_)).Times(3);
-    EXPECT_CALL(mock_requests, allocate_buffer(_,_,_)).Times(0);
-    auto const cycles = 30u;
-    geom::Size new_size(80, 100);
-    for(auto i = 0u; i < cycles; i++)
-    {
-        new_size = geom::Size(geom::Width(i), new_size.height);
-        vault.set_size(new_size);
-    }
-    Mock::VerifyAndClearExpectations(&mock_requests);
-}
-
-=======
->>>>>>> 5fa1d029
 TEST_F(StartedBufferVault, scaling_resizes_buffers_right_away)
 {
     EXPECT_CALL(mock_requests, allocate_buffer(_,_,_))
@@ -570,11 +553,28 @@
     Mock::VerifyAndClearExpectations(&mock_requests);
 }
 
-<<<<<<< HEAD
+//LP: #1590765 (more efficient allocations, and krillin/mali accommodation)
+TEST_F(StartedBufferVault, doesnt_free_buffer_until_a_newly_sized_buffer_is_called_for)
+{
+    auto i = 0u;
+    auto const num_resizes = 10u;
+    std::array<geom::Size, num_resizes> other_sizes;
+    std::generate(other_sizes.begin(), other_sizes.end(),
+        [&i, this] { return geom::Size{ size.width.as_int() + i, size.height.as_int() + i }; } );
+
+    EXPECT_CALL(mock_requests, free_buffer(_))
+        .Times(0);
+    for(auto const& size : other_sizes)
+        vault.set_size(size);
+    vault.set_size(size); //set back the original size
+
+    auto buffer_future = vault.withdraw();
+    EXPECT_THAT(buffer_future.get()->size(), Eq(size));
+    Mock::VerifyAndClearExpectations(&mock_requests);
+}
+
 TEST_F(StartedBufferVault, doesnt_free_buffers_in_the_driver_after_resize)
 {
-    EXPECT_CALL(mock_requests, free_buffer(_))
-        .Times(2);
     auto buffer = vault.withdraw().get();
     vault.set_size(new_size);
     Mock::VerifyAndClearExpectations(&mock_requests);
@@ -590,8 +590,6 @@
 
 TEST_F(StartedBufferVault, doesnt_free_buffers_with_content_after_resize)
 {
-    EXPECT_CALL(mock_requests, free_buffer(_))
-        .Times(2);
     auto buffer = vault.withdraw().get();
     vault.deposit(buffer);
     vault.set_size(new_size);
@@ -634,100 +632,12 @@
     }
 }
 
-=======
-//LP: #1590765 (more efficient allocations, and krillin/mali accommodation)
-TEST_F(StartedBufferVault, doesnt_free_buffer_until_a_newly_sized_buffer_is_called_for)
-{
-    auto i = 0u;
-    auto const num_resizes = 10u;
-    std::array<geom::Size, num_resizes> other_sizes;
-    std::generate(other_sizes.begin(), other_sizes.end(),
-        [&i, this] { return geom::Size{ size.width.as_int() + i, size.height.as_int() + i }; } );
-
-    EXPECT_CALL(mock_requests, free_buffer(_))
-        .Times(0);
-    for(auto const& size : other_sizes)
-        vault.set_size(size);
-    vault.set_size(size); //set back the original size
-
-    auto buffer_future = vault.withdraw();
-    EXPECT_THAT(buffer_future.get()->size(), Eq(size));
-    Mock::VerifyAndClearExpectations(&mock_requests);
-}
-
-TEST_F(StartedBufferVault, doesnt_free_buffers_in_the_driver_after_resize)
-{
-    auto buffer = vault.withdraw().get();
-    vault.set_size(new_size);
-    Mock::VerifyAndClearExpectations(&mock_requests);
-
-    vault.deposit(buffer);
-    vault.wire_transfer_outbound(buffer, []{});
-
-    EXPECT_CALL(mock_requests, free_buffer(_))
-        .Times(1);
-    vault.wire_transfer_inbound(buffer->rpc_id());
-    Mock::VerifyAndClearExpectations(&mock_requests);
-}
-
-TEST_F(StartedBufferVault, doesnt_free_buffers_with_content_after_resize)
-{
-    auto buffer = vault.withdraw().get();
-    vault.deposit(buffer);
-    vault.set_size(new_size);
-    Mock::VerifyAndClearExpectations(&mock_requests);
-
-    vault.wire_transfer_outbound(buffer, []{});
-    EXPECT_CALL(mock_requests, free_buffer(_))
-        .Times(1);
-    vault.wire_transfer_inbound(buffer->rpc_id());
-    Mock::VerifyAndClearExpectations(&mock_requests);
-}
-
-TEST_F(StartedBufferVault, doesnt_free_buffers_if_size_is_the_same)
-{
-    EXPECT_CALL(mock_requests, free_buffer(_))
-        .Times(0);
-    vault.set_size(size);
-    Mock::VerifyAndClearExpectations(&mock_requests);
-}
-
-TEST_F(StartedBufferVault, delays_allocation_if_not_needed)
-{
-    vault.set_size(new_size);
-
-    EXPECT_CALL(mock_requests, allocate_buffer(new_size,_,_))
-        .Times(1)
-        .WillOnce(Invoke(
-        [&, this](geom::Size, MirPixelFormat, int)
-        {
-            vault.wire_transfer_inbound(package4.buffer_id());
-        }));
-
-    for(auto i = 0u; i < 10u; i++)
-    {
-        auto buffer = vault.withdraw().get();
-        vault.deposit(buffer);
-        buffer->received();
-        vault.wire_transfer_outbound(buffer, []{});
-        vault.wire_transfer_inbound(buffer->rpc_id());
-    }
-}
-
->>>>>>> 5fa1d029
 TEST_F(StartedBufferVault, can_increase_count_after_resize)
 {
     auto num_allocations = 4u;
     EXPECT_CALL(mock_requests, allocate_buffer(_,_,_))
         .Times(num_allocations);
 
-<<<<<<< HEAD
-    vault.increase_buffer_count();
-    vault.set_size(new_size);
-
-    for(auto i = 0u; i < num_allocations + 1; i++)
-        vault.withdraw();
-=======
     vault.set_interval(0);
     vault.set_size(new_size);
 
@@ -737,5 +647,4 @@
         // Do the minimum possible to actually satisfy this future...
         vault.wire_transfer_inbound(package4.buffer_id());
     }
->>>>>>> 5fa1d029
 }