--- conflicted
+++ resolved
@@ -33,14 +33,9 @@
 #include "mir/dispatch/multiplexing_dispatchable.h"
 #include "mir/events/event_builders.h"
 #include "mir/input/cursor_listener.h"
-<<<<<<< HEAD
 #include "mir/cookie_authority.h"
-
-#include "mir/input/input_device_info.h" // needed for fake device setup
-=======
 #include "mir/input/device.h"
 #include "mir/input/input_device.h"
->>>>>>> cfce341b
 
 #include <gmock/gmock.h>
 #include <gtest/gtest.h>
@@ -60,32 +55,17 @@
     mtd::TriggeredMainLoop observer_loop;
     Nice<mtd::MockInputDispatcher> mock_dispatcher;
     Nice<mtd::MockInputRegion> mock_region;
-<<<<<<< HEAD
     std::shared_ptr<mir::cookie::CookieAuthority> cookie_authority = mir::cookie::CookieAuthority::create_keeping_secret();
-    Nice<MockCursorListener> mock_cursor_listener;
-    Nice<MockTouchVisualizer> mock_visualizer;
-    mir::dispatch::MultiplexingDispatchable multiplexer;
-    mi::DefaultInputDeviceHub hub{mt::fake_shared(mock_dispatcher), mt::fake_shared(multiplexer),
-                                  mt::fake_shared(observer_loop), mt::fake_shared(mock_visualizer),
-                                  mt::fake_shared(mock_cursor_listener), mt::fake_shared(mock_region), cookie_authority};
-    Nice<MockInputDeviceObserver> mock_observer;
-    Nice<MockInputDevice> device;
-    Nice<MockInputDevice> another_device;
-    Nice<MockInputDevice> third_device;
-    Nice<MockInputDevice> touchpad;
-=======
-    std::shared_ptr<mir::cookie::CookieFactory> cookie_factory = mir::cookie::CookieFactory::create_keeping_secret();
     mtd::StubCursorListener stub_cursor_listener;
     mtd::StubTouchVisualizer stub_visualizer;
     mir::dispatch::MultiplexingDispatchable multiplexer;
     mi::DefaultInputDeviceHub hub{mt::fake_shared(mock_dispatcher), mt::fake_shared(multiplexer),
                                   mt::fake_shared(observer_loop), mt::fake_shared(stub_visualizer),
-                                  mt::fake_shared(stub_cursor_listener), mt::fake_shared(mock_region), cookie_factory};
+                                  mt::fake_shared(mock_cursor_listener), mt::fake_shared(mock_region), cookie_authority};
     Nice<mtd::MockInputDeviceObserver> mock_observer;
     Nice<mtd::MockInputDevice> device{"device","dev-1", mi::DeviceCapability::unknown};
     Nice<mtd::MockInputDevice> another_device{"another_device","dev-2", mi::DeviceCapability::keyboard};
     Nice<mtd::MockInputDevice> third_device{"third_device","dev-3", mi::DeviceCapability::keyboard};
->>>>>>> cfce341b
 
     std::chrono::nanoseconds arbitrary_timestamp;
 
