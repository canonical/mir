/*
 * Copyright © 2015 Canonical Ltd.
 *
 * This program is free software: you can redistribute it and/or modify
 * it under the terms of the GNU General Public License version 3 as
 * published by the Free Software Foundation.
 *
 * This program is distributed in the hope that it will be useful,
 * but WITHOUT ANY WARRANTY; without even the implied warranty of
 * MERCHANTABILITY or FITNESS FOR A PARTICULAR PURPOSE.  See the
 * GNU General Public License for more details.
 *
 * You should have received a copy of the GNU General Public License
 * along with this program.  If not, see <http://www.gnu.org/licenses/>.
 *
 * Authored by: Cemil Azizoglu <cemil.azizoglu@canonical.com>
 */

#include "mir/events/event_private.h"
#include "mir_toolkit/event.h"
#include "mir_toolkit/events/input/input_event.h"
#include "src/platforms/mesa/server/x11/input/dispatchable.h"
#include "mir/test/doubles/mock_input_sink.h"
#include "mir/test/doubles/mock_x11.h"
#include "src/server/input/default_event_builder.h"

#include <gtest/gtest.h>
#include <gmock/gmock.h>

namespace mtd = mir::test::doubles;

using namespace ::testing;

namespace
{

struct X11DispatchableTest : ::testing::Test
{
    NiceMock<mtd::MockInputSink> mock_input_sink;
    NiceMock<mtd::MockX11> mock_x11;
<<<<<<< HEAD
    std::unique_ptr<mir::input::DefaultEventBuilder> builder =
        std::make_unique<mir::input::DefaultEventBuilder>(0);
=======
    mir::input::DefaultEventBuilder builder{0};
>>>>>>> 0c5d3776

    mir::input::X::XDispatchable x11_dispatchable{
        std::shared_ptr<::Display>(
            XOpenDisplay(nullptr),
            [](::Display* display) { XCloseDisplay(display); }), 0};
};

}

TEST_F(X11DispatchableTest, dispatches_input_events_to_sink)
{
    ON_CALL(mock_x11, XNextEvent(_,_))
        .WillByDefault(DoAll(SetArgPointee<1>(mock_x11.fake_x11.keypress_event_return),
                       Return(1)));

    EXPECT_CALL(mock_input_sink, handle_input(_))
        .Times(Exactly(1));

<<<<<<< HEAD
    x11_dispatchable.set_input_sink(&mock_input_sink, builder.get());
=======
    x11_dispatchable.set_input_sink(&mock_input_sink, &builder);
>>>>>>> 0c5d3776
    x11_dispatchable.dispatch(mir::dispatch::FdEvent::readable);
}

TEST_F(X11DispatchableTest, grabs_keyboard)
{
    ON_CALL(mock_x11, XNextEvent(_,_))
        .WillByDefault(DoAll(SetArgPointee<1>(mock_x11.fake_x11.focus_in_event_return),
                       Return(1)));

    EXPECT_CALL(mock_x11, XGrabKeyboard(_,_,_,_,_,_))
        .Times(Exactly(1));
    EXPECT_CALL(mock_input_sink, handle_input(_))
        .Times(Exactly(0));

<<<<<<< HEAD
    x11_dispatchable.set_input_sink(&mock_input_sink, builder.get());
=======
    x11_dispatchable.set_input_sink(&mock_input_sink, &builder);
>>>>>>> 0c5d3776
    x11_dispatchable.dispatch(mir::dispatch::FdEvent::readable);
}

TEST_F(X11DispatchableTest, ungrabs_keyboard)
{
    ON_CALL(mock_x11, XNextEvent(_,_))
        .WillByDefault(DoAll(SetArgPointee<1>(mock_x11.fake_x11.focus_out_event_return),
                       Return(1)));

    EXPECT_CALL(mock_x11, XUngrabKeyboard(_,_))
        .Times(Exactly(1));
    EXPECT_CALL(mock_input_sink, handle_input(_))
        .Times(Exactly(0));

<<<<<<< HEAD
    x11_dispatchable.set_input_sink(&mock_input_sink, builder.get());
=======
    x11_dispatchable.set_input_sink(&mock_input_sink, &builder);
>>>>>>> 0c5d3776
    x11_dispatchable.dispatch(mir::dispatch::FdEvent::readable);
}<|MERGE_RESOLUTION|>--- conflicted
+++ resolved
@@ -19,7 +19,6 @@
 #include "mir/events/event_private.h"
 #include "mir_toolkit/event.h"
 #include "mir_toolkit/events/input/input_event.h"
-#include "src/platforms/mesa/server/x11/input/dispatchable.h"
 #include "mir/test/doubles/mock_input_sink.h"
 #include "mir/test/doubles/mock_x11.h"
 #include "src/server/input/default_event_builder.h"
@@ -38,12 +37,7 @@
 {
     NiceMock<mtd::MockInputSink> mock_input_sink;
     NiceMock<mtd::MockX11> mock_x11;
-<<<<<<< HEAD
-    std::unique_ptr<mir::input::DefaultEventBuilder> builder =
-        std::make_unique<mir::input::DefaultEventBuilder>(0);
-=======
     mir::input::DefaultEventBuilder builder{0};
->>>>>>> 0c5d3776
 
     mir::input::X::XDispatchable x11_dispatchable{
         std::shared_ptr<::Display>(
@@ -62,11 +56,7 @@
     EXPECT_CALL(mock_input_sink, handle_input(_))
         .Times(Exactly(1));
 
-<<<<<<< HEAD
-    x11_dispatchable.set_input_sink(&mock_input_sink, builder.get());
-=======
     x11_dispatchable.set_input_sink(&mock_input_sink, &builder);
->>>>>>> 0c5d3776
     x11_dispatchable.dispatch(mir::dispatch::FdEvent::readable);
 }
 
@@ -81,11 +71,7 @@
     EXPECT_CALL(mock_input_sink, handle_input(_))
         .Times(Exactly(0));
 
-<<<<<<< HEAD
-    x11_dispatchable.set_input_sink(&mock_input_sink, builder.get());
-=======
     x11_dispatchable.set_input_sink(&mock_input_sink, &builder);
->>>>>>> 0c5d3776
     x11_dispatchable.dispatch(mir::dispatch::FdEvent::readable);
 }
 
@@ -100,10 +86,6 @@
     EXPECT_CALL(mock_input_sink, handle_input(_))
         .Times(Exactly(0));
 
-<<<<<<< HEAD
-    x11_dispatchable.set_input_sink(&mock_input_sink, builder.get());
-=======
     x11_dispatchable.set_input_sink(&mock_input_sink, &builder);
->>>>>>> 0c5d3776
     x11_dispatchable.dispatch(mir::dispatch::FdEvent::readable);
 }