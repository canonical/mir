/*
 * Copyright © Canonical Ltd.
 *
 * This program is free software: you can redistribute it and/or modify
 * it under the terms of the GNU General Public License version 2 or 3 as
 * published by the Free Software Foundation.
 *
 * This program is distributed in the hope that it will be useful,
 * but WITHOUT ANY WARRANTY; without even the implied warranty of
 * MERCHANTABILITY or FITNESS FOR A PARTICULAR PURPOSE.  See the
 * GNU General Public License for more details.
 *
 * You should have received a copy of the GNU General Public License
 * along with this program.  If not, see <http://www.gnu.org/licenses/>.
 */

#include "mir/graphics/display.h"
#include "mir/graphics/display_configuration.h"
#include "mir/options/program_option.h"

#include "mir/test/doubles/mock_egl.h"
#include "mir/test/doubles/mock_gl.h"
#include "mir/test/doubles/stub_gl_config.h"
#include "mir/test/doubles/null_emergency_cleanup.h"
#include "mir/test/doubles/stub_console_services.h"
#include "mir/test/doubles/stub_buffer_allocator.h"
#include "mir/test/doubles/stub_input_scene.h"
#include "src/server/report/null_report_factory.h"
#include "mir/graphics/default_display_configuration_policy.h"
#include "mir/test/doubles/mock_drm.h"
#include "mir/test/doubles/mock_gbm.h"
#include "mir_test_framework/udev_environment.h"
#include "src/platforms/gbm-kms/server/kms/platform.h"
#include "src/platforms/gbm-kms/server/kms/quirks.h"

#include <gtest/gtest.h>
#include <gmock/gmock.h>
#include <fcntl.h>

namespace mg = mir::graphics;
namespace mgg = mg::gbm;
namespace mtd = mir::test::doubles;
namespace mtf = mir_test_framework;

class DisplayTestGeneric : public ::testing::Test
{
public:
    DisplayTestGeneric()
        : drm_fd{open(drm_device, 0, 0)}
    {
        using namespace testing;

        ON_CALL(mock_egl, eglChooseConfig(_,_,_,1,_))
            .WillByDefault(DoAll(SetArgPointee<2>(mock_egl.fake_configs[0]),
                                 SetArgPointee<4>(1),
                                 Return(EGL_TRUE)));
        ON_CALL(mock_egl, eglGetConfigAttrib(_, mock_egl.fake_configs[0], EGL_NATIVE_VISUAL_ID, _))
            .WillByDefault(
                DoAll(
                    SetArgPointee<3>(GBM_FORMAT_XRGB8888),
                    Return(EGL_TRUE)));

        // We sometimes want to copy the config of an existing context.
        // Since our mocks don't check what config attribs we're asking for,
        // we can just make something up.
        ON_CALL(mock_egl, eglQueryContext(_,_,EGL_CONFIG_ID,_))
            .WillByDefault(
                DoAll(
                    SetArgPointee<3>(0xabadbaab),
                    Return(EGL_TRUE)));

        mock_egl.provide_egl_extensions();
        mock_gl.provide_gles_extensions();

        ON_CALL(mock_gbm, gbm_device_get_fd(_))
            .WillByDefault(Return(drm_fd));

        fake_devices.add_standard_device("standard-drm-devices");

        // Remove all outputs from all but one of the DRM devices we access;
        // these tests are not set up to test hybrid.
        mock_drm.reset("/dev/dri/card1");
        mock_drm.reset("/dev/dri/card2");
    }

    std::shared_ptr<mg::Display> create_display()
    {
        mir::udev::Context ctx;
        // Caution: non-local state!
        // This works because standard-drm-devices contains a udev device with 226:0 and devnode /dev/dri/card0
        auto device = ctx.char_device_from_devnum(makedev(226, 0));

        auto platform = std::make_shared<mgg::Platform>(
            *device,
            mir::report::null_display_report(),
            *std::make_shared<mtd::StubConsoleServices>(),
            *std::make_shared<mtd::NullEmergencyCleanup>(),
            mgg::BypassOption::allowed);
        return platform->create_display(
            std::make_shared<mg::CloneDisplayConfigurationPolicy>(),
<<<<<<< HEAD
            std::make_shared<mtd::StubGLConfig>(),
            std::make_shared<mir::options::ProgramOption>(),
            std::make_shared<mtd::StubBufferAllocator>());
=======
            std::make_shared<mtd::StubGLConfig>());
>>>>>>> 6898e530
    }

    ::testing::NiceMock<mtd::MockEGL> mock_egl;
    ::testing::NiceMock<mtd::MockGL> mock_gl;
    ::testing::NiceMock<mtd::MockDRM> mock_drm;
    ::testing::NiceMock<mtd::MockGBM> mock_gbm;
    mtf::UdevEnvironment fake_devices;

    char const* const drm_device = "/dev/dri/card0";
    int const drm_fd;
};

#include "../../test_display.h"<|MERGE_RESOLUTION|>--- conflicted
+++ resolved
@@ -98,13 +98,9 @@
             mgg::BypassOption::allowed);
         return platform->create_display(
             std::make_shared<mg::CloneDisplayConfigurationPolicy>(),
-<<<<<<< HEAD
             std::make_shared<mtd::StubGLConfig>(),
             std::make_shared<mir::options::ProgramOption>(),
             std::make_shared<mtd::StubBufferAllocator>());
-=======
-            std::make_shared<mtd::StubGLConfig>());
->>>>>>> 6898e530
     }
 
     ::testing::NiceMock<mtd::MockEGL> mock_egl;
