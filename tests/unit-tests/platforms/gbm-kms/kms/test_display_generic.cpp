--- conflicted
+++ resolved
@@ -101,12 +101,8 @@
         return platform->create_display(
             std::make_shared<mg::CloneDisplayConfigurationPolicy>(),
             std::make_shared<mtd::StubGLConfig>(),
-<<<<<<< HEAD
             std::make_shared<mir::options::ProgramOption>(),
             std::make_shared<mtd::StubBufferAllocator>());
-=======
-            std::make_shared<mtd::MockOption>());
->>>>>>> 2a61739c
     }
 
     ::testing::NiceMock<mtd::MockEGL> mock_egl;
