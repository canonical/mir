--- conflicted
+++ resolved
@@ -75,7 +75,6 @@
     void* event_context;
 };
 
-<<<<<<< HEAD
 struct MockHostSurface : mgn::HostSurface
 {
     MOCK_METHOD0(egl_native_window, EGLNativeWindowType());
@@ -86,6 +85,12 @@
 struct MockNestedChain : mgn::HostChain
 {
     MOCK_METHOD1(submit_buffer, void(MirBuffer*));
+};
+
+struct MockNestedStream : mgn::HostStream
+{
+    MOCK_CONST_METHOD0(handle, MirBufferStream*());
+    MOCK_CONST_METHOD0(egl_native_window, EGLNativeWindowType());
 };
 
 struct StubNestedBuffer :
@@ -106,27 +111,6 @@
     }
 };
 
-struct NestedDisplayBuffer : Test
-{
-    auto create_display_buffer(std::shared_ptr<mgn::HostSurface> const& surface)
-    {
-        return std::make_shared<mgnd::DisplayBuffer>(
-            egl_display,
-            surface,
-            rectangle,
-            MirPixelFormat{},
-            host_connection);
-    }
-
-    mir::geometry::Rectangle const rectangle { {0,0}, {1024, 768} };
-    NiceMock<mtd::MockEGL> mock_egl;
-    mgnd::EGLDisplayHandle egl_display{nullptr, std::make_shared<mtd::StubGLConfig>()};
-    EventHostSurface host_surface;
-    MockHostSurface mock_host_surface;
-    
-    std::shared_ptr<mtd::MockHostConnection> host_connection = std::make_shared<mtd::MockHostConnection>();
-    
-=======
 struct NestedDisplayBuffer : Test
 {
     NestedDisplayBuffer()
@@ -138,18 +122,18 @@
         output.modes = { { { 10, 11 }, 55.0f } };
     }
 
-    auto create_display_buffer()
-    {
-        return std::make_shared<mgnd::DisplayBuffer>(egl_display, output, host_connection);
-    }
-
+    auto create_display_buffer(std::shared_ptr<mgn::HostConnection> const& connection)
+    {
+        return std::make_shared<mgnd::DisplayBuffer>(egl_display, output, connection);
+    }
+
+    mir::geometry::Rectangle const rectangle { {0,0}, {1024, 768} };
     NiceMock<mtd::MockEGL> mock_egl;
     mgnd::EGLDisplayHandle egl_display{nullptr, std::make_shared<mtd::StubGLConfig>()};
     EventHostSurface host_surface;
     std::shared_ptr<mtd::StubHostConnection> host_connection =
         std::make_shared<mtd::StubHostConnection>(mt::fake_shared(host_surface));
     mg::DisplayConfigurationOutput output;
->>>>>>> e615d5c5
 };
 
 }
@@ -159,7 +143,7 @@
 // in practice the reproduction rate is very close to 100%.
 TEST_F(NestedDisplayBuffer, event_dispatch_does_not_race_with_destruction)
 {
-    auto display_buffer = create_display_buffer(mt::fake_shared(host_surface));
+    auto display_buffer = create_display_buffer(host_connection);
     std::thread t{
         [&]
         {
@@ -172,46 +156,57 @@
 }
 
 
-TEST_F(NestedDisplayBuffer, creates_stream_for_passthrough)
-{
+TEST_F(NestedDisplayBuffer, creates_stream_and_chain_for_passthrough)
+{
+    MockHostSurface mock_host_surface;
+    mtd::MockHostConnection mock_host_connection;
+
     StubNestedBuffer nested_buffer; 
     mg::RenderableList list =
         { std::make_shared<mtd::StubRenderable>(mt::fake_shared(nested_buffer), rectangle) };
 
-    auto mock_chain = std::make_shared<MockNestedChain>();
-
-    EXPECT_CALL(*host_connection, create_chain())
-        .WillOnce(Return(mock_chain));
+    auto mock_stream = std::make_unique<MockNestedStream>();
+    auto mock_chain = std::make_unique<MockNestedChain>();
     EXPECT_CALL(*mock_chain, submit_buffer(nested_buffer.fake_mir_buffer));
+
+    EXPECT_CALL(mock_host_connection, create_surface(_,_,_,_,_))
+        .WillOnce(Return(mt::fake_shared(mock_host_surface)));
+    EXPECT_CALL(mock_host_connection, create_stream(_))
+        .WillOnce(InvokeWithoutArgs([&] { return std::move(mock_stream); }));
+    EXPECT_CALL(mock_host_connection, create_chain())
+        .WillOnce(InvokeWithoutArgs([&] { return std::move(mock_chain); }));
     EXPECT_CALL(mock_host_surface, set_content(_));
 
-    auto display_buffer = create_display_buffer(mt::fake_shared(mock_host_surface));
+    auto display_buffer = create_display_buffer(mt::fake_shared(mock_host_connection));
     EXPECT_TRUE(display_buffer->post_renderables_if_optimizable(list));
 }
 
-#if 0
 TEST_F(NestedDisplayBuffer, toggles_back_to_gl)
 {
+    MockHostSurface mock_host_surface;
+    mtd::MockHostConnection mock_host_connection;
     StubNestedBuffer nested_buffer; 
     mg::RenderableList list =
         { std::make_shared<mtd::StubRenderable>(mt::fake_shared(nested_buffer), rectangle) };
 
-    auto mock_chain = std::make_shared<MockNestedChain>();
-
-    EXPECT_CALL(*host_connection, create_stream())
-        .WillOnce(Return(mock_stream));
-    EXPECT_CALL(*host_connection, create_chain())
-        .WillOnce(Return(mock_chain));
+    auto mock_stream = std::make_unique<MockNestedStream>();
+    auto mock_chain = std::make_unique<MockNestedChain>();
     EXPECT_CALL(*mock_chain, submit_buffer(nested_buffer.fake_mir_buffer));
+
+    EXPECT_CALL(mock_host_connection, create_surface(_,_,_,_,_))
+        .WillOnce(Return(mt::fake_shared(mock_host_surface)));
+    EXPECT_CALL(mock_host_connection, create_stream(_))
+        .WillOnce(InvokeWithoutArgs([&] { return std::move(mock_stream); }));
+    EXPECT_CALL(mock_host_connection, create_chain())
+        .WillOnce(InvokeWithoutArgs([&] { return std::move(mock_chain); }));
 
     EXPECT_CALL(mock_host_surface, set_content(_))
         .Times(2);
 
-    auto display_buffer = create_display_buffer(mt::fake_shared(mock_host_surface));
+    auto display_buffer = create_display_buffer(mt::fake_shared(mock_host_connection));
     EXPECT_TRUE(display_buffer->post_renderables_if_optimizable(list));
-    display_buffer->post_gl();
-}
-#endif
+    display_buffer->swap_buffers();
+}
 
 TEST_F(NestedDisplayBuffer, rejects_list_containing_unknown_buffers)
 {
@@ -219,7 +214,7 @@
     mg::RenderableList list =
         { std::make_shared<mtd::StubRenderable>(mt::fake_shared(nested_buffer), rectangle) };
 
-    auto display_buffer = create_display_buffer(mt::fake_shared(mock_host_surface));
+    auto display_buffer = create_display_buffer(host_connection);
     EXPECT_FALSE(display_buffer->post_renderables_if_optimizable(list));
 }
 
@@ -233,7 +228,7 @@
             geom::Rectangle{rectangle.top_left, different_size})
     };
 
-    auto display_buffer = create_display_buffer(mt::fake_shared(mock_host_surface));
+    auto display_buffer = create_display_buffer(host_connection);
     EXPECT_FALSE(display_buffer->post_renderables_if_optimizable(list));
 }
 
@@ -248,7 +243,7 @@
         std::make_shared<mtd::StubRenderable>(mt::fake_shared(nested_buffer), rectangle),
         std::make_shared<mtd::StubRenderable>(mt::fake_shared(nested_buffer), small_rect) };
 
-    auto display_buffer = create_display_buffer(mt::fake_shared(mock_host_surface));
+    auto display_buffer = create_display_buffer(host_connection);
     EXPECT_FALSE(display_buffer->post_renderables_if_optimizable(list));
 }
 
@@ -260,6 +255,6 @@
         std::make_shared<mtd::StubRenderable>(mt::fake_shared(nested_buffer), small_rect),
         std::make_shared<mtd::StubRenderable>(mt::fake_shared(nested_buffer), rectangle) };
 
-    auto display_buffer = create_display_buffer(mt::fake_shared(mock_host_surface));
+    auto display_buffer = create_display_buffer(host_connection);
     EXPECT_TRUE(display_buffer->post_renderables_if_optimizable(list));
 }