--- conflicted
+++ resolved
@@ -46,14 +46,8 @@
         auto platform = std::make_shared<mgg::GBMPlatform>();
         allocator.reset(new mgg::GBMBufferAllocator(platform));
 
-<<<<<<< HEAD
         size = geom::Size{geom::Width{300}, geom::Height{200}};
-        pf = mc::PixelFormat::rgba_8888;
-=======
-        width = geom::Width(300);
-        height = geom::Height(200);
         pf = geom::PixelFormat::rgba_8888;
->>>>>>> 56d56c9b
 
         ON_CALL(mock_gbm, gbm_bo_get_width(_))
         .WillByDefault(Return(size.width.as_uint32_t()));
@@ -73,14 +67,8 @@
     std::unique_ptr<mgg::GBMBufferAllocator> allocator;
 
     // Defaults
-<<<<<<< HEAD
-    mc::PixelFormat pf;
+    geom::PixelFormat pf;
     geom::Size size;
-=======
-    geom::PixelFormat pf;
-    geom::Width width;
-    geom::Height height;
->>>>>>> 56d56c9b
 };
 
 TEST_F(GBMGraphicBufferBasic, dimensions_test)
