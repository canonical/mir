/*
 * Copyright © 2012 Canonical Ltd.
 *
 * This program is free software: you can redistribute it and/or modify
 * it under the terms of the GNU General Public License version 3 as
 * published by the Free Software Foundation.
 *
 * This program is distributed in the hope that it will be useful,
 * but WITHOUT ANY WARRANTY; without even the implied warranty of
 * MERCHANTABILITY or FITNESS FOR A PARTICULAR PURPOSE.  See the
 * GNU General Public License for more details.
 *
 * You should have received a copy of the GNU General Public License
 * along with this program.  If not, see <http://www.gnu.org/licenses/>.
 *
 * Authored by: Thomas Guest <thomas.guest@canonical.com>
 *              Kevin DuBois <kevin.dubois@canonical.com>
 */

#include "mir/graphics/platform.h"
#include "mir/graphics/graphic_buffer_allocator.h"
#include "mir/graphics/buffer_properties.h"
#include "mir_test_doubles/mock_egl.h"
#include "mir_test_doubles/mock_gl.h"
#ifndef ANDROID
#include "mir_test_doubles/mock_drm.h"
#include "mir_test_doubles/mock_gbm.h"
#include "mir_test_doubles/null_virtual_terminal.h"
#include "src/platform/graphics/mesa/platform.h"
#include "mir_test_framework/udev_environment.h"
#else
#include "mir_test_doubles/mock_android_hw.h"
#endif
#include "mir/graphics/buffer_initializer.h"
#include "mir/logging/dumb_console_logger.h"
#include "mir/options/program_option.h"

#include "mir/graphics/null_display_report.h"

#include <gtest/gtest.h>

namespace mg = mir::graphics;
namespace ml = mir::logging;
namespace geom = mir::geometry;
namespace mtd = mir::test::doubles;
namespace mo = mir::options;
#ifndef ANDROID
namespace mtf = mir::mir_test_framework;
#endif

class GraphicsPlatform : public ::testing::Test
{
public:
    GraphicsPlatform() : logger(std::make_shared<ml::DumbConsoleLogger>())
    {
        using namespace testing;
        buffer_initializer = std::make_shared<mg::NullBufferInitializer>();

#ifndef ANDROID
        ON_CALL(mock_gbm, gbm_bo_get_width(_))
        .WillByDefault(Return(320));

        ON_CALL(mock_gbm, gbm_bo_get_height(_))
        .WillByDefault(Return(240));

        ON_CALL(mock_gbm, gbm_bo_get_format(_))
        .WillByDefault(Return(GBM_FORMAT_ARGB8888));

<<<<<<< HEAD
        typedef mtd::MockEGL::generic_function_pointer_t func_ptr_t;

        ON_CALL(mock_egl, eglGetProcAddress(StrEq("eglCreateImageKHR")))
            .WillByDefault(Return(reinterpret_cast<func_ptr_t>(eglCreateImageKHR)));
        ON_CALL(mock_egl, eglGetProcAddress(StrEq("eglDestroyImageKHR")))
            .WillByDefault(Return(reinterpret_cast<func_ptr_t>(eglDestroyImageKHR)));
        ON_CALL(mock_egl, eglGetProcAddress(StrEq("glEGLImageTargetTexture2DOES")))
            .WillByDefault(Return(reinterpret_cast<func_ptr_t>(glEGLImageTargetTexture2DOES)));

        fake_devices.add_standard_device("standard-drm-devices");
=======
        fake_devices.add_standard_drm_devices();
>>>>>>> 0b26c058
#endif
    }

    std::shared_ptr<mg::Platform> create_platform()
    {
#ifdef ANDROID
        return mg::create_platform(std::make_shared<mo::ProgramOption>(), std::make_shared<mg::NullDisplayReport>());
#else
        return std::make_shared<mg::mesa::Platform>(
            std::make_shared<mg::NullDisplayReport>(),
            std::make_shared<mir::test::doubles::NullVirtualTerminal>());
#endif
    }

    std::shared_ptr<ml::Logger> logger;
    std::shared_ptr<mg::BufferInitializer> buffer_initializer;

    ::testing::NiceMock<mtd::MockEGL> mock_egl;
    ::testing::NiceMock<mtd::MockGL> mock_gl;
#ifdef ANDROID
    ::testing::NiceMock<mtd::HardwareAccessMock> hw_access_mock;
#else
    ::testing::NiceMock<mtd::MockDRM> mock_drm;
    ::testing::NiceMock<mtd::MockGBM> mock_gbm;
    mtf::UdevEnvironment fake_devices;
#endif
};

TEST_F(GraphicsPlatform, buffer_allocator_creation)
{
    using namespace testing;

    EXPECT_NO_THROW (
        auto platform = create_platform();
        auto allocator = platform->create_buffer_allocator(buffer_initializer);

        EXPECT_TRUE(allocator.get());
    );

}

TEST_F(GraphicsPlatform, buffer_creation)
{
    auto platform = create_platform();
    auto allocator = platform->create_buffer_allocator(buffer_initializer);
    auto supported_pixel_formats = allocator->supported_pixel_formats();

    ASSERT_NE(0u, supported_pixel_formats.size());

    geom::Size size{320, 240};
    MirPixelFormat const pf{supported_pixel_formats[0]};
    mg::BufferUsage usage{mg::BufferUsage::hardware};
    mg::BufferProperties buffer_properties{size, pf, usage};

    auto buffer = allocator->alloc_buffer(buffer_properties);

    ASSERT_TRUE(buffer.get() != NULL);

    EXPECT_EQ(buffer->size(), size);
    EXPECT_EQ(buffer->pixel_format(), pf );

}

TEST_F(GraphicsPlatform, get_ipc_package)
{
    auto platform = create_platform();
    auto pkg = platform->get_ipc_package();

    ASSERT_TRUE(pkg.get() != NULL);
}<|MERGE_RESOLUTION|>--- conflicted
+++ resolved
@@ -66,20 +66,7 @@
         ON_CALL(mock_gbm, gbm_bo_get_format(_))
         .WillByDefault(Return(GBM_FORMAT_ARGB8888));
 
-<<<<<<< HEAD
-        typedef mtd::MockEGL::generic_function_pointer_t func_ptr_t;
-
-        ON_CALL(mock_egl, eglGetProcAddress(StrEq("eglCreateImageKHR")))
-            .WillByDefault(Return(reinterpret_cast<func_ptr_t>(eglCreateImageKHR)));
-        ON_CALL(mock_egl, eglGetProcAddress(StrEq("eglDestroyImageKHR")))
-            .WillByDefault(Return(reinterpret_cast<func_ptr_t>(eglDestroyImageKHR)));
-        ON_CALL(mock_egl, eglGetProcAddress(StrEq("glEGLImageTargetTexture2DOES")))
-            .WillByDefault(Return(reinterpret_cast<func_ptr_t>(glEGLImageTargetTexture2DOES)));
-
         fake_devices.add_standard_device("standard-drm-devices");
-=======
-        fake_devices.add_standard_drm_devices();
->>>>>>> 0b26c058
 #endif
     }
 
