--- conflicted
+++ resolved
@@ -50,10 +50,6 @@
 
 namespace
 {
-<<<<<<< HEAD
-
-=======
->>>>>>> 6a15dfa5
 struct MockFileOps : public mga::SyncFileOps
 {
     MOCK_METHOD3(ioctl, int(int,int,void*));
