--- conflicted
+++ resolved
@@ -28,10 +28,7 @@
 #include "mir_test_doubles/stub_swapping_gl_context.h"
 #include "mir_test_doubles/mock_egl.h"
 #include "mir_test_doubles/mock_hwc_device_wrapper.h"
-<<<<<<< HEAD
 #include "mir_test_doubles/stub_renderable_list_compositor.h"
-=======
->>>>>>> 015433ec
 #include "mir_test_doubles/mock_renderable_list_compositor.h"
 #include "src/platform/graphics/android/overlay_gl_compositor.h"
 #include "hwc_struct_helpers.h"
@@ -132,13 +129,9 @@
     EXPECT_CALL(mock_compositor, render(Ref(renderlist),_))
         .InSequence(seq)
         .WillOnce(Invoke([](mg::RenderableList const&, mga::SwappingGLContext const& cont)
-<<<<<<< HEAD
-        {cont.swap_buffers();}));
-=======
         {
             cont.swap_buffers();
         }));
->>>>>>> 015433ec
     EXPECT_CALL(mock_egl, eglGetCurrentDisplay())
         .InSequence(seq)
         .WillOnce(Return(dpy));
