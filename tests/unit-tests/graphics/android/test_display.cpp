--- conflicted
+++ resolved
@@ -396,15 +396,10 @@
 
     stub_db_factory->with_next_config([&](mtd::MockHwcConfiguration& mock_config)
     {
-<<<<<<< HEAD
         ON_CALL(mock_config, active_attribs_for(mga::DisplayName::primary))
-            .WillByDefault(Return(mga::DisplayAttribs{pixel_size, physical_size, vrefresh, true}));
+            .WillByDefault(Return(mga::DisplayAttribs{pixel_size, physical_size, vrefresh, true, format, true}));
         ON_CALL(mock_config, active_attribs_for(mga::DisplayName::external))
-            .WillByDefault(Return(mga::DisplayAttribs{pixel_size, physical_size, vrefresh, false}));
-=======
-        ON_CALL(mock_config, active_attribs_for(_))
-            .WillByDefault(Return(mga::DisplayAttribs{pixel_size, physical_size, vrefresh, true, format, 2}));
->>>>>>> 20c8faa2
+            .WillByDefault(Return(mga::DisplayAttribs{pixel_size, physical_size, vrefresh, false, format, true}));
     });
 
     mga::Display display(
@@ -440,6 +435,7 @@
 TEST_F(Display, returns_correct_config_with_external_and_primary_output_at_start)
 {
     using namespace testing;
+    MirPixelFormat format{mir_pixel_format_abgr_8888};
     auto origin = geom::Point{0,0};
     geom::Size primary_pixel_size{344, 111}, external_pixel_size{75,5};
     geom::Size primary_physical_size{4230, 2229}, external_physical_size{1, 22222};
@@ -447,37 +443,20 @@
 
     stub_db_factory->with_next_config([&](mtd::MockHwcConfiguration& mock_config)
     {
-<<<<<<< HEAD
         ON_CALL(mock_config, active_attribs_for(mga::DisplayName::primary))
-            .WillByDefault(Return(mga::DisplayAttribs{primary_pixel_size, primary_physical_size, primary_vrefresh, true}));
+            .WillByDefault(Return(
+                mga::DisplayAttribs{primary_pixel_size, primary_physical_size, primary_vrefresh, true, format, 2}));
         ON_CALL(mock_config, active_attribs_for(mga::DisplayName::external))
-            .WillByDefault(Return(mga::DisplayAttribs{external_pixel_size, external_physical_size, external_vrefresh, true}));
-=======
-        ASSERT_EQ(1u, disp_conf.modes.size());
-        auto& disp_mode = disp_conf.modes[0];
-        EXPECT_EQ(pixel_size, disp_mode.size);
-        EXPECT_EQ(vrefresh, disp_mode.vrefresh_hz);
-
-        EXPECT_EQ(mg::DisplayConfigurationOutputId{1}, disp_conf.id);
-        EXPECT_EQ(mg::DisplayConfigurationCardId{0}, disp_conf.card_id);
-        EXPECT_TRUE(disp_conf.connected);
-        EXPECT_TRUE(disp_conf.used);
-        auto origin = geom::Point{0,0};
-        EXPECT_EQ(origin, disp_conf.top_left);
-        EXPECT_EQ(0, disp_conf.current_mode_index);
-        EXPECT_EQ(physical_size, disp_conf.physical_size_mm);
-        EXPECT_EQ(format, disp_conf.current_format);
-        ASSERT_EQ(1, disp_conf.pixel_formats.size());
-        EXPECT_EQ(format, disp_conf.pixel_formats[0]);
-        num_configs++;
->>>>>>> 20c8faa2
-    });
-
-    mga::Display display(
-        stub_db_factory,
-        stub_gl_program_factory,
-        stub_gl_config,
-        null_display_report);
+            .WillByDefault(Return(
+                mga::DisplayAttribs{external_pixel_size, external_physical_size, external_vrefresh, true, format, 2}));
+    });
+
+    mga::Display display(
+        stub_db_factory,
+        stub_gl_program_factory,
+        stub_gl_config,
+        null_display_report,
+        mga::OverlayOptimization::enabled);
     auto config = display.configuration();
 
     std::vector<mg::DisplayConfigurationOutput> outputs;
@@ -496,6 +475,9 @@
     EXPECT_EQ(origin, outputs[0].top_left);
     EXPECT_EQ(0, outputs[0].current_mode_index);
     EXPECT_EQ(primary_physical_size, outputs[0].physical_size_mm);
+    EXPECT_EQ(format, outputs[0].current_format);
+    ASSERT_EQ(1, outputs[0].pixel_formats.size());
+    EXPECT_EQ(format, outputs[0].pixel_formats[0]);
 
     ASSERT_EQ(1u, outputs[1].modes.size());
     disp_mode = outputs[1].modes[0];
@@ -508,6 +490,9 @@
     EXPECT_EQ(origin, outputs[1].top_left);
     EXPECT_EQ(0, outputs[1].current_mode_index);
     EXPECT_EQ(external_physical_size, outputs[1].physical_size_mm);
+    EXPECT_EQ(format, outputs[1].current_format);
+    ASSERT_EQ(1, outputs[1].pixel_formats.size());
+    EXPECT_EQ(format, outputs[1].pixel_formats[0]);
 }
 
 TEST_F(Display, incorrect_display_configure_throws)
@@ -572,7 +557,8 @@
             stub_db_factory,
             stub_gl_program_factory,
             stub_gl_config,
-            null_display_report);
+            null_display_report,
+            mga::OverlayOptimization::enabled);
         EXPECT_THAT(subscription.use_count(), Gt(use_count_before));
     }
     EXPECT_THAT(subscription.use_count(), Eq(use_count_before));
@@ -589,14 +575,18 @@
         {33, 32},
         {31, 35},
         0.44,
-        true
+        true,
+        mir_pixel_format_abgr_8888,
+        2
     };
     mga::DisplayAttribs attribs2
     {
         {3, 3},
         {1, 5},
         0.5544,
-        true
+        true,
+        mir_pixel_format_abgr_8888,
+        2
     };
 
     stub_db_factory->with_next_config([&](mtd::MockHwcConfiguration& mock_config)
@@ -617,7 +607,8 @@
         stub_db_factory,
         stub_gl_program_factory,
         stub_gl_config,
-        null_display_report);
+        null_display_report,
+        mga::OverlayOptimization::enabled);
 
     auto config = display.configuration();
     config->for_each_output([&](mg::UserDisplayConfigurationOutput const& c){
