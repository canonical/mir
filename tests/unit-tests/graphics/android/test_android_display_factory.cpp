--- conflicted
+++ resolved
@@ -78,16 +78,10 @@
 {
 public:
     AndroidDisplayFactoryTest()
-<<<<<<< HEAD
-        : mock_display_allocator(std::make_shared<MockDisplayAllocator>()),
-          mock_hwc_factory(std::make_shared<MockHWCFactory>()),
-          mock_fnw_factory(std::make_shared<MockFNWFactory>()),
-          mock_fb_device(std::make_shared<mtd::MockDisplaySupportProvider>())
-=======
         : mock_display_allocator(std::make_shared<testing::NiceMock<MockDisplayAllocator>>()),
           mock_hwc_factory(std::make_shared<testing::NiceMock<MockHWCFactory>>()),
-          mock_fnw_factory(std::make_shared<testing::NiceMock<MockFNWFactory>>())
->>>>>>> fd6f932e
+          mock_fnw_factory(std::make_shared<testing::NiceMock<MockFNWFactory>>()),
+          mock_fb_device(std::make_shared<testing::NiceMock<mtd::MockDisplaySupportProvider>>())
     {
     }
 
@@ -99,12 +93,8 @@
     std::shared_ptr<MockDisplayAllocator> const mock_display_allocator;
     std::shared_ptr<MockHWCFactory> const mock_hwc_factory;
     std::shared_ptr<MockFNWFactory> const mock_fnw_factory;
-<<<<<<< HEAD
     std::shared_ptr<mtd::MockDisplaySupportProvider> const mock_fb_device;
-    mt::HardwareAccessMock hw_access_mock;
-=======
     testing::NiceMock<mt::HardwareAccessMock> hw_access_mock;
->>>>>>> fd6f932e
 };
 }
 
