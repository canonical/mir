/*
 * Copyright © 2012 Canonical Ltd.
 *
 * This program is free software: you can redistribute it and/or modify
 * it under the terms of the GNU General Public License version 3 as
 * published by the Free Software Foundation.
 *
 * This program is distributed in the hope that it will be useful,
 * but WITHOUT ANY WARRANTY; without even the implied warranty of
 * MERCHANTABILITY or FITNESS FOR A PARTICULAR PURPOSE.  See the
 * GNU General Public License for more details.
 *
 * You should have received a copy of the GNU General Public License
 * along with this program.  If not, see <http://www.gnu.org/licenses/>.
 *
 * Authored by: Alexandros Frantzis <alexandros.frantzis@canonical.com>
 */

#include "src/server/graphics/android/android_buffer_allocator.h"
<<<<<<< HEAD
#include "mir_test/hw_mock.h"
=======
#include "mir/graphics/buffer_initializer.h"
#include "mir/compositor/buffer_properties.h"

#include "mir_test_doubles/mock_buffer_initializer.h"
>>>>>>> 28a97759

#include <hardware/gralloc.h>
#include <gtest/gtest.h>
#include <algorithm>

namespace mg = mir::graphics;
namespace mga = mir::graphics::android;
namespace geom = mir::geometry;
<<<<<<< HEAD
namespace mt = mir::test;
=======
namespace mc = mir::compositor;
namespace mtd = mir::test::doubles;
>>>>>>> 28a97759

struct AndroidBufferAllocatorTest : public ::testing::Test
{
<<<<<<< HEAD
    testing::NiceMock<mt::HardwareAccessMock> hw_access_mock;
=======
public:
    AndroidBufferAllocatorTest()
        : null_buffer_initializer{std::make_shared<mg::NullBufferInitializer>()}
    {
    }

    std::shared_ptr<mg::BufferInitializer> const null_buffer_initializer;
>>>>>>> 28a97759
};

TEST_F(AndroidBufferAllocatorTest, allocator_accesses_gralloc_module)
{
    using namespace testing;

    EXPECT_CALL(hw_access_mock, hw_get_module(StrEq(GRALLOC_HARDWARE_MODULE_ID), _))
        .Times(1);

    mga::AndroidBufferAllocator allocator;
}

TEST_F(AndroidBufferAllocatorTest, supported_pixel_formats_contain_common_formats)
{
    mga::AndroidBufferAllocator allocator{null_buffer_initializer};
    auto supported_pixel_formats = allocator.supported_pixel_formats();

    auto abgr_8888_count = std::count(supported_pixel_formats.begin(),
                                      supported_pixel_formats.end(),
                                      geom::PixelFormat::abgr_8888);

    auto xbgr_8888_count = std::count(supported_pixel_formats.begin(),
                                      supported_pixel_formats.end(),
                                      geom::PixelFormat::xbgr_8888);

    auto bgr_888_count = std::count(supported_pixel_formats.begin(),
                                    supported_pixel_formats.end(),
                                    geom::PixelFormat::bgr_888);

    EXPECT_EQ(1, abgr_8888_count);
    EXPECT_EQ(1, xbgr_8888_count);
    EXPECT_EQ(1, bgr_888_count);
}

TEST_F(AndroidBufferAllocatorTest, supported_pixel_formats_have_sane_default_in_first_position)
{
    mga::AndroidBufferAllocator allocator{null_buffer_initializer};
    auto supported_pixel_formats = allocator.supported_pixel_formats();

    ASSERT_FALSE(supported_pixel_formats.empty());
    EXPECT_EQ(geom::PixelFormat::abgr_8888, supported_pixel_formats[0]);
}

TEST_F(AndroidBufferAllocatorTest, alloc_buffer_calls_initializer)
{
    using namespace testing;

    auto buffer_initializer = std::make_shared<mtd::MockBufferInitializer>();

    mga::AndroidBufferAllocator allocator{buffer_initializer};
    mc::BufferProperties properties{geom::Size{geom::Width{2}, geom::Height{2}},
                                    geom::PixelFormat::abgr_8888,
                                    mc::BufferUsage::hardware};

    EXPECT_CALL(*buffer_initializer, operator_call(_))
        .Times(1);

    allocator.alloc_buffer(properties);
}<|MERGE_RESOLUTION|>--- conflicted
+++ resolved
@@ -17,14 +17,11 @@
  */
 
 #include "src/server/graphics/android/android_buffer_allocator.h"
-<<<<<<< HEAD
 #include "mir_test/hw_mock.h"
-=======
 #include "mir/graphics/buffer_initializer.h"
 #include "mir/compositor/buffer_properties.h"
 
 #include "mir_test_doubles/mock_buffer_initializer.h"
->>>>>>> 28a97759
 
 #include <hardware/gralloc.h>
 #include <gtest/gtest.h>
@@ -33,18 +30,13 @@
 namespace mg = mir::graphics;
 namespace mga = mir::graphics::android;
 namespace geom = mir::geometry;
-<<<<<<< HEAD
 namespace mt = mir::test;
-=======
 namespace mc = mir::compositor;
 namespace mtd = mir::test::doubles;
->>>>>>> 28a97759
 
 struct AndroidBufferAllocatorTest : public ::testing::Test
 {
-<<<<<<< HEAD
     testing::NiceMock<mt::HardwareAccessMock> hw_access_mock;
-=======
 public:
     AndroidBufferAllocatorTest()
         : null_buffer_initializer{std::make_shared<mg::NullBufferInitializer>()}
@@ -52,7 +44,6 @@
     }
 
     std::shared_ptr<mg::BufferInitializer> const null_buffer_initializer;
->>>>>>> 28a97759
 };
 
 TEST_F(AndroidBufferAllocatorTest, allocator_accesses_gralloc_module)
@@ -62,7 +53,7 @@
     EXPECT_CALL(hw_access_mock, hw_get_module(StrEq(GRALLOC_HARDWARE_MODULE_ID), _))
         .Times(1);
 
-    mga::AndroidBufferAllocator allocator;
+    mga::AndroidBufferAllocator allocator(null_buffer_initializer);
 }
 
 TEST_F(AndroidBufferAllocatorTest, supported_pixel_formats_contain_common_formats)
