--- conflicted
+++ resolved
@@ -33,11 +33,7 @@
 #include <miral/zone.h>
 #include <mir/test/doubles/stub_display_configuration.h>
 #include "mir/graphics/display_configuration_observer.h"
-<<<<<<< HEAD
-#include "mir/shell/display_configuration_controller.h"
-=======
 #include "mir/graphics/null_display_configuration_observer.h"
->>>>>>> 99896d3f
 #include "miral/output.h"
 #include "src/miral/window_manager_tools_implementation.h"
 
@@ -273,13 +269,8 @@
     {
         // move_cursor_to will queue work onto the linearising_executor.
         // Because that work is guaranteed to be linear, we can safely
-<<<<<<< HEAD
-        // queue another piece of work and wait for that complete before
-        // returning form this method.
-=======
         // queue another piece of work and wait for that to complete before
         // returning from this method.
->>>>>>> 99896d3f
         tools.move_cursor_to(point);
         std::mutex mtx;
         bool cursor_change_processed = false;
@@ -538,8 +529,6 @@
 void mir_test_framework::WindowManagementTestHarness::update_outputs(
     std::vector<mir::graphics::DisplayConfigurationOutput> const& outputs) const
 {
-<<<<<<< HEAD
-=======
     class Observer : public mg::NullDisplayConfigurationObserver
     {
     public:
@@ -565,15 +554,11 @@
         bool config_applied = false;
     };
 
->>>>>>> 99896d3f
     server.the_compositor()->stop();
     mtd::StubDisplayConfig const config(outputs);
     self->display->configure(config);
     self->display->emit_configuration_change_event(self->display->configuration());
     self->display->wait_for_configuration_change_handler();
-<<<<<<< HEAD
-    server.the_display_configuration_observer()->configuration_applied(self->display->configuration());
-=======
 
     // We need to notify the display configuration observer so that
     // classes are made aware of the new rectangle. For example,
@@ -589,7 +574,6 @@
     server.the_display_configuration_observer()->configuration_applied(self->display->configuration());
     observer->wait();
     server.the_display_configuration_observer_registrar()->unregister_interest(*observer);
->>>>>>> 99896d3f
     server.the_compositor()->start();
 }
 
