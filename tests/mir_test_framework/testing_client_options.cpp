--- conflicted
+++ resolved
@@ -21,55 +21,7 @@
 #include "mir_test_framework/stub_client_platform_factory.h"
 
 namespace mcl = mir::client;
-<<<<<<< HEAD
-namespace mtf=mir_test_framework;
-namespace geom = mir::geometry;
-namespace mtd = mir::test::doubles;
-
-namespace
-{
-struct StubClientPlatform : public mcl::ClientPlatform
-{
-    MirPlatformType platform_type() const
-    {
-        return mir_platform_type_gbm;
-    }
-
-    std::shared_ptr<mcl::ClientBufferFactory> create_buffer_factory()
-    {
-        return std::make_shared<mtd::StubClientBufferFactory>();
-    }
-
-    std::shared_ptr<EGLNativeWindowType> create_egl_native_window(mcl::EGLNativeSurface*)
-    {
-        auto fake_window = reinterpret_cast<EGLNativeWindowType>(0x12345678lu);
-        return std::make_shared<EGLNativeWindowType>(fake_window);
-    }
-
-    std::shared_ptr<EGLNativeDisplayType> create_egl_native_display()
-    {
-        auto fake_display = reinterpret_cast<EGLNativeDisplayType>(0x12345678lu);
-        return std::make_shared<EGLNativeDisplayType>(fake_display);
-    }
-
-    MirNativeBuffer* convert_native_buffer(mir::graphics::NativeBuffer*) const
-    {
-        return nullptr;
-    }
-};
-
-struct StubClientPlatformFactory : public mcl::ClientPlatformFactory
-{
-    std::shared_ptr<mcl::ClientPlatform> create_client_platform(mcl::ClientContext*)
-    {
-        return std::make_shared<StubClientPlatform>();
-    }
-};
-
-}
-=======
 namespace mtf = mir_test_framework;
->>>>>>> 7cf70442
 
 mtf::StubConnectionConfiguration::StubConnectionConfiguration(std::string const& socket_file)
     : DefaultConnectionConfiguration(socket_file)
