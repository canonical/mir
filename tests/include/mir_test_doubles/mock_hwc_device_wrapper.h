--- conflicted
+++ resolved
@@ -44,7 +44,6 @@
     MOCK_CONST_METHOD1(vsync_signal_off, void(graphics::android::DisplayName));
     MOCK_CONST_METHOD1(display_on, void(graphics::android::DisplayName));
     MOCK_CONST_METHOD1(display_off, void(graphics::android::DisplayName));
-<<<<<<< HEAD
     MOCK_METHOD4(subscribe_to_events, void(void const*,
         std::function<void(graphics::android::DisplayName, std::chrono::nanoseconds)> const&,
         std::function<void(graphics::android::DisplayName, bool)> const&,
@@ -54,11 +53,9 @@
     {
         unsubscribe_from_events_(id);
     }
-=======
     MOCK_CONST_METHOD1(display_configs, std::vector<graphics::android::ConfigId>(graphics::android::DisplayName));
     MOCK_CONST_METHOD4(display_attributes, void(
         graphics::android::DisplayName, graphics::android::ConfigId, uint32_t const*, int32_t*));
->>>>>>> cb493631
 };
 
 }
