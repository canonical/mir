--- conflicted
+++ resolved
@@ -43,15 +43,14 @@
     {
         ON_CALL(*this, buffers_ready_for_compositor(::testing::_))
             .WillByDefault(testing::Invoke(this, &MockBufferStream::buffers_ready));
-<<<<<<< HEAD
         ON_CALL(*this, lock_snapshot_buffer())
             .WillByDefault(testing::Return(std::make_shared<StubBuffer>()));
         ON_CALL(*this, acquire_client_buffer(testing::_))
             .WillByDefault(testing::InvokeArgument<0>(nullptr));
-=======
+        ON_CALL(*this, swap_buffers(testing::_, testing::_))
+            .WillByDefault(testing::InvokeArgument<1>(nullptr));
         ON_CALL(*this, has_submitted_buffer())
             .WillByDefault(testing::Return(true));
->>>>>>> 4f02987c
     }
     MOCK_METHOD1(acquire_client_buffer, void(std::function<void(graphics::Buffer* buffer)>));
     MOCK_METHOD1(release_client_buffer, void(graphics::Buffer*));
