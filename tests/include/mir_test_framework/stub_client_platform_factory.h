/*
 * Copyright © 2014 Canonical Ltd.
 *
 * This program is free software: you can redistribute it and/or modify it
 * under the terms of the GNU General Public License version 3,
 * as published by the Free Software Foundation.
 *
 * This program is distributed in the hope that it will be useful,
 * but WITHOUT ANY WARRANTY; without even the implied warranty of
 * MERCHANTABILITY or FITNESS FOR A PARTICULAR PURPOSE.  See the
 * GNU General Public License for more details.
 *
 * You should have received a copy of the GNU General Public License
 * along with this program.  If not, see <http://www.gnu.org/licenses/>.
 *
 * Authored by: Christopher James Halse Rogers <christopher.halse.rogers@canonical.com>
 */

#ifndef MIR_TEST_FRAMEWORK_STUB_CLIENT_PLATFORM_FACTORY_
#define MIR_TEST_FRAMEWORK_STUB_CLIENT_PLATFORM_FACTORY_

#include "mir/client_platform_factory.h"
#include "mir/client_platform.h"
#include "mir_toolkit/mir_native_buffer.h"
#include "mir_toolkit/extensions/fenced_buffers.h"
#include "mir_test_framework/stub_platform_extension.h"

namespace mir_test_framework
{

struct StubClientPlatform : public mir::client::ClientPlatform
{
    StubClientPlatform(mir::client::ClientContext* context);
    MirPlatformType platform_type() const override;
    void populate(MirPlatformPackage& package) const override;
    MirPlatformMessage* platform_operation(MirPlatformMessage const*) override;
    std::shared_ptr<mir::client::ClientBufferFactory> create_buffer_factory() override;
    void* request_interface(char const* name, int version) override;
    void use_egl_native_window(std::shared_ptr<void> native_window, mir::client::EGLNativeSurface* surface) override;
    std::shared_ptr<void> create_egl_native_window(mir::client::EGLNativeSurface* surface) override;
    std::shared_ptr<EGLNativeDisplayType> create_egl_native_display() override;
    MirNativeBuffer* convert_native_buffer(mir::graphics::NativeBuffer* buf) const override;
    MirPixelFormat get_egl_pixel_format(EGLDisplay, EGLConfig) const override;
    mir::client::ClientContext* const context;
    MirBufferPackage mutable native_buffer;

<<<<<<< HEAD
    MirExtensionFavoriteFlavorV1 flavor_ext_1;
    MirExtensionFavoriteFlavorV9 flavor_ext_9;
    MirExtensionAnimalNamesV1 animal_ext;
=======
    MirExtensionFavoriteFlavor flavor_ext_0_1;
    MirExtensionFavoriteFlavor flavor_ext_2_2;
    MirExtensionAnimalNames animal_ext;
    MirExtensionFencedBuffers fence_ext;
>>>>>>> 3c8e3330
};

struct StubClientPlatformFactory : public mir::client::ClientPlatformFactory
{
    std::shared_ptr<mir::client::ClientPlatform> create_client_platform(mir::client::ClientContext* context) override;
};

}
#endif /* MIR_TEST_FRAMEWORK_STUB_CLIENT_PLATFORM_ */<|MERGE_RESOLUTION|>--- conflicted
+++ resolved
@@ -44,16 +44,10 @@
     mir::client::ClientContext* const context;
     MirBufferPackage mutable native_buffer;
 
-<<<<<<< HEAD
     MirExtensionFavoriteFlavorV1 flavor_ext_1;
     MirExtensionFavoriteFlavorV9 flavor_ext_9;
     MirExtensionAnimalNamesV1 animal_ext;
-=======
-    MirExtensionFavoriteFlavor flavor_ext_0_1;
-    MirExtensionFavoriteFlavor flavor_ext_2_2;
-    MirExtensionAnimalNames animal_ext;
-    MirExtensionFencedBuffers fence_ext;
->>>>>>> 3c8e3330
+    MirExtensionFencedBuffersV1 fence_ext;
 };
 
 struct StubClientPlatformFactory : public mir::client::ClientPlatformFactory
