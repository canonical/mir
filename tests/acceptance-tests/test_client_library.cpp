/*
 * Copyright © 2012-2014 Canonical Ltd.
 *
 * This program is free software: you can redistribute it and/or modify
 * it under the terms of the GNU General Public License version 3 as
 * published by the Free Software Foundation.
 *
 * This program is distributed in the hope that it will be useful,
 * but WITHOUT ANY WARRANTY; without even the implied warranty of
 * MERCHANTABILITY or FITNESS FOR A PARTICULAR PURPOSE.  See the
 * GNU General Public License for more details.
 *
 * You should have received a copy of the GNU General Public License
 * along with this program.  If not, see <http://www.gnu.org/licenses/>.
 *
 * Authored by: Thomas Guest <thomas.guest@canonical.com>
 */

#include "mir_toolkit/mir_client_library.h"

#include "mir_test_framework/headless_in_process_server.h"
#include "mir_test_framework/stub_platform_helpers.h"
#include "mir_test_framework/any_surface.h"
#include "mir/test/validity_matchers.h"
#include "src/include/common/mir/protobuf/protocol_version.h"

#include "mir_protobuf.pb.h"

#include <gtest/gtest.h>
#include <gmock/gmock.h>
#include <atomic>
#include <chrono>
#include <thread>
#include <cstring>

#include <sys/types.h>
#include <sys/stat.h>
#include <fcntl.h>

#include <errno.h>

namespace mf = mir::frontend;
namespace mc = mir::compositor;
namespace mtf = mir_test_framework;
namespace
{
// Assert our MirSurfaceType is 1to1 to MirWindowType
static_assert(
    static_cast<int32_t>(mir_surface_type_normal) ==
    static_cast<int32_t>(mir_window_type_normal),
    "mir_surface_type_normal != mir_window_type_normal");
static_assert(
    static_cast<int32_t>(mir_surface_type_utility) ==
    static_cast<int32_t>(mir_window_type_utility),
    "mir_surface_type_utility != mir_window_type_utility");
static_assert(
    static_cast<int32_t>(mir_surface_type_dialog) ==
    static_cast<int32_t>(mir_window_type_dialog),
    "mir_surface_type_dialog != mir_window_type_dialog");
static_assert(
    static_cast<int32_t>(mir_surface_type_gloss) ==
    static_cast<int32_t>(mir_window_type_gloss),
    "mir_surface_type_gloss != mir_window_type_gloss");
static_assert(
    static_cast<int32_t>(mir_surface_type_freestyle) ==
    static_cast<int32_t>(mir_window_type_freestyle),
    "mir_surface_type_freestyle != mir_window_type_freestyle");
static_assert(
    static_cast<int32_t>(mir_surface_type_popover) ==
    static_cast<int32_t>(mir_window_type_menu),
    "mir_surface_type_popover != mir_window_type_menu");
static_assert(
    static_cast<int32_t>(mir_surface_type_menu) ==
    static_cast<int32_t>(mir_window_type_menu),
    "mir_surface_type_menu != mir_window_type_menu");
static_assert(
    static_cast<int32_t>(mir_surface_type_inputmethod) ==
    static_cast<int32_t>(mir_window_type_inputmethod),
    "mir_surface_type_inputmethod != mir_window_type_inputmethod");
static_assert(
    static_cast<int32_t>(mir_surface_type_satellite) ==
    static_cast<int32_t>(mir_window_type_satellite),
    "mir_surface_type_satellite != mir_window_type_satellite");
static_assert(
    static_cast<int32_t>(mir_surface_type_tip) ==
    static_cast<int32_t>(mir_window_type_tip),
    "mir_surface_type_tip != mir_window_type_tip");

// Assert our MirSurfaceState is 1to1 to MirWindowState
static_assert(
    static_cast<int32_t>(mir_surface_state_unknown) ==
    static_cast<int32_t>(mir_window_state_unknown),
    "mir_surface_state_unknown != mir_window_state_unknown");
static_assert(
    static_cast<int32_t>(mir_surface_state_restored) ==
    static_cast<int32_t>(mir_window_state_restored),
    "mir_surface_state_restored != mir_window_state_restored");
static_assert(
    static_cast<int32_t>(mir_surface_state_minimized) ==
    static_cast<int32_t>(mir_window_state_minimized),
    "mir_surface_state_minimized != mir_window_state_minimized");
static_assert(
    static_cast<int32_t>(mir_surface_state_maximized) ==
    static_cast<int32_t>(mir_window_state_maximized),
    "mir_surface_state_maximized != mir_window_state_maximized");
static_assert(
    static_cast<int32_t>(mir_surface_state_vertmaximized) ==
    static_cast<int32_t>(mir_window_state_vertmaximized),
    "mir_surface_state_vertmaximized != mir_window_state_vertmaximized");
static_assert(
    static_cast<int32_t>(mir_surface_state_fullscreen) ==
    static_cast<int32_t>(mir_window_state_fullscreen),
    "mir_surface_state_fullscreen != mir_window_state_fullscreen");
static_assert(
    static_cast<int32_t>(mir_surface_state_horizmaximized) ==
    static_cast<int32_t>(mir_window_state_horizmaximized),
    "mir_surface_state_horizmaximized != mir_window_state_horizmaximized");
static_assert(
    static_cast<int32_t>(mir_surface_state_hidden) ==
    static_cast<int32_t>(mir_window_state_hidden),
    "mir_surface_state_hidden != mir_window_state_hidden");
static_assert(
    static_cast<int32_t>(mir_surface_states) ==
    static_cast<int32_t>(mir_window_states),
    "mir_surface_states != mir_window_states");
static_assert(sizeof(MirSurfaceState) == sizeof(MirWindowState),
    "sizeof(MirSurfaceState) != sizeof(MirWindowState)");

// Assert our MirSurfaceFocusState is 1to1 to MirWindowFocusState
static_assert(
    static_cast<int32_t>(mir_surface_unfocused) ==
    static_cast<int32_t>(mir_window_focus_state_unfocused),
    "mir_surface_unfocused != mir_window_focus_state_unfocused");
static_assert(
    static_cast<int32_t>(mir_surface_focused) ==
    static_cast<int32_t>(mir_window_focus_state_focused),
    "mir_surface_focused != mir_window_focus_state_focused");
static_assert(sizeof(MirSurfaceFocusState) == sizeof(MirWindowFocusState),
    "sizeof(MirSurfaceFocusState) != sizeof(MirWindowFocusState)");

// Assert our MirSurfaceVisibility is 1to1 to MirWindowVisibility
static_assert(
    static_cast<int32_t>(mir_surface_visibility_occluded) ==
    static_cast<int32_t>(mir_window_visibility_occluded),
    "mir_surface_visibility_occluded != mir_window_visibility_occluded");
static_assert(
    static_cast<int32_t>(mir_surface_visibility_exposed) ==
    static_cast<int32_t>(mir_window_visibility_exposed),
    "mir_surface_visibility_exposed != mir_window_visibility_exposed");
static_assert(sizeof(MirSurfaceVisibility) == sizeof(MirWindowVisibility),
    "sizeof(MirSurfaceVisibility) != sizeof(MirWindowVisibility)");

struct ClientLibrary : mtf::HeadlessInProcessServer
{
    std::set<MirWindow*> surfaces;
    MirConnection* connection = nullptr;
    MirWindow* window  = nullptr;
    std::atomic<int> buffers{0};
    std::mutex guard;
    std::condition_variable signal;

    static void connection_callback(MirConnection* connection, void* context)
    {
        ClientLibrary* config = reinterpret_cast<ClientLibrary*>(context);
        config->connected(connection);
    }

    static void create_surface_callback(MirWindow* window, void* context)
    {
        ClientLibrary* config = reinterpret_cast<ClientLibrary*>(context);
        config->surface_created(window);
    }

    static void swap_buffers_callback(MirBufferStream* bs, void* context)
    {
        ClientLibrary* config = reinterpret_cast<ClientLibrary*>(context);
        config->swap_buffers(bs);
    }

    static void release_surface_callback(MirWindow* window, void* context)
    {
        ClientLibrary* config = reinterpret_cast<ClientLibrary*>(context);
        config->surface_released(window);
    }

    virtual void connected(MirConnection* new_connection)
    {
        connection = new_connection;
    }

    virtual void surface_created(MirWindow* new_surface)
    {
        std::unique_lock<std::mutex> lock(guard);
        surfaces.insert(new_surface);
        window = new_surface;
        signal.notify_all();
    }

    void wait_for_window_create()
    {
        std::unique_lock<std::mutex> lock(guard);
        window = nullptr;
        signal.wait(lock, [&]{ return !!window; });
    }

    virtual void swap_buffers(MirBufferStream*)
    {
        ++buffers;
    }

    void surface_released(MirWindow* old_surface)
    {
        std::unique_lock<std::mutex> lock(guard);
        surfaces.erase(old_surface);
        window = NULL;
        signal.notify_all();
    }

    void wait_for_window_release()
    {
        std::unique_lock<std::mutex> lock(guard);
        signal.wait(lock, [&]{ return !window; });
    }

    MirWindow* any_surface()
    {
        return *surfaces.begin();
    }

    size_t current_surface_count()
    {
        return surfaces.size();
    }

    static void nosey_thread(MirWindow *surf)
    {
        for (int i = 0; i < 10; i++)
        {
            mir_wait_for_one(mir_window_set_state(surf,
                                            mir_window_state_maximized));
            mir_wait_for_one(mir_window_set_state(surf,
                                            mir_window_state_restored));
            mir_wait_for_one(mir_window_set_state(surf,
                                            mir_window_state_fullscreen));
            mir_wait_for_one(mir_window_set_state(surf,
                                            mir_window_state_minimized));
        }
    }
};

auto const* const protocol_version_override = "MIR_CLIENT_TEST_OVERRRIDE_PROTOCOL_VERSION";
}

using namespace testing;

TEST_F(ClientLibrary, client_library_connects_and_disconnects)
{
    MirWaitHandle* wh = mir_connect(new_connection().c_str(), __PRETTY_FUNCTION__, connection_callback, this);
    EXPECT_THAT(wh, NotNull());
    mir_wait_for(wh);

    ASSERT_THAT(connection, NotNull());
    EXPECT_TRUE(mir_connection_is_valid(connection));
    EXPECT_THAT(mir_connection_get_error_message(connection), StrEq(""));

    mir_connection_release(connection);
}

TEST_F(ClientLibrary, synchronous_connection)
{
    connection = mir_connect_sync(new_connection().c_str(), __PRETTY_FUNCTION__);

    EXPECT_THAT(connection, NotNull());
    EXPECT_TRUE(mir_connection_is_valid(connection));
    EXPECT_THAT(mir_connection_get_error_message(connection), StrEq(""));

    mir_connection_release(connection);
}

TEST_F(ClientLibrary, connects_when_protobuf_protocol_oldest_supported)
{
    std::ostringstream buffer;
    buffer << mir::protobuf::oldest_compatible_protocol_version();

    add_to_environment(protocol_version_override, buffer.str().c_str());

    connection = mir_connect_sync(new_connection().c_str(), __PRETTY_FUNCTION__);

    EXPECT_THAT(connection, NotNull());
    EXPECT_TRUE(mir_connection_is_valid(connection));
    EXPECT_THAT(mir_connection_get_error_message(connection), StrEq(""));

    mir_connection_release(connection);
}

TEST_F(ClientLibrary, reports_error_when_protobuf_protocol_obsolete)
{
    std::ostringstream buffer;
    buffer << (mir::protobuf::oldest_compatible_protocol_version() - 1);
    add_to_environment(protocol_version_override, buffer.str().c_str());

    connection = mir_connect_sync(new_connection().c_str(), __PRETTY_FUNCTION__);

    EXPECT_THAT(connection, NotNull());
    EXPECT_FALSE(mir_connection_is_valid(connection));
    EXPECT_THAT(mir_connection_get_error_message(connection), HasSubstr("not accepted by server"));

    mir_connection_release(connection);
}

TEST_F(ClientLibrary, reports_error_when_protobuf_protocol_too_new)
{
    std::ostringstream buffer;
    buffer << mir::protobuf::current_protocol_version() + 1;
    add_to_environment(protocol_version_override, buffer.str().c_str());

    connection = mir_connect_sync(new_connection().c_str(), __PRETTY_FUNCTION__);

    EXPECT_THAT(connection, NotNull());
    EXPECT_FALSE(mir_connection_is_valid(connection));
    EXPECT_THAT(mir_connection_get_error_message(connection), HasSubstr("not accepted by server"));

    mir_connection_release(connection);
}

TEST_F(ClientLibrary, reports_error_when_protobuf_protocol_much_too_new)
{
    std::ostringstream buffer;
    buffer << mir::protobuf::next_incompatible_protocol_version();
    add_to_environment(protocol_version_override, buffer.str().c_str());

    connection = mir_connect_sync(new_connection().c_str(), __PRETTY_FUNCTION__);

    EXPECT_THAT(connection, NotNull());
    EXPECT_FALSE(mir_connection_is_valid(connection));
    EXPECT_THAT(mir_connection_get_error_message(connection), HasSubstr("not accepted by server"));

    mir_connection_release(connection);
}

TEST_F(ClientLibrary, creates_surface)
{
    mir_wait_for(mir_connect(new_connection().c_str(), __PRETTY_FUNCTION__, connection_callback, this));

    int request_width = 640, request_height = 480;
    MirPixelFormat request_format = mir_pixel_format_abgr_8888;
    MirBufferUsage request_buffer_usage = mir_buffer_usage_hardware;

    auto spec = mir_create_normal_window_spec(connection, request_width, request_height);
    mir_window_spec_set_pixel_format(spec, request_format);
    mir_window_spec_set_buffer_usage(spec, request_buffer_usage);
    window = mir_create_window_sync(spec);
    mir_window_spec_release(spec);

    ASSERT_THAT(window, NotNull());
    EXPECT_TRUE(mir_window_is_valid(window));
    EXPECT_THAT(mir_window_get_error_message(window), StrEq(""));

    MirWindowParameters response_params;
    mir_window_get_parameters(window, &response_params);
    EXPECT_EQ(request_width, response_params.width);
    EXPECT_EQ(request_height, response_params.height);
    EXPECT_EQ(request_format, response_params.pixel_format);
    EXPECT_EQ(request_buffer_usage, response_params.buffer_usage);

    mir_window_release_sync(window);
    mir_connection_release(connection);
}

TEST_F(ClientLibrary, shutdown_race_is_resolved_safely)
{   // An attempt at a regression test for race LP: #1653658
    connection = mir_connect_sync(new_connection().c_str(), __PRETTY_FUNCTION__);
<<<<<<< HEAD
    auto const spec = mir_create_normal_window_spec(connection, 123, 456);
    mir_window_spec_set_pixel_format(spec, mir_pixel_format_abgr_8888);
    window = mir_window_create_sync(spec);
    mir_window_spec_release(spec);
=======
    auto const spec = mir_connection_create_spec_for_normal_surface(
        connection, 123, 456, mir_pixel_format_abgr_8888);
    window = mir_create_window_sync(spec);
    mir_surface_spec_release(spec);
>>>>>>> 37ff4852

    EXPECT_THAT(window, IsValid());

    mir_window_release(window, [](MirWindow*, void*){ sleep(1); }, NULL);
    mir_connection_release(connection);
}

TEST_F(ClientLibrary, can_set_surface_state)
{
    connection = mir_connect_sync(new_connection().c_str(), __PRETTY_FUNCTION__);

    auto const spec =
        mir_create_normal_window_spec(connection, 640, 480);
    mir_window_spec_set_pixel_format(spec, mir_pixel_format_abgr_8888);

    window = mir_create_window_sync(spec);

    mir_window_spec_release(spec);

    EXPECT_THAT(mir_window_get_state(window), Eq(mir_window_state_restored));

    mir_wait_for(mir_window_set_state(window, mir_window_state_fullscreen));
    EXPECT_THAT(mir_window_get_state(window), Eq(mir_window_state_fullscreen));

    mir_wait_for(mir_window_set_state(window, static_cast<MirWindowState>(999)));
    EXPECT_THAT(mir_window_get_state(window), Eq(mir_window_state_fullscreen));

    mir_wait_for(mir_window_set_state(window, mir_window_state_horizmaximized));
    EXPECT_THAT(mir_window_get_state(window), Eq(mir_window_state_horizmaximized));

    mir_wait_for(mir_window_set_state(window, static_cast<MirWindowState>(888)));
    EXPECT_THAT(mir_window_get_state(window), Eq(mir_window_state_horizmaximized));

    // Stress-test synchronization logic with some flooding
    for (int i = 0; i < 100; i++)
    {
        mir_window_set_state(window, mir_window_state_maximized);
        mir_window_set_state(window, mir_window_state_restored);
        mir_wait_for(mir_window_set_state(window, mir_window_state_fullscreen));
        ASSERT_THAT(mir_window_get_state(window), Eq(mir_window_state_fullscreen));
    }

    mir_window_release_sync(window);
    mir_connection_release(connection);
}

TEST_F(ClientLibrary, can_set_pointer_confinement)
{
    connection = mir_connect_sync(new_connection().c_str(), __PRETTY_FUNCTION__);
    int const width = 640;
    int const height = 480;
    auto const format = mir_pixel_format_abgr_8888;
    auto const spec = mir_create_normal_window_spec(connection, width, height);
    mir_window_spec_set_pixel_format(spec, format);
    mir_window_spec_set_pointer_confinement(spec, mir_pointer_confined_to_window);
    window = mir_create_window_sync(spec);
    mir_window_spec_release(spec);

    EXPECT_THAT(window, IsValid());

    mir_window_release_sync(window);
    mir_connection_release(connection);
}

TEST_F(ClientLibrary, can_set_surface_min_width)
{
    connection = mir_connect_sync(new_connection().c_str(), __PRETTY_FUNCTION__);

    int const width = 640;
    int const height = 480;
    auto const format = mir_pixel_format_abgr_8888;
    auto const spec = mir_create_normal_window_spec(connection, width, height);
    mir_window_spec_set_pixel_format(spec, format);

    int const min_width = 480;
    mir_window_spec_set_min_width(spec, min_width);
    window = mir_create_window_sync(spec);
    mir_window_spec_release(spec);

    EXPECT_THAT(window, IsValid());

    mir_window_release_sync(window);
    mir_connection_release(connection);
}

TEST_F(ClientLibrary, can_set_surface_min_height)
{
    connection = mir_connect_sync(new_connection().c_str(), __PRETTY_FUNCTION__);

    int const width = 640;
    int const height = 480;
    auto const format = mir_pixel_format_abgr_8888;
    auto const spec = mir_create_normal_window_spec(connection, width, height);
    mir_window_spec_set_pixel_format(spec, format);

    int const min_height = 480;
    mir_window_spec_set_min_height(spec, min_height);
    window = mir_create_window_sync(spec);
    mir_window_spec_release(spec);

    EXPECT_THAT(window, IsValid());

    mir_window_release_sync(window);
    mir_connection_release(connection);
}

TEST_F(ClientLibrary, can_set_surface_max_width)
{
    connection = mir_connect_sync(new_connection().c_str(), __PRETTY_FUNCTION__);

    int const width = 640;
    int const height = 480;
    auto const format = mir_pixel_format_abgr_8888;
    auto const spec = mir_create_normal_window_spec(connection, width, height);
    mir_window_spec_set_pixel_format(spec, format);

    int const max_width = 1024;
    mir_window_spec_set_max_width(spec, max_width);
    window = mir_create_window_sync(spec);
    mir_window_spec_release(spec);

    EXPECT_THAT(window, IsValid());

    mir_window_release_sync(window);
    mir_connection_release(connection);
}

TEST_F(ClientLibrary, can_set_surface_max_height)
{
    connection = mir_connect_sync(new_connection().c_str(), __PRETTY_FUNCTION__);

    int const width = 640;
    int const height = 480;
    auto const format = mir_pixel_format_abgr_8888;
    auto const spec = mir_create_normal_window_spec(connection, width, height);
    mir_window_spec_set_pixel_format(spec, format);

    int const max_height = 1024;
    mir_window_spec_set_max_height(spec, max_height);
    window = mir_create_window_sync(spec);
    mir_window_spec_release(spec);

    EXPECT_THAT(window, IsValid());

    mir_window_release_sync(window);
    mir_connection_release(connection);
}

TEST_F(ClientLibrary, min_size_respected_when_placing_surface)
{
    connection = mir_connect_sync(new_connection().c_str(), __PRETTY_FUNCTION__);

    int const width = 6400;
    int const height = 4800;
    auto const format = mir_pixel_format_abgr_8888;
    auto const spec = mir_create_normal_window_spec(connection, width, height);
    mir_window_spec_set_pixel_format(spec, format);

    int const min_width = 4800;
    int const min_height = 3200;

    mir_window_spec_set_min_width(spec, min_width);
    mir_window_spec_set_min_height(spec, min_height);
    window = mir_create_window_sync(spec);
    mir_window_spec_release(spec);

    auto const buffer_stream = mir_window_get_buffer_stream(window);

    MirGraphicsRegion graphics_region;
    EXPECT_TRUE(mir_buffer_stream_get_graphics_region(buffer_stream, &graphics_region));
    EXPECT_THAT(graphics_region.width, Ge(min_width));
    EXPECT_THAT(graphics_region.height, Ge(min_height));

    mir_window_release_sync(window);
    mir_connection_release(connection);
}

TEST_F(ClientLibrary, receives_surface_dpi_value)
{
    connection = mir_connect_sync(new_connection().c_str(), __PRETTY_FUNCTION__);

    auto const spec = mir_create_normal_window_spec(connection, 640, 480);
    mir_window_spec_set_pixel_format(spec, mir_pixel_format_abgr_8888);

    window = mir_create_window_sync(spec);
    mir_window_spec_release(spec);

    // Expect zero (not wired up to detect the physical display yet)
    EXPECT_THAT(mir_window_get_dpi(window), Eq(0));

    mir_window_release_sync(window);
    mir_connection_release(connection);
}

TEST_F(ClientLibrary, surface_scanout_flag_toggles)
{
    connection = mir_connect_sync(new_connection().c_str(), __PRETTY_FUNCTION__);

    auto const spec = mir_create_normal_window_spec(connection, 1280, 1024);
    mir_window_spec_set_pixel_format(spec, mir_pixel_format_abgr_8888);
    mir_window_spec_set_buffer_usage(spec, mir_buffer_usage_hardware);

    window = mir_create_window_sync(spec);

    MirNativeBuffer *native;
    auto bs = mir_window_get_buffer_stream(window);
    mir_buffer_stream_get_current_buffer(bs, &native);
    EXPECT_TRUE(native->flags & mir_buffer_flag_can_scanout);
    mir_buffer_stream_swap_buffers_sync(bs);
    EXPECT_TRUE(native->flags & mir_buffer_flag_can_scanout);
    mir_window_release_sync(window);

    mir_window_spec_set_width(spec, 100);
    mir_window_spec_set_height(spec, 100);

    window = mir_create_window_sync(spec);
    bs = mir_window_get_buffer_stream(window);
    mir_buffer_stream_get_current_buffer(bs, &native);
    EXPECT_FALSE(native->flags & mir_buffer_flag_can_scanout);
    mir_buffer_stream_swap_buffers_sync(bs);
    EXPECT_FALSE(native->flags & mir_buffer_flag_can_scanout);
    mir_window_release_sync(window);


    mir_window_spec_set_width(spec, 800);
    mir_window_spec_set_height(spec, 600);
    mir_window_spec_set_buffer_usage(spec, mir_buffer_usage_software);

    window = mir_create_window_sync(spec);
    bs = mir_window_get_buffer_stream(window);
    mir_buffer_stream_get_current_buffer(bs, &native);
    EXPECT_FALSE(native->flags & mir_buffer_flag_can_scanout);
    mir_buffer_stream_swap_buffers_sync(bs);
    EXPECT_FALSE(native->flags & mir_buffer_flag_can_scanout);
    mir_window_release_sync(window);

    mir_window_spec_set_buffer_usage(spec, mir_buffer_usage_hardware);

    window = mir_create_window_sync(spec);
    bs = mir_window_get_buffer_stream(window);
    mir_buffer_stream_get_current_buffer(bs, &native);
    EXPECT_TRUE(native->flags & mir_buffer_flag_can_scanout);
    mir_buffer_stream_swap_buffers_sync(bs);
    EXPECT_TRUE(native->flags & mir_buffer_flag_can_scanout);
    mir_window_release_sync(window);

    mir_window_spec_release(spec);
    mir_connection_release(connection);
}

TEST_F(ClientLibrary, gets_buffer_dimensions)
{
    connection = mir_connect_sync(new_connection().c_str(), __PRETTY_FUNCTION__);

    auto const spec =
        mir_create_normal_window_spec(connection, 0, 0);
    mir_window_spec_set_pixel_format(spec, mir_pixel_format_abgr_8888);
    mir_window_spec_set_buffer_usage(spec, mir_buffer_usage_hardware);

    struct {int width, height;} const sizes[] =
    {
        {12, 34},
        {56, 78},
        {90, 21},
    };

    for (auto const& size : sizes)
    {
        mir_window_spec_set_width(spec, size.width);
        mir_window_spec_set_height(spec, size.height);

        window = mir_create_window_sync(spec);
        auto bs = mir_window_get_buffer_stream(window);

        MirNativeBuffer *native = NULL;
        mir_buffer_stream_get_current_buffer(bs, &native);
        ASSERT_THAT(native, NotNull());
        EXPECT_THAT(native->width, Eq(size.width));
        ASSERT_THAT(native->height, Eq(size.height));

        mir_buffer_stream_swap_buffers_sync(bs);
        mir_buffer_stream_get_current_buffer(bs, &native);
        ASSERT_THAT(native, NotNull());
        EXPECT_THAT(native->width, Eq(size.width));
        ASSERT_THAT(native->height, Eq(size.height));

        mir_window_release_sync(window);
    }

    mir_window_spec_release(spec);
    mir_connection_release(connection);
}

TEST_F(ClientLibrary, creates_multiple_surfaces)
{
    int const n_surfaces = 13;
    size_t old_surface_count = 0;

    mir_wait_for(mir_connect(new_connection().c_str(), __PRETTY_FUNCTION__, connection_callback, this));

    auto const spec =
        mir_create_normal_window_spec(connection, 640, 480);
    mir_window_spec_set_pixel_format(spec, mir_pixel_format_abgr_8888);

    mir_window_spec_set_buffer_usage(spec, mir_buffer_usage_hardware);
    for (int i = 0; i != n_surfaces; ++i)
    {
        old_surface_count = current_surface_count();

        mir_create_window(spec, create_surface_callback, this);
        wait_for_window_create();

        ASSERT_THAT(current_surface_count(), Eq(old_surface_count + 1));
    }
    for (int i = 0; i != n_surfaces; ++i)
    {
        old_surface_count = current_surface_count();

        ASSERT_THAT(old_surface_count, Ne(0u));

        window = any_surface();
        mir_window_release(window, release_surface_callback, this);
        wait_for_window_release();

        ASSERT_THAT(current_surface_count(), Eq(old_surface_count - 1));
    }

    mir_window_spec_release(spec);
    mir_connection_release(connection);
}

TEST_F(ClientLibrary, client_library_accesses_and_advances_buffers)
{
    mir_wait_for(mir_connect(new_connection().c_str(), __PRETTY_FUNCTION__, connection_callback, this));

    window = mtf::make_any_surface(connection);

    buffers = 0;
    mir_wait_for(mir_buffer_stream_swap_buffers(mir_window_get_buffer_stream(window), swap_buffers_callback, this));
    EXPECT_THAT(buffers, Eq(1));

    mir_window_release(window, release_surface_callback, this);
    wait_for_window_release();

    ASSERT_THAT(window, IsNull());

    mir_connection_release(connection);
}

TEST_F(ClientLibrary, fully_synchronous_client)
{
    connection = mir_connect_sync(new_connection().c_str(), __PRETTY_FUNCTION__);

    window = mtf::make_any_surface(connection);

    mir_buffer_stream_swap_buffers_sync(mir_window_get_buffer_stream(window));
    EXPECT_TRUE(mir_window_is_valid(window));
    EXPECT_STREQ(mir_window_get_error_message(window), "");

    mir_window_release_sync(window);

    EXPECT_TRUE(mir_connection_is_valid(connection));
    EXPECT_STREQ("", mir_connection_get_error_message(connection));
    mir_connection_release(connection);
}

TEST_F(ClientLibrary, highly_threaded_client)
{
    connection = mir_connect_sync(new_connection().c_str(), __PRETTY_FUNCTION__);

    window = mtf::make_any_surface(connection);

    std::thread a(nosey_thread, window);
    std::thread b(nosey_thread, window);
    std::thread c(nosey_thread, window);

    a.join();
    b.join();
    c.join();

    EXPECT_THAT(mir_window_get_state(window), Eq(mir_window_state_minimized));

    mir_window_release_sync(window);

    EXPECT_TRUE(mir_connection_is_valid(connection));
    EXPECT_THAT(mir_connection_get_error_message(connection), StrEq(""));
    mir_connection_release(connection);
}

TEST_F(ClientLibrary, accesses_platform_package)
{
    using namespace testing;
    mir_wait_for(mir_connect(new_connection().c_str(), __PRETTY_FUNCTION__, connection_callback, this));

    MirPlatformPackage platform_package;
    ::memset(&platform_package, -1, sizeof(platform_package));

    mir_connection_get_platform(connection, &platform_package);
    EXPECT_THAT(platform_package, mtf::IsStubPlatformPackage());

    mir_connection_release(connection);
}

TEST_F(ClientLibrary, accesses_display_info)
{
    mir_wait_for(mir_connect(new_connection().c_str(), __PRETTY_FUNCTION__, connection_callback, this));

    auto configuration = mir_connection_create_display_config(connection);
    ASSERT_THAT(configuration, NotNull());
    ASSERT_GT(configuration->num_outputs, 0u);
    ASSERT_THAT(configuration->outputs, NotNull());
    for (auto i=0u; i < configuration->num_outputs; i++)
    {
        MirDisplayOutput* disp = &configuration->outputs[i];
        ASSERT_THAT(disp, NotNull());
        EXPECT_GE(disp->num_modes, disp->current_mode);
        EXPECT_GE(disp->num_output_formats, disp->current_format);
    }

    mir_display_config_destroy(configuration);
    mir_connection_release(connection);
}

TEST_F(ClientLibrary, MultiSurfaceClientTracksBufferFdsCorrectly)
{
    mir_wait_for(mir_connect(new_connection().c_str(), __PRETTY_FUNCTION__, connection_callback, this));

    auto const surf_one = mtf::make_any_surface(connection);
    auto const surf_two = mtf::make_any_surface(connection);

    ASSERT_THAT(surf_one, NotNull());
    ASSERT_THAT(surf_two, NotNull());

    buffers = 0;

    while (buffers < 1024)
    {
        mir_buffer_stream_swap_buffers_sync(
            mir_window_get_buffer_stream(surf_one));
        mir_buffer_stream_swap_buffers_sync(
            mir_window_get_buffer_stream(surf_two));

        buffers++;
    }

    /* We should not have any stray fds hanging around.
       Test this by trying to open a new one */
    int canary_fd;
    canary_fd = open("/dev/null", O_RDONLY);

    ASSERT_THAT(canary_fd, Gt(0)) << "Failed to open canary file descriptor: "<< strerror(errno);
    EXPECT_THAT(canary_fd, Lt(1024));

    close(canary_fd);

    mir_window_release(surf_one, release_surface_callback, this);
    wait_for_window_release();
    mir_window_release(surf_two, release_surface_callback, this);
    wait_for_window_release();

    ASSERT_THAT(current_surface_count(), testing::Eq(0u));

    mir_connection_release(connection);
}

/* TODO: Our stub platform support is a bit terrible.
 *
 * These acceptance tests accidentally work on mesa because the mesa client
 * platform doesn't validate any of its input and we don't touch anything that requires
 * syscalls.
 *
 * The Android client platform *does* care about its input, and so the fact that it's
 * trying to marshall stub buffers causes crashes.
 */

TEST_F(ClientLibrary, create_simple_normal_surface_from_spec)
{
    auto connection = mir_connect_sync(new_connection().c_str(), __PRETTY_FUNCTION__);

    int const width{800}, height{600};
    MirPixelFormat const format{mir_pixel_format_bgr_888};
    auto surface_spec = mir_create_normal_window_spec(connection, width, height);
    mir_window_spec_set_pixel_format(surface_spec, format);

    auto window = mir_create_window_sync(surface_spec);
    mir_window_spec_release(surface_spec);

    EXPECT_THAT(window, IsValid());

    MirNativeBuffer* native_buffer;
    mir_buffer_stream_get_current_buffer(
        mir_window_get_buffer_stream(window), &native_buffer);

    EXPECT_THAT(native_buffer->width, Eq(width));
    EXPECT_THAT(native_buffer->height, Eq(height));
    EXPECT_THAT(mir_window_get_type(window), Eq(mir_window_type_normal));

    mir_window_release_sync(window);
    mir_connection_release(connection);
}

TEST_F(ClientLibrary, create_simple_normal_surface_from_spec_async)
{
    auto connection = mir_connect_sync(new_connection().c_str(), __PRETTY_FUNCTION__);

    int const width{800}, height{600};
    MirPixelFormat const format{mir_pixel_format_xbgr_8888};
    auto surface_spec = mir_create_normal_window_spec(connection, width, height);
    mir_window_spec_set_pixel_format(surface_spec, format);

    window = mir_create_window_sync(surface_spec);
    mir_window_spec_release(surface_spec);

    EXPECT_THAT(window, IsValid());

    MirNativeBuffer* native_buffer;
    mir_buffer_stream_get_current_buffer(
        mir_window_get_buffer_stream(window), &native_buffer);

    EXPECT_THAT(native_buffer->width, Eq(width));
    EXPECT_THAT(native_buffer->height, Eq(height));
    EXPECT_THAT(mir_window_get_type(window), Eq(mir_window_type_normal));

    mir_window_release_sync(window);
    mir_connection_release(connection);
}

TEST_F(ClientLibrary, can_specify_all_normal_surface_parameters_from_spec)
{
    using namespace testing;

    auto connection = mir_connect_sync(new_connection().c_str(), __PRETTY_FUNCTION__);

    auto surface_spec = mir_create_normal_window_spec(connection, 800, 600);
    mir_window_spec_set_pixel_format(surface_spec, mir_pixel_format_bgr_888);

    char const* name = "The magnificent Dandy Warhols";
    mir_window_spec_set_name(surface_spec, name);

    int const width{999}, height{555};
    mir_window_spec_set_width(surface_spec, width);
    mir_window_spec_set_height(surface_spec, height);

    MirPixelFormat const pixel_format{mir_pixel_format_argb_8888};
    mir_window_spec_set_pixel_format(surface_spec, pixel_format);

    MirBufferUsage const buffer_usage{mir_buffer_usage_hardware};
    mir_window_spec_set_buffer_usage(surface_spec, buffer_usage);

    auto window = mir_create_window_sync(surface_spec);
    mir_window_spec_release(surface_spec);

    EXPECT_THAT(window, IsValid());

    mir_window_release_sync(window);
    mir_connection_release(connection);
}

TEST_F(ClientLibrary, set_fullscreen_on_output_makes_fullscreen_surface)
{
    using namespace testing;

    auto connection = mir_connect_sync(new_connection().c_str(), __PRETTY_FUNCTION__);

    auto surface_spec = mir_create_normal_window_spec(connection, 780, 555);
    mir_window_spec_set_pixel_format(surface_spec, mir_pixel_format_xbgr_8888);
    // We need to specify a valid output id, so we need to find which ones are valid...
    auto configuration = mir_connection_create_display_config(connection);
    ASSERT_THAT(configuration->num_outputs, Ge(1u));

    auto const requested_output = configuration->outputs[0];

    mir_window_spec_set_fullscreen_on_output(surface_spec, requested_output.output_id);

    auto window = mir_create_window_sync(surface_spec);
    mir_window_spec_release(surface_spec);

    EXPECT_THAT(window, IsValid());

    MirNativeBuffer* native_buffer;
    mir_buffer_stream_get_current_buffer(
        mir_window_get_buffer_stream(window), &native_buffer);

    int const mode_width =
        requested_output.modes[requested_output.current_mode].  horizontal_resolution;
    EXPECT_THAT(native_buffer->width, Eq(mode_width));
    int const mode_height =
        requested_output.modes[requested_output.current_mode].vertical_resolution;
    EXPECT_THAT(native_buffer->height, Eq(mode_height));

// TODO: This is racy. Fix in subsequent "send all the things on construction" branch
//    EXPECT_THAT(mir_window_get_state(window), Eq(mir_window_state_fullscreen));

    mir_window_release_sync(window);
    mir_display_config_destroy(configuration);
    mir_connection_release(connection);
}

/*
 * We don't (yet) use a stub client platform, so can't rely on its behaviour
 * in these tests.
 *
 * At the moment, enabling them will either spuriously pass (hardware buffer, mesa)
 * or crash (everything else).
 */
TEST_F(ClientLibrary, DISABLED_can_create_buffer_usage_hardware_surface)
{
    using namespace testing;

    auto connection = mir_connect_sync(new_connection().c_str(), __PRETTY_FUNCTION__);

    auto surface_spec = mir_create_normal_window_spec(connection, 800, 600);
    mir_window_spec_set_pixel_format(surface_spec, mir_pixel_format_bgr_888);
    MirBufferUsage const buffer_usage{mir_buffer_usage_hardware};
    mir_window_spec_set_buffer_usage(surface_spec, buffer_usage);

    auto window = mir_create_window_sync(surface_spec);
    mir_window_spec_release(surface_spec);

    EXPECT_THAT(window, IsValid());

    MirNativeBuffer* native_buffer;
    // We use the fact that our stub client platform returns NULL if asked for a native
    // buffer on a window with mir_buffer_usage_software set.
    mir_buffer_stream_get_current_buffer(
        mir_window_get_buffer_stream(window), &native_buffer);

    EXPECT_THAT(native_buffer, Not(Eq(nullptr)));

    mir_window_release_sync(window);
    mir_connection_release(connection);
}

TEST_F(ClientLibrary, DISABLED_can_create_buffer_usage_software_surface)
{
    using namespace testing;

    auto connection = mir_connect_sync(new_connection().c_str(), __PRETTY_FUNCTION__);

    auto surface_spec = mir_create_normal_window_spec(connection, 800, 600);
    mir_window_spec_set_pixel_format(surface_spec, mir_pixel_format_bgr_888);
    MirBufferUsage const buffer_usage{mir_buffer_usage_software};
    mir_window_spec_set_buffer_usage(surface_spec, buffer_usage);

    auto window = mir_create_window_sync(surface_spec);
    mir_window_spec_release(surface_spec);

    EXPECT_THAT(window, IsValid());

    MirGraphicsRegion graphics_region;
    // We use the fact that our stub client platform returns a NULL vaddr if
    // asked to map a hardware buffer.
    mir_buffer_stream_get_graphics_region(
        mir_window_get_buffer_stream(window), &graphics_region);

    EXPECT_THAT(graphics_region.vaddr, Not(Eq(nullptr)));

    mir_window_release_sync(window);
    mir_connection_release(connection);
}

namespace
{
void dummy_event_handler_one(MirWindow*, MirEvent const*, void*)
{
}

void dummy_event_handler_two(MirWindow*, MirEvent const*, void*)
{
}
}

/*
 * Regression test for LP: 1438160
 */
TEST_F(ClientLibrary, can_change_event_delegate)
{
    using namespace testing;

    auto connection = mir_connect_sync(new_connection().c_str(), __PRETTY_FUNCTION__);

    auto surface_spec = mir_create_normal_window_spec(connection, 800, 600);
    mir_window_spec_set_pixel_format(surface_spec, mir_pixel_format_argb_8888);
    auto window = mir_create_window_sync(surface_spec);
    mir_window_spec_release(surface_spec);

    ASSERT_THAT(window, IsValid());

    /* TODO: When provide-event-fd lands, change this into a better test that actually
     * tests that the correct event handler is called.
     *
     * Without manual dispatch, it's racy to try and test that.
     */
    mir_window_set_event_handler(window, &dummy_event_handler_one, nullptr);
    mir_window_set_event_handler(window, &dummy_event_handler_two, nullptr);

    mir_window_release_sync(window);
    mir_connection_release(connection);
}

TEST_F(ClientLibrary, can_get_persistent_surface_id)
{
    auto connection = mir_connect_sync(new_connection().c_str(), __PRETTY_FUNCTION__);

    auto surface_spec = mir_create_normal_window_spec(connection, 800, 600);
    mir_window_spec_set_pixel_format(surface_spec, mir_pixel_format_argb_8888);
    auto window = mir_create_window_sync(surface_spec);
    mir_window_spec_release(surface_spec);

    ASSERT_THAT(window, IsValid());

    auto surface_id = mir_window_request_persistent_id_sync(window);
    EXPECT_TRUE(mir_persistent_id_is_valid(surface_id));

    mir_window_release_sync(window);
    mir_persistent_id_release(surface_id);
    mir_connection_release(connection);
}

TEST_F(ClientLibrary, input_method_can_specify_foreign_surface_id)
{
    auto first_client = mir_connect_sync(new_connection().c_str(), "Regular Client");

    auto surface_spec = mir_create_normal_window_spec(first_client, 800, 600);
    mir_window_spec_set_pixel_format(surface_spec, mir_pixel_format_argb_8888);
    auto main_surface = mir_create_window_sync(surface_spec);
    mir_window_spec_release(surface_spec);

    ASSERT_THAT(main_surface, IsValid());

    auto main_surface_id = mir_window_request_persistent_id_sync(main_surface);
    ASSERT_TRUE(mir_persistent_id_is_valid(main_surface_id));

    // Serialise & deserialise the ID
    auto im_parent_id = mir_persistent_id_from_string(mir_persistent_id_as_string(main_surface_id));

    auto im_client = mir_connect_sync(new_connection().c_str(), "IM Client");
    surface_spec = mir_create_input_method_window_spec(im_client, 200, 20);
    mir_window_spec_set_pixel_format(surface_spec, mir_pixel_format_argb_8888);
    MirRectangle attachment_rect {
        200,
        200,
        10,
        10
    };
    mir_window_spec_attach_to_foreign_parent(surface_spec,
                                              im_parent_id,
                                              &attachment_rect,
                                              mir_edge_attachment_any);
    auto im_surface = mir_create_window_sync(surface_spec);

    EXPECT_THAT(im_surface, IsValid());

    mir_window_spec_release(surface_spec);
    mir_persistent_id_release(main_surface_id);
    mir_persistent_id_release(im_parent_id);
    mir_window_release_sync(main_surface);
    mir_window_release_sync(im_surface);
    mir_connection_release(first_client);
    mir_connection_release(im_client);
}

TEST_F(ClientLibrary, creates_buffer_streams)
{
    connection = mir_connect_sync(new_connection().c_str(), __PRETTY_FUNCTION__);
    ASSERT_TRUE(mir_connection_is_valid(connection));

    auto stream = mir_connection_create_buffer_stream_sync(connection,
        640, 480, mir_pixel_format_abgr_8888, mir_buffer_usage_software);

    ASSERT_THAT(stream, NotNull());
    EXPECT_TRUE(mir_buffer_stream_is_valid(stream));
    EXPECT_THAT(mir_buffer_stream_get_error_message(stream), StrEq(""));

    mir_buffer_stream_release_sync(stream);
    mir_connection_release(connection);
}<|MERGE_RESOLUTION|>--- conflicted
+++ resolved
@@ -370,17 +370,10 @@
 TEST_F(ClientLibrary, shutdown_race_is_resolved_safely)
 {   // An attempt at a regression test for race LP: #1653658
     connection = mir_connect_sync(new_connection().c_str(), __PRETTY_FUNCTION__);
-<<<<<<< HEAD
     auto const spec = mir_create_normal_window_spec(connection, 123, 456);
     mir_window_spec_set_pixel_format(spec, mir_pixel_format_abgr_8888);
-    window = mir_window_create_sync(spec);
-    mir_window_spec_release(spec);
-=======
-    auto const spec = mir_connection_create_spec_for_normal_surface(
-        connection, 123, 456, mir_pixel_format_abgr_8888);
-    window = mir_create_window_sync(spec);
-    mir_surface_spec_release(spec);
->>>>>>> 37ff4852
+    window = mir_create_window_sync(spec);
+    mir_window_spec_release(spec);
 
     EXPECT_THAT(window, IsValid());
 
