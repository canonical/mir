include(CMakeDependentOption)

include_directories(
  ${CMAKE_SOURCE_DIR}
)

set(
  SOURCES

  server_configuration_wrapping.cpp
  server_configuration_options.cpp
  server_signal_handling.cpp
  test_client_header_version.cpp
  test_client_input.cpp
  test_client_library.cpp
  test_client_library_errors.cpp
  test_client_library_old.cpp
  test_client_surface_events.cpp
  test_client_surface_swap_buffers.cpp
  test_command_line_handling.cpp
  test_client_surfaces.cpp
  test_custom_window_management.cpp
  test_custom_input_dispatcher.cpp
  test_server_shutdown.cpp
  test_client_focus_notification.cpp
  test_client_authorization.cpp
  test_nested_mir.cpp
  test_nested_input.cpp
  test_display_configuration.cpp
  test_surfaces_with_output_id.cpp
  test_server_disconnect.cpp
  test_prompt_session_client_api.cpp
  test_client_screencast.cpp
  test_client_surface_visibility.cpp
  test_client_with_custom_display_config_deadlock.cpp
  test_server_without_active_outputs.cpp
  test_server_startup.cpp
  test_debug_api.cpp
  test_unresponsive_client.cpp
  test_client_platform_operation.cpp
  test_input_device_hub.cpp
  test_latency.cpp
  test_shell_control_of_surface_configuration.cpp
  test_render_override.cpp
  test_surface_modifications.cpp
  test_surface_placement.cpp
)

<<<<<<< HEAD
if (MIR_TEST_PLATFORM STREQUAL "KMS")
=======
if (MIR_TEST_PLATFORM STREQUAL "mesa-kms")
>>>>>>> f7a9a3bb
  list(APPEND SOURCES test_symbols_required_by_mesa.cpp)
endif()

add_subdirectory(throwback)

mir_add_wrapped_executable(
  mir_acceptance_tests

  ${SOURCES}
  $<TARGET_OBJECTS:acceptance-test-throwback>
)

mir_precompiled_header(mir_acceptance_tests ${CMAKE_CURRENT_SOURCE_DIR}/precompiled.hpp)

add_dependencies(mir_acceptance_tests GMock)

target_link_libraries(mir_acceptance_tests
  mir-test-static
  mir-test-framework-static
  mir-test-doubles-static
  mir-test-doubles-platform-static

  mirclient
  mirclient-debug-extension
  mirserver

  ${CMAKE_THREAD_LIBS_INIT} # Link in pthread.
)

CMAKE_DEPENDENT_OPTION(
  MIR_RUN_ACCEPTANCE_TESTS
  "Run acceptance tests as part of default testing"
  ON
  "MIR_BUILD_ACCEPTANCE_TESTS"
  OFF)

if (MIR_RUN_ACCEPTANCE_TESTS)
  mir_discover_tests(mir_acceptance_tests)
endif (MIR_RUN_ACCEPTANCE_TESTS)<|MERGE_RESOLUTION|>--- conflicted
+++ resolved
@@ -46,11 +46,7 @@
   test_surface_placement.cpp
 )
 
-<<<<<<< HEAD
-if (MIR_TEST_PLATFORM STREQUAL "KMS")
-=======
 if (MIR_TEST_PLATFORM STREQUAL "mesa-kms")
->>>>>>> f7a9a3bb
   list(APPEND SOURCES test_symbols_required_by_mesa.cpp)
 endif()
 
