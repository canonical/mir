--- conflicted
+++ resolved
@@ -127,19 +127,11 @@
         return adaptee->get_ipc_package();
     }
 
-<<<<<<< HEAD
-=======
-    std::shared_ptr<mg::InternalClient> create_internal_client() override
-    {
-        return adaptee->create_internal_client();
-    }
-
     std::shared_ptr<mg::BufferWriter> make_buffer_writer() override
     {
         return adaptee->make_buffer_writer();
     }
 
->>>>>>> d58e2cb7
     void fill_buffer_package(
         mg::BufferIPCPacker* packer,
         mg::Buffer const* buffer,
