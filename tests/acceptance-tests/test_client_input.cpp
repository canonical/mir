--- conflicted
+++ resolved
@@ -536,15 +536,10 @@
 
     server_configuration.produce_events = [&](mtf::InputTestingServerConfiguration& server)
         {
-<<<<<<< HEAD
-            server.fake_event_hub->synthesize_event(mis::a_touch_event().at_position(abs_touch_x_1, abs_touch_y_1));
+            server.fake_event_hub->synthesize_event(mis::a_touch_event().at_position({abs_touch_x_1, abs_touch_y_1}));
             // Sleep here to trigger more failures (simulate slow machine)
             std::this_thread::sleep_for(std::chrono::milliseconds(10));
-            server.fake_event_hub->synthesize_event(mis::a_touch_event().at_position(abs_touch_x_2, abs_touch_y_2));
-=======
-            server.fake_event_hub->synthesize_event(mis::a_touch_event().at_position({abs_touch_x_1, abs_touch_y_1}));
             server.fake_event_hub->synthesize_event(mis::a_touch_event().at_position({abs_touch_x_2, abs_touch_y_2}));
->>>>>>> 7e85fbc7
         };
     server_configuration.client_geometries[arbitrary_client_name] = ServerConfiguration::display_bounds;
     start_server();
