/*
 * Copyright © 2019 Canonical Ltd.
 *
 * This program is free software: you can redistribute it and/or modify it
 * under the terms of the GNU General Public License version 3,
 * as published by the Free Software Foundation.
 *
 * This program is distributed in the hope that it will be useful,
 * but WITHOUT ANY WARRANTY; without even the implied warranty of
 * MERCHANTABILITY or FITNESS FOR A PARTICULAR PURPOSE.  See the
 * GNU General Public License for more details.
 *
 * You should have received a copy of the GNU General Public License
 * along with this program.  If not, see <http://www.gnu.org/licenses/>.
 *
 * Authored by: Alan Griffiths <alan@octopull.co.uk>
 */

#include <miral/test_server.h>
#include "server_example_decoration.h"
#include "org_kde_kwin_server_decoration.h"

#include <miral/internal_client.h>
#include <miral/wayland_extensions.h>

#include <wayland-client.h>

#include <memory>
#include <mutex>
#include <vector>

#include <gtest/gtest.h>
#include <gmock/gmock.h>

using namespace testing;

namespace
{
class WaylandClient
{
public:

    void operator()(struct wl_display* display)
    {
        code(display);
    }

    void operator()(std::weak_ptr<mir::scene::Session> const& session)
    {
        std::lock_guard<decltype(mutex)> lock{mutex};
        session_ = session;
    }

    std::shared_ptr<mir::scene::Session> session() const
    {
        std::lock_guard<decltype(mutex)> lock{mutex};
        return session_.lock();
    }

    std::function<void (struct wl_display*)> code = [](auto){};

private:
    std::mutex mutable mutex;
    std::weak_ptr<mir::scene::Session> session_;
};

struct WaylandExtensions : miral::TestServer
{
    WaylandExtensions()
    {
        start_server_in_setup = false;
        add_server_init(launcher);
    }

    void run_as_client(std::function<void (struct wl_display*)>&& code)
    {
        bool client_run = false;
        std::condition_variable cv;
        std::mutex mutex;

        client.code = [&](struct wl_display* display)
            {
                std::lock_guard<decltype(mutex)> lock{mutex};
                code(display);
                client_run = true;
                cv.notify_one();
            };

        std::unique_lock<decltype(mutex)> lock{mutex};
        launcher.launch(client);
        cv.wait(lock, [&]{ return client_run; });
    }

    static auto constexpr unavailable_extension = "zxdg_shell_v6";

private:
    miral::InternalClientLauncher launcher;
    WaylandClient client;
};

template<typename Type>
auto make_scoped(Type* owned, void(*deleter)(Type*)) -> std::unique_ptr<Type, void(*)(Type*)>
{
    return {owned, deleter};
}

void trivial_client(wl_display* display)
{
    auto const registry = make_scoped(wl_display_get_registry(display), &wl_registry_destroy);
    wl_display_roundtrip(display);
}

struct ClientGlobalEnumerator
{
    using InterfaceNames = std::vector<std::string>;

    void operator()(wl_display* display)
    {
        auto const registry = make_scoped(wl_display_get_registry(display), &wl_registry_destroy);
        wl_registry_add_listener(registry.get(), &registry_listener, interfaces.get());
        wl_display_roundtrip(display);
        wl_display_roundtrip(display);
    }

    static void new_global(
        void* data,
        struct wl_registry* /*registry*/,
        uint32_t /*id*/,
        char const* interface,
        uint32_t /*version*/)
    {
        auto const interfaces = static_cast<InterfaceNames*>(data);
        interfaces->push_back(interface);
    }

    static void global_remove(
        void* /*data*/,
        struct wl_registry* /*registry*/,
        uint32_t /*name*/)
    {

    }

    static wl_registry_listener constexpr registry_listener = {
        new_global,
        global_remove
    };

    std::shared_ptr<InterfaceNames> interfaces = std::make_shared<InterfaceNames>();
};

wl_registry_listener constexpr ClientGlobalEnumerator::registry_listener;

struct ClientDecorationCreator
{
    ClientDecorationCreator(std::function<void()>&& test) :
        test{test} {}

    std::function<void()> test = []{};

    void operator()(wl_display* display)
    {
        auto const registry = make_scoped(wl_display_get_registry(display), &wl_registry_destroy);
        wl_registry_add_listener(registry.get(), &registry_listener, this);
        wl_display_roundtrip(display);
        wl_display_roundtrip(display);

        ASSERT_THAT(compositor, NotNull());
        ASSERT_THAT(decoration_manager, NotNull());
        ASSERT_THAT(shell, NotNull());

        auto const surface = make_scoped(
            wl_compositor_create_surface(compositor),
            &wl_surface_destroy);
        wl_display_roundtrip(display);

        auto const decoration = make_scoped(
            org_kde_kwin_server_decoration_manager_create(decoration_manager, surface.get()),
            &org_kde_kwin_server_decoration_release);
        wl_display_roundtrip(display);

        auto const window = make_scoped(wl_shell_get_shell_surface(shell, surface.get()), &wl_shell_surface_destroy);
        wl_shell_surface_set_toplevel(window.get());
        wl_display_roundtrip(display);

        wl_surface_commit(surface.get());
        wl_display_roundtrip(display);

        test();
    }

    static void new_global(
        void* data,
        struct wl_registry* registry,
        uint32_t id,
        char const* interface,
        uint32_t /*version*/)
    {
        ClientDecorationCreator* self = static_cast<decltype(self)>(data);

        if (strcmp(interface, wl_compositor_interface.name) == 0)
        {
            self->compositor = static_cast<decltype(self->compositor)>
            (wl_registry_bind(registry, id, &wl_compositor_interface, 1));
        }

        if (strcmp(interface, org_kde_kwin_server_decoration_manager_interface.name) == 0)
        {
            self->decoration_manager = static_cast<decltype(self->decoration_manager)>
                (wl_registry_bind(registry, id, &org_kde_kwin_server_decoration_manager_interface, 1));
        }

        if (strcmp(interface, wl_shell_interface.name) == 0)
        {
            self->shell = static_cast<decltype(self->shell)>(wl_registry_bind(registry, id, &wl_shell_interface, 1));
        }
    }

    static void global_remove(
        void* /*data*/,
        struct wl_registry* /*registry*/,
        uint32_t /*name*/)
    {

    }

    static wl_registry_listener constexpr registry_listener = {
        new_global,
        global_remove
    };

    wl_compositor* compositor = nullptr;
    org_kde_kwin_server_decoration_manager* decoration_manager = nullptr;
    wl_shell* shell = nullptr;
};

wl_registry_listener constexpr ClientDecorationCreator::registry_listener;
}

TEST_F(WaylandExtensions, client_connects)
{
    bool client_connected = false;
    start_server();

    run_as_client([&](auto) { client_connected = true; });

    EXPECT_THAT(client_connected, Eq(true));
}


TEST_F(WaylandExtensions, filter_is_called)
{
    bool filter_called = false;

    miral::WaylandExtensions extensions;
    add_server_init(extensions);
    extensions.set_filter([&](auto, auto) { filter_called = true; return true; });
    start_server();

    run_as_client(trivial_client);

    EXPECT_THAT(filter_called, Eq(true));
}

TEST_F(WaylandExtensions, client_sees_default_extensions)
{
    ClientGlobalEnumerator enumerator_client;
    start_server();

    run_as_client(enumerator_client);

    auto const available_extensions = miral::WaylandExtensions::recommended();

    // Some extension names to not include the *_manager like the their globals's name does.
    // Fix by adding a non-manager version to the available list for each interface that contains "_manager".
    std::vector<std::string> available = *enumerator_client.interfaces;
    std::string const to_remove = "_manager";
    for (unsigned i = 0; i < available.size(); i++)
    {
        auto const pos = available[i].find(to_remove);
        if (pos != std::string::npos)
        {
            auto str = available[i];
            str.erase(pos, to_remove.size());
            available.push_back(str);
        }
    }

    for (auto const& extension : available_extensions)
    {
        EXPECT_THAT(available, Contains(Eq(extension)));
    }
}

TEST_F(WaylandExtensions, filter_controls_extensions_exposed_to_client)
{
    ClientGlobalEnumerator enumerator_client;
    miral::WaylandExtensions extensions;
    add_server_init(extensions);
    extensions.set_filter([&](auto, char const* protocol) { return strcmp(protocol, unavailable_extension); });
    start_server();

    run_as_client(enumerator_client);

    EXPECT_THAT(*enumerator_client.interfaces, Not(Contains(Eq(std::string{unavailable_extension}))));
}

TEST_F(WaylandExtensions, server_can_add_bespoke_protocol)
{
    bool filter_saw_bespoke_extension = false;

    ClientGlobalEnumerator enumerator_client;
    miral::WaylandExtensions extensions;
    extensions.set_filter([&](auto, char const* protocol)
        { if (strcmp(protocol, unavailable_extension) == 0) filter_saw_bespoke_extension = true; return true; });
    extensions.add_extension(mir::examples::server_decoration_extension());
    add_server_init(extensions);

    start_server();

    run_as_client(enumerator_client);

    EXPECT_THAT(*enumerator_client.interfaces, Contains(Eq(mir::examples::server_decoration_extension().name)));
    EXPECT_THAT(filter_saw_bespoke_extension, Eq(true));
}

TEST_F(WaylandExtensions, add_extension_adds_protocol_to_supported_enabled_extensions)
{
    miral::WaylandExtensions extensions;

    EXPECT_THAT(extensions.all_supported(), Not(Contains(Eq(mir::examples::server_decoration_extension().name))));

    extensions.add_extension(mir::examples::server_decoration_extension());

    EXPECT_THAT(extensions.all_supported(), Contains(Eq(mir::examples::server_decoration_extension().name)));
}

TEST_F(WaylandExtensions, add_extension_disabled_by_default_adds_protocol_to_supported_extensions_only)
{
    miral::WaylandExtensions extensions;
    extensions.add_extension_disabled_by_default(mir::examples::server_decoration_extension());
    ClientGlobalEnumerator enumerator_client;

    add_server_init(extensions);
    start_server();

    run_as_client(enumerator_client);

    EXPECT_THAT(*enumerator_client.interfaces, Not(Contains(Eq(mir::examples::server_decoration_extension().name))));
}

TEST_F(WaylandExtensions, can_retrieve_application_for_client)
{
    miral::WaylandExtensions extensions;
    wl_client* client = nullptr;

    extensions.add_extension(mir::examples::server_decoration_extension([&](wl_client* c, auto){ client = c; }));

    add_server_init(extensions);
    start_server();

    run_as_client(ClientDecorationCreator{[&]
        {
            EXPECT_THAT(client, NotNull());
            EXPECT_THAT(miral::application_for(client), NotNull());
        }});
}

TEST_F(WaylandExtensions, can_retrieve_application_for_surface)
{
    miral::WaylandExtensions extensions;

    wl_resource* surface = nullptr;
    extensions.add_extension(mir::examples::server_decoration_extension([&](auto, wl_resource* s){ surface =s; }));

    add_server_init(extensions);
    start_server();

    run_as_client(ClientDecorationCreator{[&]
        {
            EXPECT_THAT(surface, NotNull());
            EXPECT_THAT(miral::application_for(surface), NotNull());
        }});
}


TEST_F(WaylandExtensions, can_retrieve_window_for_surface)
{
    miral::WaylandExtensions extensions;

    wl_resource* surface = nullptr;
    extensions.add_extension(mir::examples::server_decoration_extension([&](auto, wl_resource* s){ surface =s; }));

    add_server_init(extensions);
    start_server();

    run_as_client(ClientDecorationCreator{[&]
        {
            EXPECT_THAT(surface, NotNull());
            EXPECT_THAT(miral::window_for(surface), Ne(nullptr));   // NotNull() fails to build on 16.04LTS
        }});
}

TEST_F(WaylandExtensions, some_extensions_are_supported)
{
    EXPECT_THAT(miral::WaylandExtensions::supported(), Not(IsEmpty()));
}

TEST_F(WaylandExtensions, some_extensions_are_recommended)
{
    EXPECT_THAT(miral::WaylandExtensions::recommended(), Not(IsEmpty()));
}

TEST_F(WaylandExtensions, recommeded_extensions_subset_of_supported_extensions)
{
    for (auto const& e : miral::WaylandExtensions::recommended())
    {
        EXPECT_THAT(miral::WaylandExtensions::supported(), Contains(e));
    }
}

TEST_F(WaylandExtensions, disable_can_remove_default_extensions)
{
    std::string const extension_to_remove{"zxdg_shell_v6"};
    miral::WaylandExtensions extensions;
    extensions.disable(extension_to_remove);
    ClientGlobalEnumerator enumerator_client;

    add_server_init(extensions);
    start_server();

    run_as_client(enumerator_client);

    EXPECT_THAT(*enumerator_client.interfaces, Not(Contains(Eq(extension_to_remove))));
}

TEST_F(WaylandExtensions, enable_can_enable_non_standard_extensions)
{
    std::string const extension_to_enable{"zwlr_layer_shell_v1"};
    miral::WaylandExtensions extensions;
    extensions.enable(extension_to_enable);
    ClientGlobalEnumerator enumerator_client;

    add_server_init(extensions);
    start_server();

    run_as_client(enumerator_client);

    EXPECT_THAT(*enumerator_client.interfaces, Contains(Eq(extension_to_enable)));
}

TEST_F(WaylandExtensions, enable_can_enable_bespoke_extension)
{
    miral::WaylandExtensions extensions;
    extensions.add_extension_disabled_by_default(mir::examples::server_decoration_extension());
    extensions.enable(mir::examples::server_decoration_extension().name);
    ClientGlobalEnumerator enumerator_client;

    add_server_init(extensions);
    start_server();

    run_as_client(enumerator_client);

    EXPECT_THAT(*enumerator_client.interfaces, Contains(Eq(mir::examples::server_decoration_extension().name)));
}

TEST_F(WaylandExtensions, disable_can_disable_bespoke_extension)
{
    miral::WaylandExtensions extensions;
    extensions.add_extension(mir::examples::server_decoration_extension());
    extensions.disable(mir::examples::server_decoration_extension().name);
    ClientGlobalEnumerator enumerator_client;

    add_server_init(extensions);
    start_server();

    run_as_client(enumerator_client);

    EXPECT_THAT(*enumerator_client.interfaces, Not(Contains(Eq(mir::examples::server_decoration_extension().name))));
}

TEST_F(WaylandExtensions, wayland_extensions_option_sets_extensions)
{
    miral::WaylandExtensions extensions;
    ClientGlobalEnumerator enumerator_client;

    add_to_environment("MIR_SERVER_WAYLAND_EXTENSIONS", "xdg_wm_base:zwlr_layer_shell_v1");

    add_server_init(extensions);
    start_server();

    run_as_client(enumerator_client);

    EXPECT_THAT(*enumerator_client.interfaces, Contains(Eq("xdg_wm_base")));
    EXPECT_THAT(*enumerator_client.interfaces, Contains(Eq("zwlr_layer_shell_v1")));
    EXPECT_THAT(*enumerator_client.interfaces, Not(Contains(Eq("wl_shell"))));
}

TEST_F(WaylandExtensions, add_extensions_option_adds_extensions)
{
    miral::WaylandExtensions extensions;
    ClientGlobalEnumerator enumerator_client;

    add_to_environment("MIR_SERVER_ADD_WAYLAND_EXTENSIONS", "xdg_wm_base:zwlr_layer_shell_v1");

    add_server_init(extensions);
    start_server();

    run_as_client(enumerator_client);

    EXPECT_THAT(*enumerator_client.interfaces, Contains(Eq("wl_shell")));
    EXPECT_THAT(*enumerator_client.interfaces, Contains(Eq("xdg_wm_base")));
    EXPECT_THAT(*enumerator_client.interfaces, Contains(Eq("zwlr_layer_shell_v1")));
}

TEST_F(WaylandExtensions, drop_extensions_option_removes_extensions)
{
    miral::WaylandExtensions extensions;
    ClientGlobalEnumerator enumerator_client;

    add_to_environment("MIR_SERVER_DROP_WAYLAND_EXTENSIONS", "xdg_wm_base:zwlr_layer_shell_v1");

    add_server_init(extensions);
    start_server();

    run_as_client(enumerator_client);

    EXPECT_THAT(*enumerator_client.interfaces, Contains(Eq("wl_shell")));
    EXPECT_THAT(*enumerator_client.interfaces, Not(Contains(Eq("xdg_wm_base"))));
    EXPECT_THAT(*enumerator_client.interfaces, Not(Contains(Eq("zwlr_layer_shell_v1"))));
}

<<<<<<< HEAD
TEST_F(WaylandExtensions, drop_extensions_option_overrides_enable)
{
    miral::WaylandExtensions extensions;
    extensions.enable("zwlr_layer_shell_v1");
    ClientGlobalEnumerator enumerator_client;

    add_to_environment("MIR_SERVER_DROP_WAYLAND_EXTENSIONS", "zwlr_layer_shell_v1");
=======
TEST_F(WaylandExtensions, add_extensions_option_adds_extensions_if_name_is_not_global_name)
{
    miral::WaylandExtensions extensions;
    ClientGlobalEnumerator enumerator_client;

    add_to_environment("MIR_SERVER_ADD_WAYLAND_EXTENSIONS", "zwp_input_method_v2:zwp_virtual_keyboard_v1");
>>>>>>> 16607bfe

    add_server_init(extensions);
    start_server();

    run_as_client(enumerator_client);

<<<<<<< HEAD
    EXPECT_THAT(*enumerator_client.interfaces, Not(Contains(Eq("zwlr_layer_shell_v1"))));
}

TEST_F(WaylandExtensions, add_extensions_option_overrides_disable)
{
    miral::WaylandExtensions extensions;
    extensions.disable("zwlr_layer_shell_v1");
    ClientGlobalEnumerator enumerator_client;

    add_to_environment("MIR_SERVER_ADD_WAYLAND_EXTENSIONS", "zwlr_layer_shell_v1");

    add_server_init(extensions);
    start_server();

    run_as_client(enumerator_client);

    EXPECT_THAT(*enumerator_client.interfaces, Contains(Eq("zwlr_layer_shell_v1")));
}

TEST_F(WaylandExtensions, conditionally_enable_given_correct_extension_name)
{
    miral::WaylandExtensions extensions;
    bool condition_called = false;
    extensions.conditionally_enable("zwlr_layer_shell_v1", [&](auto const& info)
        {
            EXPECT_THAT(info.name(), StrEq("zwlr_layer_shell_v1"));
            condition_called = true;
            return true;
        });

    add_server_init(extensions);
    start_server();
    run_as_client(ClientGlobalEnumerator{});

    EXPECT_THAT(condition_called, Eq(true));
}

TEST_F(WaylandExtensions, conditionally_enable_not_given_user_preference_if_none_specified)
{
    miral::WaylandExtensions extensions;
    bool condition_called = false;
    extensions.conditionally_enable("zwlr_layer_shell_v1", [&](auto const& info)
        {
            EXPECT_THAT(info.user_preference(), Eq(std::nullopt));
            condition_called = true;
            return true;
        });

    add_server_init(extensions);
    start_server();
    run_as_client(ClientGlobalEnumerator{});

    EXPECT_THAT(condition_called, Eq(true));
}

TEST_F(WaylandExtensions, conditionally_enable_given_user_preference_true_if_added)
{
    miral::WaylandExtensions extensions;
    bool condition_called = false;
    extensions.conditionally_enable("zwlr_layer_shell_v1", [&](auto const& info)
        {
            EXPECT_THAT(info.user_preference(), Eq(std::make_optional(true)));
            condition_called = true;
            return true;
        });
    add_to_environment("MIR_SERVER_ADD_WAYLAND_EXTENSIONS", "zwlr_layer_shell_v1");

    add_server_init(extensions);
    start_server();
    run_as_client(ClientGlobalEnumerator{});

    EXPECT_THAT(condition_called, Eq(true));
}

TEST_F(WaylandExtensions, conditionally_enable_given_user_preference_false_if_dropped)
{
    miral::WaylandExtensions extensions;
    bool condition_called = false;
    extensions.conditionally_enable("zwlr_layer_shell_v1", [&](auto const& info)
        {
            EXPECT_THAT(info.user_preference(), Eq(std::make_optional(false)));
            condition_called = true;
            return true;
        });
    add_to_environment("MIR_SERVER_DROP_WAYLAND_EXTENSIONS", "zwlr_layer_shell_v1");

    add_server_init(extensions);
    start_server();
    run_as_client(ClientGlobalEnumerator{});

    EXPECT_THAT(condition_called, Eq(true));
}

TEST_F(WaylandExtensions, conditionally_enable_given_user_preference_true_if_in_extensions_list)
{
    miral::WaylandExtensions extensions;
    bool condition_called = false;
    extensions.conditionally_enable("zwlr_layer_shell_v1", [&](auto const& info)
        {
            EXPECT_THAT(info.user_preference(), Eq(std::make_optional(true)));
            condition_called = true;
            return true;
        });
    add_to_environment("MIR_SERVER_WAYLAND_EXTENSIONS", "xdg_wm_base:zwlr_layer_shell_v1");

    add_server_init(extensions);
    start_server();
    run_as_client(ClientGlobalEnumerator{});

    EXPECT_THAT(condition_called, Eq(true));
}

TEST_F(WaylandExtensions, conditionally_enable_given_user_preference_false_if_not_in_extensions_list)
{
    miral::WaylandExtensions extensions;
    bool condition_called = false;
    extensions.conditionally_enable("zwlr_layer_shell_v1", [&](auto const& info)
        {
            EXPECT_THAT(info.user_preference(), Eq(std::make_optional(false)));
            condition_called = true;
            return true;
        });
    add_to_environment("MIR_SERVER_WAYLAND_EXTENSIONS", "xdg_wm_base");

    add_server_init(extensions);
    start_server();
    run_as_client(ClientGlobalEnumerator{});

    EXPECT_THAT(condition_called, Eq(true));
}

TEST_F(WaylandExtensions, conditionally_enable_can_enable_extension)
{
    miral::WaylandExtensions extensions;
    ClientGlobalEnumerator enumerator_client;
    extensions.conditionally_enable("zwlr_layer_shell_v1", [&](auto const&)
        {
            return true;
        });

    add_server_init(extensions);
    start_server();
    run_as_client(enumerator_client);

    EXPECT_THAT(*enumerator_client.interfaces, Contains(Eq("zwlr_layer_shell_v1")));
}

TEST_F(WaylandExtensions, conditionally_enable_can_disable_extension)
{
    miral::WaylandExtensions extensions;
    ClientGlobalEnumerator enumerator_client;
    extensions.conditionally_enable("zwlr_layer_shell_v1", [&](auto const&)
        {
            return false;
        });

    add_server_init(extensions);
    start_server();
    run_as_client(enumerator_client);

    EXPECT_THAT(*enumerator_client.interfaces, Not(Contains(Eq("zwlr_layer_shell_v1"))));
}

TEST_F(WaylandExtensions, conditionally_enable_can_enable_extension_disabled_by_user)
{
    miral::WaylandExtensions extensions;
    ClientGlobalEnumerator enumerator_client;
    extensions.conditionally_enable("zwlr_layer_shell_v1", [&](auto const&)
        {
            return true;
        });

    add_to_environment("MIR_SERVER_DROP_WAYLAND_EXTENSIONS", "zwlr_layer_shell_v1");
    add_server_init(extensions);
    start_server();
    run_as_client(enumerator_client);

    EXPECT_THAT(*enumerator_client.interfaces, Contains(Eq("zwlr_layer_shell_v1")));
}

TEST_F(WaylandExtensions, conditionally_enable_can_disable_extension_enabled_by_user)
{
    miral::WaylandExtensions extensions;
    ClientGlobalEnumerator enumerator_client;
    extensions.conditionally_enable("zwlr_layer_shell_v1", [&](auto const&)
        {
            return false;
        });

    add_to_environment("MIR_SERVER_ADD_WAYLAND_EXTENSIONS", "zwlr_layer_shell_v1");
    add_server_init(extensions);
    start_server();
    run_as_client(enumerator_client);

    EXPECT_THAT(*enumerator_client.interfaces, Not(Contains(Eq("zwlr_layer_shell_v1"))));
}

TEST_F(WaylandExtensions, using_conditionally_enable_then_filter_throws)
{
    miral::WaylandExtensions extensions;
    ClientGlobalEnumerator enumerator_client;
    extensions.conditionally_enable("zwlr_layer_shell_v1", [&](auto const&)
        {
            return true;
        });
    EXPECT_THROW({
        extensions.set_filter([&](auto, auto)
            {
                return true;
            });
    }, std::logic_error);
}

TEST_F(WaylandExtensions, using_filter_then_conditionally_enable_throws)
{
    miral::WaylandExtensions extensions;
    ClientGlobalEnumerator enumerator_client;
    extensions.set_filter([&](auto, auto)
        {
            return true;
        });
    EXPECT_THROW({
        extensions.conditionally_enable("zwlr_layer_shell_v1", [&](auto const&)
            {
                return true;
            });
    }, std::logic_error);
=======
    EXPECT_THAT(*enumerator_client.interfaces, Contains(Eq("zwp_input_method_manager_v2")));
    EXPECT_THAT(*enumerator_client.interfaces, Contains(Eq("zwp_virtual_keyboard_manager_v1")));
>>>>>>> 16607bfe
}<|MERGE_RESOLUTION|>--- conflicted
+++ resolved
@@ -530,7 +530,22 @@
     EXPECT_THAT(*enumerator_client.interfaces, Not(Contains(Eq("zwlr_layer_shell_v1"))));
 }
 
-<<<<<<< HEAD
+TEST_F(WaylandExtensions, add_extensions_option_adds_extensions_if_name_is_not_global_name)
+{
+    miral::WaylandExtensions extensions;
+    ClientGlobalEnumerator enumerator_client;
+
+    add_to_environment("MIR_SERVER_ADD_WAYLAND_EXTENSIONS", "zwp_input_method_v2:zwp_virtual_keyboard_v1");
+
+    add_server_init(extensions);
+    start_server();
+
+    run_as_client(enumerator_client);
+
+    EXPECT_THAT(*enumerator_client.interfaces, Contains(Eq("zwp_input_method_manager_v2")));
+    EXPECT_THAT(*enumerator_client.interfaces, Contains(Eq("zwp_virtual_keyboard_manager_v1")));
+}
+
 TEST_F(WaylandExtensions, drop_extensions_option_overrides_enable)
 {
     miral::WaylandExtensions extensions;
@@ -538,21 +553,12 @@
     ClientGlobalEnumerator enumerator_client;
 
     add_to_environment("MIR_SERVER_DROP_WAYLAND_EXTENSIONS", "zwlr_layer_shell_v1");
-=======
-TEST_F(WaylandExtensions, add_extensions_option_adds_extensions_if_name_is_not_global_name)
-{
-    miral::WaylandExtensions extensions;
-    ClientGlobalEnumerator enumerator_client;
-
-    add_to_environment("MIR_SERVER_ADD_WAYLAND_EXTENSIONS", "zwp_input_method_v2:zwp_virtual_keyboard_v1");
->>>>>>> 16607bfe
-
-    add_server_init(extensions);
-    start_server();
-
-    run_as_client(enumerator_client);
-
-<<<<<<< HEAD
+
+    add_server_init(extensions);
+    start_server();
+
+    run_as_client(enumerator_client);
+
     EXPECT_THAT(*enumerator_client.interfaces, Not(Contains(Eq("zwlr_layer_shell_v1"))));
 }
 
@@ -780,8 +786,4 @@
                 return true;
             });
     }, std::logic_error);
-=======
-    EXPECT_THAT(*enumerator_client.interfaces, Contains(Eq("zwp_input_method_manager_v2")));
-    EXPECT_THAT(*enumerator_client.interfaces, Contains(Eq("zwp_virtual_keyboard_manager_v1")));
->>>>>>> 16607bfe
 }