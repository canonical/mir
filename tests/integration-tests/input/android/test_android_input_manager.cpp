--- conflicted
+++ resolved
@@ -88,10 +88,7 @@
     event_hub->synthesize_event(mis::a_key_down_event()
 				.of_scancode(KEY_ENTER));
 
-<<<<<<< HEAD
-=======
     // TODO: Investigate why timeout needs to be this large under valgrind
->>>>>>> 69409994
     wait_condition.wait_for_at_most_seconds(60);
 }
 
@@ -112,10 +109,7 @@
 
     event_hub->synthesize_event(mis::a_button_down_event().of_button(BTN_LEFT));
 
-<<<<<<< HEAD
-=======
     // TODO: Investigate why timeout needs to be this large under valgrind
->>>>>>> 69409994
     wait_condition.wait_for_at_most_seconds(60);
 }
 
@@ -142,11 +136,7 @@
 
     event_hub->synthesize_event(mis::a_motion_event().with_movement(100,100));
     event_hub->synthesize_event(mis::a_motion_event().with_movement(100,0));
-<<<<<<< HEAD
     
-=======
-
     // TODO: Investigate why timeout needs to be this large under valgrind
->>>>>>> 69409994
     wait_condition.wait_for_at_most_seconds(60);
 }
