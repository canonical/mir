--- conflicted
+++ resolved
@@ -258,14 +258,6 @@
             return 0xFFFF0000;
 
         return 0x0;
-<<<<<<< HEAD
-=======
-    }
-
-    uint32_t green_value_for_surface()
-    {
-        return 0xFF00FF00;
->>>>>>> 4722ffed
     }
 
     uint32_t green_value_for_surface()
@@ -287,13 +279,8 @@
 
 private:
     std::shared_ptr<mga::AndroidGraphicBufferAllocator> allocator;
-<<<<<<< HEAD
     std::shared_ptr<mg::Buffer> client_buffer;
     std::shared_ptr<mg::Buffer> last_posted;
-=======
-    std::shared_ptr<mga::Buffer> client_buffer;
-    std::shared_ptr<mga::Buffer> last_posted;
->>>>>>> 4722ffed
     std::mutex buffer_mutex;
     geom::PixelFormat surface_pf;
 };
