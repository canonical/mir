/*
 * Copyright © 2013 Canonical Ltd.
 *
 * This program is free software: you can redistribute it and/or modify
 * it under the terms of the GNU General Public License version 3 as
 * published by the Free Software Foundation.
 *
 * This program is distributed in the hope that it will be useful,
 * but WITHOUT ANY WARRANTY; without even the implied warranty of
 * MERCHANTABILITY or FITNESS FOR A PARTICULAR PURPOSE.  See the
 * GNU General Public License for more details.
 *
 * You should have received a copy of the GNU General Public License
 * along with this program.  If not, see <http://www.gnu.org/licenses/>.
 *
 * Authored by: Kevin DuBois <kevin.dubois@canonical.com>
 */

#include "mir_test_doubles/stub_buffer_allocator.h"
#include "multithread_harness.h"

#include "src/server/compositor/switching_bundle.h"
#include "mir/compositor/buffer_stream_surfaces.h"
<<<<<<< HEAD
#include "mir/compositor/graphic_buffer_allocator.h"
=======
#include "mir/compositor/swapper_factory.h"
#include "mir/graphics/graphic_buffer_allocator.h"
>>>>>>> d1981b0f

#include <gmock/gmock.h>
#include <future>
#include <thread>
#include <chrono>

namespace mc = mir::compositor;
namespace mg = mir::graphics;
namespace mt = mir::testing;
namespace geom = mir::geometry;
namespace mtd = mir::test::doubles;

namespace
{

struct SwapperSwappingStress : public ::testing::Test
{
    void SetUp()
    {
        auto allocator = std::make_shared<mtd::StubBufferAllocator>();
<<<<<<< HEAD
        auto properties = mc::BufferProperties{geom::Size{380, 210},
                                          geom::PixelFormat::abgr_8888, mc::BufferUsage::hardware};
        switching_bundle = std::make_shared<mc::SwitchingBundle>(3, allocator, properties);
=======
        auto factory = std::make_shared<mc::SwapperFactory>(allocator, 3);
        auto properties = mg::BufferProperties{geom::Size{380, 210},
                                          geom::PixelFormat::abgr_8888, mg::BufferUsage::hardware};
        switching_bundle = std::make_shared<mc::SwitchingBundle>(factory, properties);
>>>>>>> d1981b0f
    }

    std::shared_ptr<mc::SwitchingBundle> switching_bundle;
    std::atomic<bool> client_thread_done;
};
}

TEST_F(SwapperSwappingStress, swapper)
{
    client_thread_done = false;

    auto f = std::async(std::launch::async,
                [this]
                {
                    for(auto i=0u; i < 400; i++)
                    {
                        auto b = switching_bundle->client_acquire();
                        std::this_thread::yield();
                        switching_bundle->client_release(b);
                    }
                    client_thread_done = true;
                });

    auto g = std::async(std::launch::async,
                [this]
                {
                    while(!client_thread_done)
                    {
                        auto b = switching_bundle->compositor_acquire();
                        std::this_thread::yield();
                        switching_bundle->compositor_release(b);
                    }
                });

    auto h = std::async(std::launch::async,
                [this]
                {
                    for(auto i=0u; i < 100; i++)
                    {
                        switching_bundle->allow_framedropping(true);
                        std::this_thread::yield();
                        switching_bundle->allow_framedropping(false);
                        std::this_thread::yield();
                    } 
                });

    f.wait();
    g.wait();
    h.wait();
}

TEST_F(SwapperSwappingStress, different_swapper_types)
{
    client_thread_done = false;

    auto f = std::async(std::launch::async,
                [this]
                {
                    for(auto i=0u; i < 400; i++)
                    {
                        auto b = switching_bundle->client_acquire();
                        std::this_thread::yield();
                        switching_bundle->client_release(b);
                    }
                    client_thread_done = true;
                });

    auto g = std::async(std::launch::async,
                [this]
                {
                    while(!client_thread_done)
                    {
                        auto b = switching_bundle->compositor_acquire();
                        std::this_thread::yield();
                        switching_bundle->compositor_release(b);
                    }
                });

    auto h = std::async(std::launch::async,
                [this]
                {
                    for(auto i=0u; i < 200; i++)
                    {
                        switching_bundle->allow_framedropping(true);
                        std::this_thread::yield();
                        switching_bundle->allow_framedropping(false);
                        std::this_thread::yield();
                    } 
                });

    f.wait();
    g.wait();
    h.wait();
}<|MERGE_RESOLUTION|>--- conflicted
+++ resolved
@@ -21,12 +21,7 @@
 
 #include "src/server/compositor/switching_bundle.h"
 #include "mir/compositor/buffer_stream_surfaces.h"
-<<<<<<< HEAD
-#include "mir/compositor/graphic_buffer_allocator.h"
-=======
-#include "mir/compositor/swapper_factory.h"
 #include "mir/graphics/graphic_buffer_allocator.h"
->>>>>>> d1981b0f
 
 #include <gmock/gmock.h>
 #include <future>
@@ -47,16 +42,10 @@
     void SetUp()
     {
         auto allocator = std::make_shared<mtd::StubBufferAllocator>();
-<<<<<<< HEAD
-        auto properties = mc::BufferProperties{geom::Size{380, 210},
-                                          geom::PixelFormat::abgr_8888, mc::BufferUsage::hardware};
+        auto properties = mg::BufferProperties{geom::Size{380, 210},
+                                          geom::PixelFormat::abgr_8888,
+                                          mg::BufferUsage::hardware};
         switching_bundle = std::make_shared<mc::SwitchingBundle>(3, allocator, properties);
-=======
-        auto factory = std::make_shared<mc::SwapperFactory>(allocator, 3);
-        auto properties = mg::BufferProperties{geom::Size{380, 210},
-                                          geom::PixelFormat::abgr_8888, mg::BufferUsage::hardware};
-        switching_bundle = std::make_shared<mc::SwitchingBundle>(factory, properties);
->>>>>>> d1981b0f
     }
 
     std::shared_ptr<mc::SwitchingBundle> switching_bundle;
