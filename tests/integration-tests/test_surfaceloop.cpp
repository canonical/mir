/*
 * Copyright © 2012 Canonical Ltd.
 *
 * This program is free software: you can redistribute it and/or modify
 * it under the terms of the GNU General Public License version 3 as
 * published by the Free Software Foundation.
 *
 * This program is distributed in the hope that it will be useful,
 * but WITHOUT ANY WARRANTY; without even the implied warranty of
 * MERCHANTABILITY or FITNESS FOR A PARTICULAR PURPOSE.  See the
 * GNU General Public License for more details.
 *
 * You should have received a copy of the GNU General Public License
 * along with this program.  If not, see <http://www.gnu.org/licenses/>.
 *
 * Authored by: Alan Griffiths <alan@octopull.co.uk>
 */

<<<<<<< HEAD
#include "mir/compositor/graphic_buffer_allocator.h"
#include "src/server/compositor/switching_bundle.h"
#include "mir/compositor/buffer_properties.h"
=======
#include "mir/graphics/graphic_buffer_allocator.h"
#include "mir/compositor/swapper_factory.h"
#include "src/server/compositor/switching_bundle.h"
#include "mir/compositor/buffer_swapper_multi.h"
#include "mir/graphics/buffer_properties.h"
>>>>>>> d1981b0f
#include "mir/graphics/buffer_id.h"
#include "mir/graphics/buffer_basic.h"
#include "mir/graphics/display.h"

#include "mir_toolkit/mir_client_library.h"

#include "mir_test_framework/display_server_test_fixture.h"
#include "mir_test_doubles/stub_buffer.h"
#include "mir_test_doubles/null_platform.h"
#include "mir_test_doubles/null_display.h"
#include "mir_test_doubles/stub_display_buffer.h"

#include <thread>
#include <atomic>
#include <gmock/gmock.h>
#include <gtest/gtest.h>
#include "mir_test/gmock_fixes.h"

namespace mc = mir::compositor;
namespace mg = mir::graphics;
namespace geom = mir::geometry;
namespace mf = mir::frontend;
namespace mtf = mir_test_framework;
namespace mtd = mir::test::doubles;

namespace
{
char const* const mir_test_socket = mtf::test_socket_file().c_str();

geom::Size const size{640, 480};
geom::PixelFormat const format{geom::PixelFormat::abgr_8888};
mg::BufferUsage const usage{mg::BufferUsage::hardware};
mg::BufferProperties const buffer_properties{size, format, usage};


class MockGraphicBufferAllocator : public mg::GraphicBufferAllocator
{
 public:
    MockGraphicBufferAllocator()
    {
        using testing::_;
        ON_CALL(*this, alloc_buffer(_))
            .WillByDefault(testing::Invoke(this, &MockGraphicBufferAllocator::on_create_swapper));
    }

    MOCK_METHOD1(
        alloc_buffer,
        std::shared_ptr<mg::Buffer> (mg::BufferProperties const&));


    std::vector<geom::PixelFormat> supported_pixel_formats()
    {
        return std::vector<geom::PixelFormat>();
    }

    std::unique_ptr<mg::Buffer> on_create_swapper(mg::BufferProperties const&)
    {
        return std::unique_ptr<mg::Buffer>(new mtd::StubBuffer(::buffer_properties));
    }

    ~MockGraphicBufferAllocator() noexcept {}
};

}

namespace mir
{
namespace
{

class StubDisplay : public mtd::NullDisplay
{
public:
    StubDisplay()
        : display_buffer{geom::Rectangle{geom::Point{0,0}, geom::Size{1600,1600}}}
    {
    }

    void for_each_display_buffer(std::function<void(mg::DisplayBuffer&)> const& f) override
    {
        f(display_buffer);
    }

private:
    mtd::StubDisplayBuffer display_buffer;
};

struct SurfaceSync
{
    SurfaceSync() :
        surface(0)
    {
    }

    void surface_created(MirSurface * new_surface)
    {
        std::unique_lock<std::mutex> lock(guard);
        surface = new_surface;
        wait_condition.notify_all();
    }

    void surface_released(MirSurface * /*released_surface*/)
    {
        std::unique_lock<std::mutex> lock(guard);
        surface = NULL;
        wait_condition.notify_all();
    }

    void wait_for_surface_create()
    {
        std::unique_lock<std::mutex> lock(guard);
        while (!surface)
            wait_condition.wait(lock);
    }

    void wait_for_surface_release()
    {
        std::unique_lock<std::mutex> lock(guard);
        while (surface)
            wait_condition.wait(lock);
    }


    std::mutex guard;
    std::condition_variable wait_condition;
    MirSurface * surface;
};

struct ClientConfigCommon : TestingClientConfiguration
{
    ClientConfigCommon()
        : connection(NULL)
    {
    }

    static void connection_callback(MirConnection * connection, void * context)
    {
        ClientConfigCommon * config = reinterpret_cast<ClientConfigCommon *>(context);
        config->connected(connection);
    }

    void connected(MirConnection * new_connection)
    {
        std::unique_lock<std::mutex> lock(guard);
        connection = new_connection;
        wait_condition.notify_all();
    }

    void wait_for_connect()
    {
        std::unique_lock<std::mutex> lock(guard);
        while (!connection)
            wait_condition.wait(lock);
    }

    std::mutex guard;
    std::condition_variable wait_condition;
    MirConnection * connection;
    static const int max_surface_count = 5;
    SurfaceSync ssync[max_surface_count];
};
const int ClientConfigCommon::max_surface_count;
}
}

using SurfaceLoop = BespokeDisplayServerTestFixture;
using mir::SurfaceSync;
using mir::ClientConfigCommon;
using mir::StubDisplay;

namespace
{
void create_surface_callback(MirSurface* surface, void * context)
{
    SurfaceSync* config = reinterpret_cast<SurfaceSync*>(context);
    config->surface_created(surface);
}

void release_surface_callback(MirSurface* surface, void * context)
{
    SurfaceSync* config = reinterpret_cast<SurfaceSync*>(context);
    config->surface_released(surface);
}

void wait_for_surface_create(SurfaceSync* context)
{
    context->wait_for_surface_create();
}

void wait_for_surface_release(SurfaceSync* context)
{
    context->wait_for_surface_release();
}
}

TEST_F(SurfaceLoop, creating_a_client_surface_allocates_buffer_swapper_on_server)
{
<<<<<<< HEAD
    TestingServerConfiguration server_config;
=======
    struct ServerConfig : TestingServerConfiguration
    {
        std::shared_ptr<mc::BufferAllocationStrategy> the_buffer_allocation_strategy()
        {
            using namespace testing;

            if (!buffer_allocation_strategy)
            {
                using testing::_;
                buffer_allocation_strategy = std::make_shared<mtd::MockSwapperFactory>();

                EXPECT_CALL(*buffer_allocation_strategy, create_swapper_new_buffers(_,_,_))
                    .WillOnce(testing::Invoke(this, &ServerConfig::on_create_swapper));
            }
                return buffer_allocation_strategy;
        }

        std::shared_ptr<mc::BufferSwapper> on_create_swapper(mg::BufferProperties& actual,
                                                             mg::BufferProperties const& requested,
                                                             mc::SwapperType)
        {
            actual = requested;
            auto stub_buffer_a = std::make_shared<mtd::StubBuffer>(::buffer_properties);
            auto stub_buffer_b = std::make_shared<mtd::StubBuffer>(::buffer_properties);
            std::vector<std::shared_ptr<mg::Buffer>> list = {stub_buffer_a, stub_buffer_b};
            return std::make_shared<mc::BufferSwapperMulti>(list, list.size());
        }

        std::shared_ptr<mtd::MockSwapperFactory> buffer_allocation_strategy;
    } server_config;
>>>>>>> d1981b0f

    launch_server_process(server_config);

    struct ClientConfig : ClientConfigCommon
    {
        void exec()
        {
            mir_connect(mir_test_socket, __PRETTY_FUNCTION__, connection_callback, this);

            wait_for_connect();

            ASSERT_TRUE(connection != NULL);
            EXPECT_TRUE(mir_connection_is_valid(connection));
            EXPECT_STREQ(mir_connection_get_error_message(connection), "");

            MirSurfaceParameters const request_params =
            {
                __PRETTY_FUNCTION__,
                640, 480,
                mir_pixel_format_abgr_8888,
                mir_buffer_usage_hardware
            };

            mir_connection_create_surface(connection, &request_params, create_surface_callback, ssync);

            wait_for_surface_create(ssync);

            ASSERT_TRUE(ssync->surface != NULL);
            EXPECT_TRUE(mir_surface_is_valid(ssync->surface));
            EXPECT_STREQ(mir_surface_get_error_message(ssync->surface), "");

            MirSurfaceParameters response_params;
            mir_surface_get_parameters(ssync->surface, &response_params);
            EXPECT_EQ(request_params.width, response_params.width);
            EXPECT_EQ(request_params.height, response_params.height);
            EXPECT_EQ(request_params.pixel_format, response_params.pixel_format);
            EXPECT_EQ(request_params.buffer_usage, response_params.buffer_usage);


            mir_surface_release(ssync->surface, release_surface_callback, ssync);

            wait_for_surface_release(ssync);

            ASSERT_TRUE(ssync->surface == NULL);

            mir_connection_release(connection);
        }
    } client_config;

    launch_client_process(client_config);
}

namespace
{

/*
 * Need to declare outside method, because g++ 4.4 doesn't support local types
 * as template parameters (in std::make_shared<StubPlatform>()).
 */
struct ServerConfigAllocatesBuffersOnServer : TestingServerConfiguration
{
    class StubPlatform : public mtd::NullPlatform
    {
     public:
        std::shared_ptr<mg::GraphicBufferAllocator> create_buffer_allocator(
            const std::shared_ptr<mg::BufferInitializer>& /*buffer_initializer*/) override
        {
            using testing::AtMost;

            auto buffer_allocator = std::make_shared<testing::NiceMock<MockGraphicBufferAllocator>>();
            EXPECT_CALL(*buffer_allocator, alloc_buffer(buffer_properties))
                .Times(AtMost(3));
            return buffer_allocator;
        }

        std::shared_ptr<mg::Display> create_display(
            std::shared_ptr<mg::DisplayConfigurationPolicy> const&) override
        {
            return std::make_shared<StubDisplay>();
        }
    };

    std::shared_ptr<mg::Platform> the_graphics_platform()
    {
        if (!platform)
            platform = std::make_shared<StubPlatform>();

        return platform;
    }

    std::shared_ptr<mg::Platform> platform;
};

}

TEST_F(SurfaceLoop, creating_a_client_surface_allocates_buffers_on_server)
{

    ServerConfigAllocatesBuffersOnServer server_config;

    launch_server_process(server_config);

    struct ClientConfig : ClientConfigCommon
    {
        void exec()
        {
            mir_connect(mir_test_socket, __PRETTY_FUNCTION__, connection_callback, this);

            wait_for_connect();

            ASSERT_TRUE(connection != NULL);
            EXPECT_TRUE(mir_connection_is_valid(connection));
            EXPECT_STREQ(mir_connection_get_error_message(connection), "");

            MirSurfaceParameters const request_params =
            {
                __PRETTY_FUNCTION__,
                640, 480,
                mir_pixel_format_abgr_8888,
                mir_buffer_usage_hardware
            };
            mir_connection_create_surface(connection, &request_params, create_surface_callback, ssync);

            wait_for_surface_create(ssync);

            ASSERT_TRUE(ssync->surface != NULL);
            EXPECT_TRUE(mir_surface_is_valid(ssync->surface));
            EXPECT_STREQ(mir_surface_get_error_message(ssync->surface), "");

            MirSurfaceParameters response_params;
            mir_surface_get_parameters(ssync->surface, &response_params);
            EXPECT_EQ(request_params.width, response_params.width);
            EXPECT_EQ(request_params.height, response_params.height);
            EXPECT_EQ(request_params.pixel_format, response_params.pixel_format);
            EXPECT_EQ(request_params.buffer_usage, response_params.buffer_usage);


            mir_surface_release(ssync->surface, release_surface_callback, ssync);

            wait_for_surface_release(ssync);

            ASSERT_TRUE(ssync->surface == NULL);

            mir_connection_release(connection);
        }
    } client_config;

    launch_client_process(client_config);
}

namespace
{
struct BufferCounterConfig : TestingServerConfiguration
{
    class CountingStubBuffer : public mtd::StubBuffer
    {
    public:

        CountingStubBuffer()
        {
            int created = buffers_created.load();
            while (!buffers_created.compare_exchange_weak(created, created + 1)) std::this_thread::yield();
        }
        ~CountingStubBuffer()
        {
            int destroyed = buffers_destroyed.load();
            while (!buffers_destroyed.compare_exchange_weak(destroyed, destroyed + 1)) std::this_thread::yield();
        }

        static std::atomic<int> buffers_created;
        static std::atomic<int> buffers_destroyed;
    };

    class StubGraphicBufferAllocator : public mg::GraphicBufferAllocator
    {
     public:
        virtual std::shared_ptr<mg::Buffer> alloc_buffer(
            mg::BufferProperties const&)
        {
            return std::unique_ptr<mg::Buffer>(new CountingStubBuffer());
        }

        std::vector<geom::PixelFormat> supported_pixel_formats()
        {
            return std::vector<geom::PixelFormat>();
        }
    };

    class StubPlatform : public mtd::NullPlatform
    {
    public:
        std::shared_ptr<mg::GraphicBufferAllocator> create_buffer_allocator(
            const std::shared_ptr<mg::BufferInitializer>& /*buffer_initializer*/) override
        {
            return std::make_shared<StubGraphicBufferAllocator>();
        }

        std::shared_ptr<mg::Display> create_display(
            std::shared_ptr<mg::DisplayConfigurationPolicy> const&) override
        {
            return std::make_shared<StubDisplay>();
        }
    };

    std::shared_ptr<mg::Platform> the_graphics_platform()
    {
        if (!platform)
            platform = std::make_shared<StubPlatform>();

        return platform;
    }

    std::shared_ptr<mg::Platform> platform;
};

std::atomic<int> BufferCounterConfig::CountingStubBuffer::buffers_created;
std::atomic<int> BufferCounterConfig::CountingStubBuffer::buffers_destroyed;
}


TEST_F(SurfaceLoop, all_created_buffers_are_destoyed)
{
    struct ServerConfig : BufferCounterConfig
    {
        void on_exit() override
        {
            EXPECT_EQ(CountingStubBuffer::buffers_created.load(),
                      CountingStubBuffer::buffers_destroyed.load());
        }

    } server_config;

    launch_server_process(server_config);

    struct Client : ClientConfigCommon
    {
        void exec() override
        {
            mir_connect(mir_test_socket, __PRETTY_FUNCTION__, connection_callback, this);

            wait_for_connect();

            MirSurfaceParameters const request_params =
            {
                __PRETTY_FUNCTION__,
                640, 480,
                mir_pixel_format_abgr_8888,
                mir_buffer_usage_hardware
            };

            for (int i = 0; i != max_surface_count; ++i)
                mir_connection_create_surface(connection, &request_params, create_surface_callback, ssync+i);

            for (int i = 0; i != max_surface_count; ++i)
                wait_for_surface_create(ssync+i);

            for (int i = 0; i != max_surface_count; ++i)
                mir_surface_release(ssync[i].surface, release_surface_callback, ssync+i);

            for (int i = 0; i != max_surface_count; ++i)
                wait_for_surface_release(ssync+i);

            mir_connection_release(connection);
        }
    } client_creates_surfaces;

    launch_client_process(client_creates_surfaces);
}

TEST_F(SurfaceLoop, all_created_buffers_are_destoyed_if_client_disconnects_without_releasing_surfaces)
{
    struct ServerConfig : BufferCounterConfig
    {
        void on_exit() override
        {
            EXPECT_EQ(CountingStubBuffer::buffers_created.load(),
                      CountingStubBuffer::buffers_destroyed.load());
        }

    } server_config;

    launch_server_process(server_config);

    struct Client : ClientConfigCommon
    {
        void exec() override
        {
            mir_connect(mir_test_socket, __PRETTY_FUNCTION__, connection_callback, this);

            wait_for_connect();

            MirSurfaceParameters const request_params =
            {
                __PRETTY_FUNCTION__,
                640, 480,
                mir_pixel_format_abgr_8888,
                mir_buffer_usage_hardware
            };

            for (int i = 0; i != max_surface_count; ++i)
                mir_connection_create_surface(connection, &request_params, create_surface_callback, ssync+i);

            for (int i = 0; i != max_surface_count; ++i)
                wait_for_surface_create(ssync+i);

            mir_connection_release(connection);
        }
    } client_creates_surfaces;

    launch_client_process(client_creates_surfaces);
}<|MERGE_RESOLUTION|>--- conflicted
+++ resolved
@@ -16,17 +16,9 @@
  * Authored by: Alan Griffiths <alan@octopull.co.uk>
  */
 
-<<<<<<< HEAD
-#include "mir/compositor/graphic_buffer_allocator.h"
+#include "mir/graphics/graphic_buffer_allocator.h"
 #include "src/server/compositor/switching_bundle.h"
-#include "mir/compositor/buffer_properties.h"
-=======
-#include "mir/graphics/graphic_buffer_allocator.h"
-#include "mir/compositor/swapper_factory.h"
-#include "src/server/compositor/switching_bundle.h"
-#include "mir/compositor/buffer_swapper_multi.h"
 #include "mir/graphics/buffer_properties.h"
->>>>>>> d1981b0f
 #include "mir/graphics/buffer_id.h"
 #include "mir/graphics/buffer_basic.h"
 #include "mir/graphics/display.h"
@@ -224,40 +216,7 @@
 
 TEST_F(SurfaceLoop, creating_a_client_surface_allocates_buffer_swapper_on_server)
 {
-<<<<<<< HEAD
     TestingServerConfiguration server_config;
-=======
-    struct ServerConfig : TestingServerConfiguration
-    {
-        std::shared_ptr<mc::BufferAllocationStrategy> the_buffer_allocation_strategy()
-        {
-            using namespace testing;
-
-            if (!buffer_allocation_strategy)
-            {
-                using testing::_;
-                buffer_allocation_strategy = std::make_shared<mtd::MockSwapperFactory>();
-
-                EXPECT_CALL(*buffer_allocation_strategy, create_swapper_new_buffers(_,_,_))
-                    .WillOnce(testing::Invoke(this, &ServerConfig::on_create_swapper));
-            }
-                return buffer_allocation_strategy;
-        }
-
-        std::shared_ptr<mc::BufferSwapper> on_create_swapper(mg::BufferProperties& actual,
-                                                             mg::BufferProperties const& requested,
-                                                             mc::SwapperType)
-        {
-            actual = requested;
-            auto stub_buffer_a = std::make_shared<mtd::StubBuffer>(::buffer_properties);
-            auto stub_buffer_b = std::make_shared<mtd::StubBuffer>(::buffer_properties);
-            std::vector<std::shared_ptr<mg::Buffer>> list = {stub_buffer_a, stub_buffer_b};
-            return std::make_shared<mc::BufferSwapperMulti>(list, list.size());
-        }
-
-        std::shared_ptr<mtd::MockSwapperFactory> buffer_allocation_strategy;
-    } server_config;
->>>>>>> d1981b0f
 
     launch_server_process(server_config);
 
