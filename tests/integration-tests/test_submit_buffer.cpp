/*
 * Copyright © 2014 Canonical Ltd.
 *
 * This program is free software: you can redistribute it and/or modify
 * it under the terms of the GNU General Public License version 3 as
 * published by the Free Software Foundation.
 *
 * This program is distributed in the hope that it will be useful,
 * but WITHOUT ANY WARRANTY; without even the implied warranty of
 * MERCHANTABILITY or FITNESS FOR A PARTICULAR PURPOSE.  See the
 * GNU General Public License for more details.
 *
 * You should have received a copy of the GNU General Public License
 * along with this program.  If not, see <http://www.gnu.org/licenses/>.
 *
 * Authored by: Kevin DuBois <kevin.dubois@canonical.com>
 */

#include "mir_test_framework/stubbed_server_configuration.h"
#include "mir_test_framework/in_process_server.h"
#include "mir_test_framework/using_stub_client_platform.h"
#include "mir_test_framework/any_surface.h"
#include "mir/test/doubles/stub_buffer.h"
#include "mir/test/doubles/stub_buffer_allocator.h"
#include "mir/test/doubles/stub_frame_dropping_policy_factory.h"
#include "mir/test/doubles/stub_display.h"
#include "mir/test/doubles/null_platform.h"
#include "mir/graphics/buffer_id.h"
#include "mir/graphics/buffer_ipc_message.h"
#include "mir/graphics/platform_operation_message.h"
#include "mir/scene/buffer_stream_factory.h"
#include "mir/scene/session_coordinator.h"
#include "mir/frontend/event_sink.h"
#include "mir/compositor/buffer_stream.h"
<<<<<<< HEAD
#include "src/server/compositor/buffer_bundle.h"
#include "src/server/compositor/buffer_stream_surfaces.h"
=======
>>>>>>> b3777d80
#include "src/server/compositor/stream.h"
#include "src/server/compositor/buffer_map.h"
#include "mir_toolkit/mir_client_library.h"
#include "mir_toolkit/debug/surface.h"
#include "src/client/mir_connection.h"
#include "src/client/rpc/mir_display_server.h"
#include <chrono>
#include <mutex>
#include <stdio.h>
#include <condition_variable>
#include <gmock/gmock.h>
#include <gtest/gtest.h>

#include "mir/fd.h"

namespace mtf = mir_test_framework;
namespace mtd = mir::test::doubles;
namespace mg = mir::graphics;
namespace msc = mir::scene;
namespace mc = mir::compositor;
namespace geom = mir::geometry;
namespace mp = mir::protobuf;
namespace mf = mir::frontend;
namespace mclr = mir::client::rpc;

namespace
{
MATCHER(DidNotTimeOut, "did not time out")
{
    return arg;
}

struct StubStreamFactory : public msc::BufferStreamFactory
{
    StubStreamFactory(std::vector<mg::BufferID> const& ids) :
        buffer_id_seq(ids)
    {}
<<<<<<< HEAD

    std::shared_ptr<mc::BufferStream> create_buffer_stream(
        mf::BufferStreamId i, std::shared_ptr<mf::ClientBuffers> const& s,
        int, mg::BufferProperties const& p) override
    { return create_buffer_stream(i, s, p); }
    std::shared_ptr<mc::BufferStream> create_buffer_stream(
        mf::BufferStreamId, std::shared_ptr<mf::ClientBuffers> const& sink, mg::BufferProperties const& properties) override
    {
        return std::make_shared<mc::Stream>(factory, sink, properties.size, properties.format);
    }

    mtd::StubFrameDroppingPolicyFactory factory;
    std::shared_ptr<mf::ClientBuffers> create_buffer_map(std::shared_ptr<mf::BufferSink> const& sink) override
    {
        struct BufferMap : mf::ClientBuffers
        {
            BufferMap(
                std::shared_ptr<mf::BufferSink> const& sink,
                std::vector<mg::BufferID> const& ids) :
                sink(sink),
                buffer_id_seq(ids)
            {
                std::reverse(buffer_id_seq.begin(), buffer_id_seq.end());
            }

            mg::BufferID add_buffer(mg::BufferProperties const& props) override
            {
                struct BufferIdWrapper : mg::Buffer
                {
                    BufferIdWrapper(std::shared_ptr<mg::Buffer> const& b, mg::BufferID id) :
                        wrapped(b),
                        id_(id)
                    {
                    }
                
                    std::shared_ptr<mg::NativeBuffer> native_buffer_handle() const override
                    {
                        return wrapped->native_buffer_handle();
                    }
                    mg::BufferID id() const override
                    {
                        return id_;
                    }
                    geom::Size size() const override
                    {
                        return wrapped->size();
                    }
                    MirPixelFormat pixel_format() const override
                    {
                        return wrapped->pixel_format();
                    }
                    mg::NativeBufferBase* native_buffer_base() override
                    {
                        return wrapped->native_buffer_base();
                    }
                    std::shared_ptr<mg::Buffer> const wrapped;
                    mg::BufferID const id_;
                };

                auto id = buffer_id_seq.back();
                buffer_id_seq.pop_back();
                b = std::make_shared<BufferIdWrapper>(alloc->alloc_buffer(props), id);
                sink->add_buffer(*b);
                return id; 
            }

            void remove_buffer(mg::BufferID) override
            {
            } 

            std::shared_ptr<mg::Buffer>& operator[](mg::BufferID) override
            {
                return b;
            }

            void send_buffer(mg::BufferID) override
            {
            }

            void receive_buffer(mg::BufferID) override
            {
            }

            std::shared_ptr<mg::Buffer> b;
            std::shared_ptr<mf::BufferSink> const sink;
            std::shared_ptr<mtd::StubBufferAllocator> alloc{std::make_shared<mtd::StubBufferAllocator>()};
            std::vector<mg::BufferID> buffer_id_seq;
        };
        return std::make_shared<BufferMap>(sink, buffer_id_seq);
    }
=======

    std::shared_ptr<mc::BufferStream> create_buffer_stream(
        mf::BufferStreamId i, std::shared_ptr<mf::ClientBuffers> const& s,
        int, mg::BufferProperties const& p) override
    {
        return create_buffer_stream(i, s, p);
    }

    std::shared_ptr<mc::BufferStream> create_buffer_stream(
        mf::BufferStreamId, std::shared_ptr<mf::ClientBuffers> const& sink,
        mg::BufferProperties const& properties) override
    {
        return std::make_shared<mc::Stream>(factory, sink, properties.size, properties.format);
    }

    std::shared_ptr<mf::ClientBuffers> create_buffer_map(std::shared_ptr<mf::BufferSink> const& sink) override
    {
        struct BufferMap : mf::ClientBuffers
        {
            BufferMap(
                std::shared_ptr<mf::BufferSink> const& sink,
                std::vector<mg::BufferID> const& ids) :
                sink(sink),
                buffer_id_seq(ids)
            {
                std::reverse(buffer_id_seq.begin(), buffer_id_seq.end());
            }

            mg::BufferID add_buffer(mg::BufferProperties const& props) override
            {
                struct BufferIdWrapper : mg::Buffer
                {
                    BufferIdWrapper(std::shared_ptr<mg::Buffer> const& b, mg::BufferID id) :
                        wrapped(b),
                        id_(id)
                    {
                    }
                
                    std::shared_ptr<mg::NativeBuffer> native_buffer_handle() const override
                    {
                        return wrapped->native_buffer_handle();
                    }
                    mg::BufferID id() const override
                    {
                        return id_;
                    }
                    geom::Size size() const override
                    {
                        return wrapped->size();
                    }
                    MirPixelFormat pixel_format() const override
                    {
                        return wrapped->pixel_format();
                    }
                    mg::NativeBufferBase* native_buffer_base() override
                    {
                        return wrapped->native_buffer_base();
                    }
                    std::shared_ptr<mg::Buffer> const wrapped;
                    mg::BufferID const id_;
                };

                auto id = buffer_id_seq.back();
                buffer_id_seq.pop_back();
                b = std::make_shared<BufferIdWrapper>(alloc->alloc_buffer(props), id);
                sink->add_buffer(*b);
                return id; 
            }

            void remove_buffer(mg::BufferID) override
            {
            } 

            std::shared_ptr<mg::Buffer>& operator[](mg::BufferID) override
            {
                return b;
            }

            void send_buffer(mg::BufferID) override
            {
            }

            void receive_buffer(mg::BufferID) override
            {
            }

            std::shared_ptr<mg::Buffer> b;
            std::shared_ptr<mf::BufferSink> const sink;
            std::shared_ptr<mtd::StubBufferAllocator> alloc{std::make_shared<mtd::StubBufferAllocator>()};
            std::vector<mg::BufferID> buffer_id_seq;
        };
        return std::make_shared<BufferMap>(sink, buffer_id_seq);
    }

>>>>>>> b3777d80
    std::vector<mg::BufferID> const buffer_id_seq;
    mtd::StubFrameDroppingPolicyFactory factory;
};

struct StubBufferPacker : public mg::PlatformIpcOperations
{
    StubBufferPacker(std::shared_ptr<mir::Fd> const& last_fd) :
        last_fd{last_fd}
    {
        *last_fd = mir::Fd{-1};
    }
    void pack_buffer(mg::BufferIpcMessage& msg, mg::Buffer const& b, mg::BufferIpcMsgType) const override
    {
        msg.pack_size(b.size());
    }

    void unpack_buffer(mg::BufferIpcMessage& msg, mg::Buffer const&) const override
    {
        auto fds = msg.fds();
        if (!fds.empty())
        {
            *last_fd = fds[0];
        }
    }

    std::shared_ptr<mg::PlatformIPCPackage> connection_ipc_package() override
    {
        return std::make_shared<mg::PlatformIPCPackage>();
    }

    mg::PlatformOperationMessage platform_operation(
        unsigned int const, mg::PlatformOperationMessage const&) override
    {
        return mg::PlatformOperationMessage();
    }
private:
    std::shared_ptr<mir::Fd> const last_fd;
};

struct StubPlatform : public mtd::NullPlatform
{
    StubPlatform(std::shared_ptr<mir::Fd> const& last_fd) : last_fd(last_fd)
    {
    }

    mir::UniqueModulePtr<mg::GraphicBufferAllocator> create_buffer_allocator() override
    {
        return mir::make_module_ptr<mtd::StubBufferAllocator>();
    }

    mir::UniqueModulePtr<mg::PlatformIpcOperations> make_ipc_operations() const override
    {
        return mir::make_module_ptr<StubBufferPacker>(last_fd);
    }

    mir::UniqueModulePtr<mg::Display> create_display(
        std::shared_ptr<mg::DisplayConfigurationPolicy> const&,
        std::shared_ptr<mg::GLConfig> const&) override
    {
        std::vector<geom::Rectangle> rect{geom::Rectangle{{0,0},{1,1}}};
        return mir::make_module_ptr<mtd::StubDisplay>(rect);
    }

    std::shared_ptr<mir::Fd> const last_fd;
};

struct ExchangeServerConfiguration : mtf::StubbedServerConfiguration
{
    ExchangeServerConfiguration(
        std::vector<mg::BufferID> const& id_seq,
        std::shared_ptr<mir::Fd> const& last_unpacked_fd) :
        stream_factory{std::make_shared<StubStreamFactory>(id_seq)},
        platform{std::make_shared<StubPlatform>(last_unpacked_fd)}
    {
    }

    std::shared_ptr<mg::Platform> the_graphics_platform() override
    {
        return platform;
    }

    std::shared_ptr<msc::BufferStreamFactory> the_buffer_stream_factory() override
    {
        return stream_factory;
    }

    std::shared_ptr<StubStreamFactory> const stream_factory;
    std::shared_ptr<mg::Platform> const platform;
};

struct SubmitBuffer : mir_test_framework::InProcessServer
{
    std::vector<mg::BufferID> const buffer_id_exchange_seq{
        mg::BufferID{4}, mg::BufferID{8}, mg::BufferID{9}, mg::BufferID{3}, mg::BufferID{4}};

    std::shared_ptr<mir::Fd> last_unpacked_fd{std::make_shared<mir::Fd>()};
    ExchangeServerConfiguration server_configuration{buffer_id_exchange_seq, last_unpacked_fd};
    mir::DefaultServerConfiguration& server_config() override { return server_configuration; }
    mtf::UsingStubClientPlatform using_stub_client_platform;

    void request_completed()
    {
        std::unique_lock<decltype(mutex)> lk(mutex);
        arrived = true;
        cv.notify_all();
    }

    bool submit_buffer(mclr::DisplayServer& server, mp::BufferRequest& request)
    {
        std::unique_lock<decltype(mutex)> lk(mutex);
        mp::Void v;
        server.submit_buffer(&request, &v,
            google::protobuf::NewCallback(this, &SubmitBuffer::request_completed));
        
        arrived = false;
        return cv.wait_for(lk, std::chrono::seconds(5), [this]() {return arrived;});
    }

    bool allocate_buffers(mclr::DisplayServer& server, mp::BufferAllocation& request)
    {
        std::unique_lock<decltype(mutex)> lk(mutex);
        mp::Void v;
        server.allocate_buffers(&request, &v,
            google::protobuf::NewCallback(this, &SubmitBuffer::request_completed));
        
        arrived = false;
        return cv.wait_for(lk, std::chrono::seconds(5), [this]() {return arrived;});
    }

    bool release_buffers(mclr::DisplayServer& server, mp::BufferRelease& request)
    {
        std::unique_lock<decltype(mutex)> lk(mutex);
        mp::Void v;
        server.release_buffers(&request, &v,
            google::protobuf::NewCallback(this, &SubmitBuffer::request_completed));
        
        arrived = false;
        return cv.wait_for(lk, std::chrono::seconds(5), [this]() {return arrived;});
    }

    std::mutex mutex;
    std::condition_variable cv;
    bool arrived{false};
    mp::BufferRequest buffer_request; 
};
template<class Clock>
bool spin_wait_for_id(mg::BufferID id, MirSurface* surface, std::chrono::time_point<Clock> const& pt)
{
    while(Clock::now() < pt)
    {
        //auto z = mir_debug_surface_current_buffer_id(surface);
        if (mir_debug_surface_current_buffer_id(surface) == id.as_value())
            return true;
        std::this_thread::yield();
    }
    return false;
}
}

namespace
{
MATCHER(NoErrorOnFileRead, "")
{
    return arg > 0;
}
}
TEST_F(SubmitBuffer, fds_can_be_sent_back)
{
    using namespace testing;
    std::string test_string{"mir was a space station"};
    mir::Fd file(fileno(tmpfile()));
    EXPECT_THAT(write(file, test_string.c_str(), test_string.size()), Gt(0));

    auto connection = mir_connect_sync(new_connection().c_str(), __PRETTY_FUNCTION__);
    auto surface = mtf::make_any_surface(connection);

    auto rpc_channel = connection->rpc_channel();
    mclr::DisplayServer server(rpc_channel);
    for (auto i = 0; i < buffer_request.buffer().fd().size(); i++)
        ::close(buffer_request.buffer().fd(i));

    buffer_request.mutable_buffer()->set_buffer_id(buffer_id_exchange_seq.begin()->as_value());
    buffer_request.mutable_buffer()->add_fd(file);

    ASSERT_THAT(submit_buffer(server, buffer_request), DidNotTimeOut());

    mir_surface_release_sync(surface);
    mir_connection_release(connection);

    auto server_received_fd = *last_unpacked_fd;
    char file_buffer[32];
    lseek(file, 0, SEEK_SET);
    ASSERT_THAT(read(server_received_fd, file_buffer, sizeof(file_buffer)), NoErrorOnFileRead());
    EXPECT_THAT(strncmp(test_string.c_str(), file_buffer, test_string.size()), Eq(0)); 
}

//tests for the submit buffer protocol.
TEST_F(SubmitBuffer, submissions_happen)
{
    auto connection = mir_connect_sync(new_connection().c_str(), __PRETTY_FUNCTION__);
    auto surface = mtf::make_any_surface(connection);

    auto rpc_channel = connection->rpc_channel();
    mclr::DisplayServer server(rpc_channel);

    mp::BufferRequest request;
    for (auto const& id : buffer_id_exchange_seq)
    {
        buffer_request.mutable_buffer()->set_buffer_id(id.as_value());
        ASSERT_THAT(submit_buffer(server, buffer_request), DidNotTimeOut());
    }

    mir_surface_release_sync(surface);
    mir_connection_release(connection);
}

TEST_F(SubmitBuffer, server_can_send_buffer)
{
    using namespace testing;
    using namespace std::literals::chrono_literals;
    auto connection = mir_connect_sync(new_connection().c_str(), __PRETTY_FUNCTION__);
    auto surface = mtf::make_any_surface(connection);

    auto timeout = std::chrono::steady_clock::now() + 5s;
    EXPECT_TRUE(spin_wait_for_id(buffer_id_exchange_seq.back(), surface, timeout))
        << "failed to see the last scheduled buffer become the current one";

    mir_surface_release_sync(surface);
    mir_connection_release(connection);
}

//TODO: check that a buffer arrives asynchronously.
TEST_F(SubmitBuffer, allocate_buffers_doesnt_time_out)
{
    auto connection = mir_connect_sync(new_connection().c_str(), __PRETTY_FUNCTION__);
    auto surface = mtf::make_any_surface(connection);

    auto rpc_channel = connection->rpc_channel();
    mclr::DisplayServer server(rpc_channel);

    mp::BufferAllocation request;
    EXPECT_THAT(allocate_buffers(server, request), DidNotTimeOut());

    mir_surface_release_sync(surface);
    mir_connection_release(connection);
}

TEST_F(SubmitBuffer, release_buffers_doesnt_time_out)
{
    auto connection = mir_connect_sync(new_connection().c_str(), __PRETTY_FUNCTION__);
    auto surface = mtf::make_any_surface(connection);

    auto rpc_channel = connection->rpc_channel();
    mclr::DisplayServer server(rpc_channel);

    mp::BufferRelease request;
    EXPECT_THAT(release_buffers(server, request), DidNotTimeOut());

    mir_surface_release_sync(surface);
    mir_connection_release(connection);
}<|MERGE_RESOLUTION|>--- conflicted
+++ resolved
@@ -32,11 +32,6 @@
 #include "mir/scene/session_coordinator.h"
 #include "mir/frontend/event_sink.h"
 #include "mir/compositor/buffer_stream.h"
-<<<<<<< HEAD
-#include "src/server/compositor/buffer_bundle.h"
-#include "src/server/compositor/buffer_stream_surfaces.h"
-=======
->>>>>>> b3777d80
 #include "src/server/compositor/stream.h"
 #include "src/server/compositor/buffer_map.h"
 #include "mir_toolkit/mir_client_library.h"
@@ -74,19 +69,21 @@
     StubStreamFactory(std::vector<mg::BufferID> const& ids) :
         buffer_id_seq(ids)
     {}
-<<<<<<< HEAD
 
     std::shared_ptr<mc::BufferStream> create_buffer_stream(
         mf::BufferStreamId i, std::shared_ptr<mf::ClientBuffers> const& s,
         int, mg::BufferProperties const& p) override
-    { return create_buffer_stream(i, s, p); }
+    {
+        return create_buffer_stream(i, s, p);
+    }
+
     std::shared_ptr<mc::BufferStream> create_buffer_stream(
-        mf::BufferStreamId, std::shared_ptr<mf::ClientBuffers> const& sink, mg::BufferProperties const& properties) override
+        mf::BufferStreamId, std::shared_ptr<mf::ClientBuffers> const& sink,
+        mg::BufferProperties const& properties) override
     {
         return std::make_shared<mc::Stream>(factory, sink, properties.size, properties.format);
     }
 
-    mtd::StubFrameDroppingPolicyFactory factory;
     std::shared_ptr<mf::ClientBuffers> create_buffer_map(std::shared_ptr<mf::BufferSink> const& sink) override
     {
         struct BufferMap : mf::ClientBuffers
@@ -165,102 +162,7 @@
         };
         return std::make_shared<BufferMap>(sink, buffer_id_seq);
     }
-=======
-
-    std::shared_ptr<mc::BufferStream> create_buffer_stream(
-        mf::BufferStreamId i, std::shared_ptr<mf::ClientBuffers> const& s,
-        int, mg::BufferProperties const& p) override
-    {
-        return create_buffer_stream(i, s, p);
-    }
-
-    std::shared_ptr<mc::BufferStream> create_buffer_stream(
-        mf::BufferStreamId, std::shared_ptr<mf::ClientBuffers> const& sink,
-        mg::BufferProperties const& properties) override
-    {
-        return std::make_shared<mc::Stream>(factory, sink, properties.size, properties.format);
-    }
-
-    std::shared_ptr<mf::ClientBuffers> create_buffer_map(std::shared_ptr<mf::BufferSink> const& sink) override
-    {
-        struct BufferMap : mf::ClientBuffers
-        {
-            BufferMap(
-                std::shared_ptr<mf::BufferSink> const& sink,
-                std::vector<mg::BufferID> const& ids) :
-                sink(sink),
-                buffer_id_seq(ids)
-            {
-                std::reverse(buffer_id_seq.begin(), buffer_id_seq.end());
-            }
-
-            mg::BufferID add_buffer(mg::BufferProperties const& props) override
-            {
-                struct BufferIdWrapper : mg::Buffer
-                {
-                    BufferIdWrapper(std::shared_ptr<mg::Buffer> const& b, mg::BufferID id) :
-                        wrapped(b),
-                        id_(id)
-                    {
-                    }
-                
-                    std::shared_ptr<mg::NativeBuffer> native_buffer_handle() const override
-                    {
-                        return wrapped->native_buffer_handle();
-                    }
-                    mg::BufferID id() const override
-                    {
-                        return id_;
-                    }
-                    geom::Size size() const override
-                    {
-                        return wrapped->size();
-                    }
-                    MirPixelFormat pixel_format() const override
-                    {
-                        return wrapped->pixel_format();
-                    }
-                    mg::NativeBufferBase* native_buffer_base() override
-                    {
-                        return wrapped->native_buffer_base();
-                    }
-                    std::shared_ptr<mg::Buffer> const wrapped;
-                    mg::BufferID const id_;
-                };
-
-                auto id = buffer_id_seq.back();
-                buffer_id_seq.pop_back();
-                b = std::make_shared<BufferIdWrapper>(alloc->alloc_buffer(props), id);
-                sink->add_buffer(*b);
-                return id; 
-            }
-
-            void remove_buffer(mg::BufferID) override
-            {
-            } 
-
-            std::shared_ptr<mg::Buffer>& operator[](mg::BufferID) override
-            {
-                return b;
-            }
-
-            void send_buffer(mg::BufferID) override
-            {
-            }
-
-            void receive_buffer(mg::BufferID) override
-            {
-            }
-
-            std::shared_ptr<mg::Buffer> b;
-            std::shared_ptr<mf::BufferSink> const sink;
-            std::shared_ptr<mtd::StubBufferAllocator> alloc{std::make_shared<mtd::StubBufferAllocator>()};
-            std::vector<mg::BufferID> buffer_id_seq;
-        };
-        return std::make_shared<BufferMap>(sink, buffer_id_seq);
-    }
-
->>>>>>> b3777d80
+
     std::vector<mg::BufferID> const buffer_id_seq;
     mtd::StubFrameDroppingPolicyFactory factory;
 };
