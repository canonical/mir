/*
 * Copyright © 2013 Canonical Ltd.
 *
 * This program is free software: you can redistribute it and/or modify
 * it under the terms of the GNU General Public License version 3 as
 * published by the Free Software Foundation.
 *
 * This program is distributed in the hope that it will be useful,
 * but WITHOUT ANY WARRANTY; without even the implied warranty of
 * MERCHANTABILITY or FITNESS FOR A PARTICULAR PURPOSE.  See the
 * GNU General Public License for more details.
 *
 * You should have received a copy of the GNU General Public License
 * along with this program.  If not, see <http://www.gnu.org/licenses/>.
 *
 * Authored by: Alexandros Frantzis <alexandros.frantzis@canonical.com>
 */

#include "mir/default_server_configuration.h"
#include "mir/input/null_input_configuration.h"
#include "mir/compositor/graphic_buffer_allocator.h"
#include "mir/compositor/compositor.h"
#include "mir/shell/application_session.h"
#include "mir/shell/pixel_buffer.h"
#include "mir/shell/placement_strategy.h"
#include "mir/shell/surface.h"
#include "mir/shell/surface_creation_parameters.h"
#include "mir/shell/null_session_listener.h"
#include "mir/surfaces/buffer_stream.h"
#include "mir/compositor/renderer.h"
#include "mir/compositor/renderer_factory.h"
#include "mir/frontend/communicator.h"

#include "mir_test_doubles/stub_buffer.h"
#include "mir_test_doubles/null_display.h"
#include "mir_test_doubles/null_event_sink.h"
#include "mir_test_doubles/stub_display_buffer.h"

#include <gtest/gtest.h>

namespace mc = mir::compositor;
namespace mtd = mir::test::doubles;
namespace msh = mir::shell;
namespace mi = mir::input;
namespace mf = mir::frontend;
namespace mg = mir::graphics;
namespace geom = mir::geometry;

namespace
{

struct TestServerConfiguration : public mir::DefaultServerConfiguration
{
    TestServerConfiguration() : DefaultServerConfiguration(0, nullptr) {}

    std::shared_ptr<mi::InputConfiguration> the_input_configuration() override
    {
        if (!input_configuration)
            input_configuration = std::make_shared<mi::NullInputConfiguration>();

        return input_configuration;
    }

    std::shared_ptr<mf::Communicator> the_communicator() override
    {
        struct NullCommunicator : public mf::Communicator
        {
            void start() {}
            void stop() {}
        };

        return std::make_shared<NullCommunicator>();
    }

    std::shared_ptr<mc::GraphicBufferAllocator> the_buffer_allocator() override
    {
        struct StubBufferAllocator : public mc::GraphicBufferAllocator
        {
            std::shared_ptr<mg::Buffer> alloc_buffer(mc::BufferProperties const& buffer_properties)
            {
                return std::make_shared<mtd::StubBuffer>(buffer_properties);
            }

            std::vector<geom::PixelFormat> supported_pixel_formats() { return {}; }
        };

        return buffer_allocator(
            []
            {
                return std::make_shared<StubBufferAllocator>();
            });
    }

    std::shared_ptr<mc::RendererFactory> the_renderer_factory() override
    {
        struct StubRenderer : public mc::Renderer
        {
            void clear() {}
            void render(std::function<void(std::shared_ptr<void> const&)>,
                        mc::CompositingCriteria const&, mir::surfaces::BufferStream& stream)
            {
                stream.lock_compositor_buffer();
            }

            void ensure_no_live_buffers_bound() {}
        };

        struct StubRendererFactory : public mc::RendererFactory
        {
            std::unique_ptr<mc::Renderer> create_renderer_for(geom::Rectangle const&)
            {
                auto raw = new StubRenderer{};
                return std::unique_ptr<StubRenderer>(raw);
            }
        };

        return std::make_shared<StubRendererFactory>();
    }


    std::shared_ptr<msh::PixelBuffer> the_shell_pixel_buffer() override
    {
        struct StubPixelBuffer : public msh::PixelBuffer
        {
            void fill_from(mg::Buffer&) {}
            void const* as_argb_8888() { return nullptr; }
            geom::Size size() const { return geom::Size(); }
            geom::Stride stride() const { return geom::Stride(); }
        };

        return shell_pixel_buffer(
            []
            {
                return std::make_shared<StubPixelBuffer>();
            });
    }

    std::shared_ptr<mg::Display> the_display() override
    {
        struct StubDisplay : public mtd::NullDisplay
        {
            StubDisplay()
                : buffers{mtd::StubDisplayBuffer{geom::Rectangle{{0,0},{100,100}}},
                          mtd::StubDisplayBuffer{geom::Rectangle{{100,0},{100,100}}},
                          mtd::StubDisplayBuffer{geom::Rectangle{{0,100},{100,100}}}}
            {

            }

            void for_each_display_buffer(std::function<void(mg::DisplayBuffer&)> const& f)
            {
                for (auto& db : buffers)
                    f(db);
            }

            std::vector<mtd::StubDisplayBuffer> buffers;
        };

        return display(
            []()
            {
                return std::make_shared<StubDisplay>();
            });
    }

    std::shared_ptr<mi::NullInputConfiguration> input_configuration;
};

}

TEST(ShellSessionTest, stress_test_take_snapshot)
{
    TestServerConfiguration conf;

    msh::ApplicationSession session{
        conf.the_shell_surface_factory(),
        "stress",
        conf.the_shell_snapshot_strategy(),
<<<<<<< HEAD
        conf.the_shell_surface_configurator(),
        std::make_shared<msh::NullSessionListener>()};
=======
        std::make_shared<msh::NullSessionListener>(),
        std::make_shared<mtd::NullEventSink>()
    };
>>>>>>> e3354ffb
    session.create_surface(msh::a_surface());

    auto compositor = conf.the_compositor();

    compositor->start();

    std::thread client_thread{
        [&session]
        {
            for (int i = 0; i < 500; ++i)
            {
                auto surface = session.default_surface();
                surface->advance_client_buffer();
                std::this_thread::sleep_for(std::chrono::microseconds{50});
            }
        }};

    std::thread snapshot_thread{
        [&session]
        {
            for (int i = 0; i < 500; ++i)
            {
                bool snapshot_taken1 = false;
                bool snapshot_taken2 = false;

                session.take_snapshot(
                    [&](msh::Snapshot const&) { snapshot_taken1 = true; });
                session.take_snapshot(
                    [&](msh::Snapshot const&) { snapshot_taken2 = true; });

                while (!snapshot_taken1 || !snapshot_taken2)
                    std::this_thread::sleep_for(std::chrono::microseconds{50});
            }
        }};

    client_thread.join();
    snapshot_thread.join();
    compositor->stop();
}<|MERGE_RESOLUTION|>--- conflicted
+++ resolved
@@ -176,14 +176,10 @@
         conf.the_shell_surface_factory(),
         "stress",
         conf.the_shell_snapshot_strategy(),
-<<<<<<< HEAD
         conf.the_shell_surface_configurator(),
-        std::make_shared<msh::NullSessionListener>()};
-=======
         std::make_shared<msh::NullSessionListener>(),
         std::make_shared<mtd::NullEventSink>()
     };
->>>>>>> e3354ffb
     session.create_surface(msh::a_surface());
 
     auto compositor = conf.the_compositor();
