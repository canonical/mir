{
   Supress incorrect unaddressable memory warning about EVIOCSSUSPENDBLOCK ioctl
   Memcheck:Param
   ioctl(generic)
   fun:ioctl
   fun:ioctl
<<<<<<< HEAD
=======
}
{
   Supress incorrect unaddressable memory warning ioctl
   Memcheck:Param
   ioctl(generic)
   fun:ioctl
   fun:_ZN7android8EventHub16openDeviceLockedEPKc
}
{
   <kernel_ignores_futex_utime_if_not_required>
   Memcheck:Param
   futex(utime)
   fun:syscall
   fun:_ZNSt28__atomic_futex_unsigned_base19_M_futex_wait_until*
   ...
   fun:_M_load_and_test
}
{
   <kernel_ignores_futex_timeouts_if_not_required>
   Memcheck:Param
   futex(timeout)
   fun:syscall
   fun:_ZNSt28__atomic_futex_unsigned_base19_M_futex_wait_until*
   ...
   fun:_M_load_and_test
>>>>>>> f7d09351
}<|MERGE_RESOLUTION|>--- conflicted
+++ resolved
@@ -4,15 +4,6 @@
    ioctl(generic)
    fun:ioctl
    fun:ioctl
-<<<<<<< HEAD
-=======
-}
-{
-   Supress incorrect unaddressable memory warning ioctl
-   Memcheck:Param
-   ioctl(generic)
-   fun:ioctl
-   fun:_ZN7android8EventHub16openDeviceLockedEPKc
 }
 {
    <kernel_ignores_futex_utime_if_not_required>
@@ -31,5 +22,4 @@
    fun:_ZNSt28__atomic_futex_unsigned_base19_M_futex_wait_until*
    ...
    fun:_M_load_and_test
->>>>>>> f7d09351
 }