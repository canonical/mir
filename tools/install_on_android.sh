#!/bin/bash
# build script for Mir on android arm devices
# script assumes that the Mir dependencies are already set up on the device.
# if they are not set up, see the setup-android-dependencies.sh script
# test run requires package 'android-tools-adb'
# test also assumes that the device is rooted and accessible over the adb bridge
#
# todo: this script should become part of the 'make install'/'make test' system
#

set -e

if [ -z ${1} ]; then
    BUILD_DIR=build-android-arm
else
    BUILD_DIR=${1}
fi

pushd ${BUILD_DIR} > /dev/null 
    #
    # Upload and run the tests!
    # Requires: https://wiki.canonical.com/ProductStrategyTeam/Android/Deploy
    #
    RUN_DIR=/tmp/mirtest

    adb wait-for-device
    adb root
    adb wait-for-device
    adb shell mkdir -p ${RUN_DIR}/udev_recordings

    for x in bin/mir_acceptance_tests \
             bin/mir_integration_tests \
             bin/mir_unit_tests \
             lib/libmirclient.so.* \
             lib/libmircommon.so.* \
             lib/libmirplatform.so.* \
<<<<<<< HEAD
             lib/libmirplatform*driver.so \
             lib/libmirclient*driver.so \
=======
             lib/libmirplatformgraphics.so \
             lib/libmirclientplatform.so \
>>>>>>> 4c273884
             lib/libmirserver.so.*
    do
        adb push $x ${RUN_DIR}
    done

    for x in bin/udev_recordings/*
    do 
        adb push $x ${RUN_DIR}/udev_recordings
    done

    echo "cd ${RUN_DIR};
        export GTEST_OUTPUT=xml:./;
        export LD_LIBRARY_PATH=.;
        ./mir_unit_tests;
        ./mir_integration_tests;
        ./mir_acceptance_tests;
        exit;
        exit" | adb shell

    adb pull "${RUN_DIR}/mir_acceptance_tests.xml"
    adb pull "${RUN_DIR}/mir_integration_tests.xml"
    adb pull "${RUN_DIR}/mir_unit_tests.xml"

popd > /dev/null <|MERGE_RESOLUTION|>--- conflicted
+++ resolved
@@ -34,13 +34,8 @@
              lib/libmirclient.so.* \
              lib/libmircommon.so.* \
              lib/libmirplatform.so.* \
-<<<<<<< HEAD
              lib/libmirplatform*driver.so \
              lib/libmirclient*driver.so \
-=======
-             lib/libmirplatformgraphics.so \
-             lib/libmirclientplatform.so \
->>>>>>> 4c273884
              lib/libmirserver.so.*
     do
         adb push $x ${RUN_DIR}
