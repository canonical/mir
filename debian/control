Source: mir
Section: x11
Priority: optional
Maintainer: Ubuntu Developers <ubuntu-devel-discuss@lists.ubuntu.com>
XSBC-Original-Maintainer: Thomas Voß <thomas.voss@canonical.com>
Build-Depends: cmake,
               cmake-data,
               pkg-config,
               debhelper (>= 9),
               doxygen,
               xsltproc,
               graphviz,
               libboost-dev,
               libboost-date-time-dev,
               libboost-program-options-dev,
               libboost-system-dev,
               libboost-filesystem-dev,
               protobuf-compiler,
               libdrm-dev,
               libegl1-mesa-dev,
               libgles2-mesa-dev,
               libgbm-dev,
               libglm-dev,
               libprotobuf-dev,
               pkg-config,
               android-headers (>=4.4.2) [i386 amd64 armhf],
               libhardware-dev [i386 amd64 armhf],
               libandroid-properties-dev [i386 amd64 armhf],
               libgoogle-glog-dev,
               liblttng-ust-dev,
               libxkbcommon-dev,
               libumockdev-dev (>= 0.6),
               umockdev (>= 0.8.7),
               libudev-dev,
               libgtest-dev,
               google-mock (>= 1.6.0+svn437),
# only enable valgrind once it's been tested to work on each architecture:
               valgrind [amd64 i386 armhf],
               libglib2.0-dev,
               libfreetype6-dev,
               abi-compliance-checker,
               libevdev-dev,
               uuid-dev,
               python3,
               dh-python,
Standards-Version: 3.9.4
Homepage: https://launchpad.net/mir
# If you aren't a member of ~mir-team but need to upload packaging changes,
# just go ahead. ~mir-team will notice and sync up the code again.
Vcs-Bzr: https://code.launchpad.net/~mir-team/mir/trunk

Package: libmirprotobuf0
Section: libs
Architecture: linux-any
Multi-Arch: same
Pre-Depends: ${misc:Pre-Depends}
Depends: ${misc:Depends},
         ${shlibs:Depends},
Description: Display server for Ubuntu - RPC definitions
 Mir is a display server running on linux systems, with a focus on efficiency,
 robust operation and a well-defined driver model.
 .
 Contains the shared library containing the Google Protobuf definitions
 required for Mir clients and servers.

#TODO: Packaging infrastructure for better dependency generation,
#      ala pkg-xorg's xviddriver:Provides and ABI detection.
Package: libmirserver33
Section: libs
Architecture: linux-any
Multi-Arch: same
Pre-Depends: ${misc:Pre-Depends}
Depends: ${misc:Depends},
         ${shlibs:Depends},
Description: Display server for Ubuntu - server library
 Mir is a display server running on linux systems, with a focus on efficiency,
 robust operation and a well-defined driver model.
 .
 Contains the shared library needed by server applications for Mir.

Package: libmirplatform9
Section: libs
Architecture: linux-any
Multi-Arch: same
Pre-Depends: ${misc:Pre-Depends}
Depends: ${misc:Depends},
         ${shlibs:Depends},
Description: Display server for Ubuntu - platform library
 Mir is a display server running on linux systems, with a focus on efficiency,
 robust operation and a well-defined driver model.
 .
 Contains the shared libraries required for the Mir server to interact with
 the underlying hardware platform.

Package: libmircommon-dev
Section: libdevel
Architecture: linux-any
Multi-Arch: same
Pre-Depends: ${misc:Pre-Depends}
Depends: libmircommon5 (= ${binary:Version}), 
         libprotobuf-dev (>= 2.4.1),
         libxkbcommon-dev,
         ${misc:Depends},
Breaks: mircommon-dev (<< 0.6)
Replaces: mircommon-dev (<< 0.6)
Description: Display server for Ubuntu - development headers
 Mir is a display server running on linux systems, with a focus on efficiency,
 robust operation and a well-defined driver model.
 .
 Contains header files required for server and/or client development.

Package: libmirplatform-dev
Section: libdevel
Architecture: linux-any
Multi-Arch: same
Pre-Depends: ${misc:Pre-Depends}
Depends: libmirplatform9 (= ${binary:Version}),
         libmircommon-dev,
         libboost-program-options-dev,
         ${misc:Depends},
Breaks: libmirplatform (<< 0.6)
Replaces: libmirplatform (<< 0.6)
Description: Display server for Ubuntu - development headers
 Mir is a display server running on linux systems, with a focus on efficiency,
 robust operation and a well-defined driver model.
 .
 Contains header files required for hardware/driver support development.

Package: libmirserver-dev
Section: libdevel
Architecture: linux-any
Multi-Arch: same
Pre-Depends: ${misc:Pre-Depends}
Depends: libmirserver33 (= ${binary:Version}),
         libmirplatform-dev (= ${binary:Version}),
         libmircommon-dev (= ${binary:Version}),
         libglm-dev,
         ${misc:Depends},
Description: Display server for Ubuntu - development headers
 Mir is a display server running on linux systems, with a focus on efficiency,
 robust operation and a well-defined driver model.
 .
 Contains header files required to build Mir servers.

Package: mirtest-dev
Section: libdevel
Architecture: linux-any
Multi-Arch: same
Pre-Depends: ${misc:Pre-Depends}
Depends: libmircommon-dev (= ${binary:Version}),
         libmirplatform-dev (= ${binary:Version}),
         libmirserver-dev (= ${binary:Version}),
         ${misc:Depends},
Description: Display server for Ubuntu - test development headers and library
 Mir is a display server running on linux systems, with a focus on efficiency,
 robust operation and a well-defined driver model.
 .
 Contains header files and static library for testing of server and/or client development.

Package: libmirclient9
Section: libs
Architecture: linux-any
Multi-Arch: same
Pre-Depends: ${misc:Pre-Depends}
Depends: ${misc:Depends},
         ${shlibs:Depends},
Description: Display server for Ubuntu - client library
 Mir is a display server running on linux systems, with a focus on efficiency,
 robust operation and a well-defined driver model.
 .
 Contains the shared library needed by client applications for Mir.

Package: libmirclient-dev
Section: libdevel
Architecture: linux-any
Multi-Arch: same
Pre-Depends: ${misc:Pre-Depends}
Depends: libmirclient9 (= ${binary:Version}),
         libmircommon-dev (= ${binary:Version}),
         libprotobuf-dev (>= 2.4.1),
         ${misc:Depends},
Description: Display server for Ubuntu - development headers
 Mir is a display server running on linux systems, with a focus on efficiency,
 robust operation and a well-defined driver model.
 .
 Contains header files required to develop against Mir.

Package: libmirclient-debug-extension1
Section: libs
Architecture: linux-any
Multi-Arch: same
Pre-Depends: ${misc:Pre-Depends}
Depends: ${misc:Depends},
         ${shlibs:Depends},
Description: Display server for Ubuntu - optional client debug interfaces
 Mir is a display server running on linux systems, with a focus on efficiency,
 robust operation and a well-defined driver model.
 .
 This package contains both a shared library containing the client side of
 various optional debugging interfaces and the development headers required
 to use them.
 .
 This is primarily useful for developing Mir servers, low-level client
 toolkits, or for automated testing in constrained environments.
 .
 Not all Mir servers have the capability to service these APIs; end-user
 applications SHOULD NOT depend on this library.

Package: libmirclient-debug-extension-dev
Section: libdevel
Architecture: linux-any
Multi-Arch: same
Pre-Depends: ${misc:Pre-Depends}
Depends: libmirclient-debug-extension1 (= ${binary:Version}),
	 ${misc:Depends},
         ${shlibs:Depends},
Description: Display server for Ubuntu - client debug interface headers
 Mir is a display server running on linux systems, with a focus on efficiency,
 robust operation and a well-defined driver model.
 .
 This package contains both a shared library containing the client side of
 various optional debugging interfaces and the development headers required
 to use them.
 .
 This is primarily useful for developing Mir servers, low-level client
 toolkits, or for automated testing in constrained environments.
 .
 Not all Mir servers have the capability to service these APIs; end-user
 applications SHOULD NOT depend on this library.
 .
 This package contains the development headers required to develop against
 the debug extensions.

Package: mir-demos
Architecture: linux-any
Depends: ${misc:Depends},
         ${shlibs:Depends},
Recommends: fonts-liberation
Description: Display server for Ubuntu - demonstration programs
 Mir is a display server running on linux systems, with a focus on efficiency,
 robust operation and a well-defined driver model.
 .
 Contains demo applications (with source) that use the Mir display server

Package: mir-utils
Architecture: linux-any
Depends: ${misc:Depends},
         ${shlibs:Depends},
Description: Display server for Ubuntu - utility programs
 Mir is a display server running on linux systems, with a focus on efficiency,
 robust operation and a well-defined driver model.
 .
 Contains utility programs for probing and controling a Mir server.

Package: mir-doc
Section: doc
Architecture: all
Depends: ${misc:Depends},
Description: API documentation for mir
 This package installs the mir API documentation.

Package: mir-test-tools
Architecture: linux-any
Multi-Arch: same
Pre-Depends: ${misc:Pre-Depends}
Depends: ${misc:Depends},
         ${shlibs:Depends},
Recommends: mir-demos,
Description: Display Server for Ubuntu - stress tests and other test tools
 Mir is a display server running on linux systems, with a focus on efficiency,
 robust operation and a well-defined driver model.
 .
 Contains a tool for stress testing the Mir display server

Package: libmircommon5
Section: libs
Architecture: linux-any
Multi-Arch: same
Pre-Depends: ${misc:Pre-Depends}
Depends: ${misc:Depends},
         ${shlibs:Depends},
Description: Display server for Ubuntu - shared library
 Mir is a display server running on linux systems, with a focus on efficiency,
 robust operation and a well-defined driver model.
 .
 Contains the shared libraries required for the Mir server and client.

# Longer-term these drivers should move out-of-tree
Package: mir-platform-graphics-mesa-kms4
Section: libs
Architecture: linux-any
Multi-Arch: same
Pre-Depends: ${misc:Pre-Depends}
Depends: ${misc:Depends},
         ${shlibs:Depends},
Description: Display server for Ubuntu - platform library for KMS Mesa
 Mir is a display server running on linux systems, with a focus on efficiency,
 robust operation and a well-defined driver model.
 .
 Contains the shared libraries required for the Mir server to interact with
 the hardware platform using the Mesa drivers.

Package: mir-platform-graphics-android4
Section: libs
Architecture: i386 amd64 armhf
Multi-Arch: same
Pre-Depends: ${misc:Pre-Depends}
Depends: ${misc:Depends},
         ${shlibs:Depends},
Description: Display server for Ubuntu - platform library for Android
 Mir is a display server running on linux systems, with a focus on efficiency,
 robust operation and a well-defined driver model.
 .
 Contains the shared libraries required for the Mir server to interact with
 the hardware platform using the Android drivers.

Package: mir-client-platform-mesa3
Section: libs
Architecture: linux-any
Multi-Arch: same
Pre-Depends: ${misc:Pre-Depends}
Depends: ${misc:Depends},
         ${shlibs:Depends}
Description: Display server for Ubuntu - client platform library for Mesa
 Mir is a display server running on linux systems, with a focus on efficiency,
 robust operation and a well-defined driver model.
 .
 Contains the shared libraries required for the Mir clients to interact with
 the underlying hardware platform using the Mesa drivers.

Package: mir-client-platform-mesa-dev
Section: libdevel
Architecture: linux-any
Multi-Arch: same
Pre-Depends: ${misc:Pre-Depends}
Depends: libmirclient-dev,
         ${misc:Depends},
Description: Display server for Ubuntu - client platform library for Mesa development files
 Mir is a display server running on linux systems, with a focus on efficiency,
 robust operation and a well-defined driver model.
 .
 Contains header files required to use the platform specific capabilities of
 the Mir Mesa backend.

Package: mir-client-platform-android3
Section: libs
Architecture: i386 amd64 armhf
Multi-Arch: same
Pre-Depends: ${misc:Pre-Depends}
Depends: ${misc:Depends},
         ${shlibs:Depends}
Description: Display server for Ubuntu - client platform library for Android
 Mir is a display server running on linux systems, with a focus on efficiency,
 robust operation and a well-defined driver model.
 .
 Contains the shared libraries required for the Mir clients to interact with
 the underlying hardware platform using the Android drivers.

Package: mir-graphics-drivers-desktop
Section: libs
Architecture: linux-any
Multi-Arch: same
Pre-Depends: ${misc:Pre-Depends}
Depends: ${misc:Depends},
<<<<<<< HEAD
         mir-platform-graphics-mesa-kms3,
         mir-client-platform-mesa3,
=======
         mir-platform-graphics-mesa-kms4,
         mir-client-platform-mesa2,
>>>>>>> 61533e20
Description: Display server for Ubuntu - desktop driver metapackage
 Mir is a display server running on linux systems, with a focus on efficiency,
 robust operation and a well-defined driver model.
 .
 This package depends on a full set of graphics drivers for traditional desktop
 systems.

Package: mir-graphics-drivers-android
Section: libs
Architecture: i386 amd64 armhf
Multi-Arch: same
Pre-Depends: ${misc:Pre-Depends}
Depends: ${misc:Depends},
<<<<<<< HEAD
         mir-platform-graphics-android3,
         mir-client-platform-android3,
=======
         mir-platform-graphics-android4,
         mir-client-platform-android2,
>>>>>>> 61533e20
Description: Display server for Ubuntu - android driver metapackage
 Mir is a display server running on linux systems, with a focus on efficiency,
 robust operation and a well-defined driver model.
 .
 This package depends on a full set of graphics drivers for running Mir on top
 of an existing Android driver stack.

Package: python3-mir-perf-framework
Section: python
Architecture: all
Pre-Depends: ${misc:Pre-Depends}
Depends: ${misc:Depends},
         ${python3:Depends},
         python3-evdev,
         python3-babeltrace,
         mir-demos
Description: Display server for Ubuntu - performance testing framework
 Mir is a display server running on linux systems, with a focus on efficiency,
 robust operation and a well-defined driver model.
 .
 This package contains a python3 framework to facilitate writing performance
 tests for Mir. It also contains a few interesting performance tests written
 using the framework.<|MERGE_RESOLUTION|>--- conflicted
+++ resolved
@@ -362,13 +362,8 @@
 Multi-Arch: same
 Pre-Depends: ${misc:Pre-Depends}
 Depends: ${misc:Depends},
-<<<<<<< HEAD
-         mir-platform-graphics-mesa-kms3,
+         mir-platform-graphics-mesa-kms4,
          mir-client-platform-mesa3,
-=======
-         mir-platform-graphics-mesa-kms4,
-         mir-client-platform-mesa2,
->>>>>>> 61533e20
 Description: Display server for Ubuntu - desktop driver metapackage
  Mir is a display server running on linux systems, with a focus on efficiency,
  robust operation and a well-defined driver model.
@@ -382,13 +377,8 @@
 Multi-Arch: same
 Pre-Depends: ${misc:Pre-Depends}
 Depends: ${misc:Depends},
-<<<<<<< HEAD
-         mir-platform-graphics-android3,
+         mir-platform-graphics-android4,
          mir-client-platform-android3,
-=======
-         mir-platform-graphics-android4,
-         mir-client-platform-android2,
->>>>>>> 61533e20
 Description: Display server for Ubuntu - android driver metapackage
  Mir is a display server running on linux systems, with a focus on efficiency,
  robust operation and a well-defined driver model.
