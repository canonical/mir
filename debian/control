Source: mir
Section: x11
Priority: optional
Maintainer: Ubuntu Developers <ubuntu-devel-discuss@lists.ubuntu.com>
XSBC-Original-Maintainer: Thomas Voß <thomas.voss@canonical.com>
Build-Depends: cmake,
               cmake-data,
               pkg-config,
               debhelper (>= 9),
               doxygen,
               xsltproc,
               graphviz,
# We rely on C++11 features, and to prevent from ABI breaks
# in libstdc++ causing us issues, we explicitly select a G++
# version.
               g++-4.9,
               libboost-dev,
               libboost-date-time-dev,
               libboost-program-options-dev,
               libboost-system-dev,
               libboost-filesystem-dev,
               protobuf-compiler,
               libdrm-dev,
               libegl1-mesa-dev,
               libgles2-mesa-dev,
               libgbm-dev,
               libglm-dev,
               libprotobuf-dev,
               pkg-config,
               android-headers (>=4.4.2) [i386 amd64 armhf],
               libhardware-dev [i386 amd64 armhf],
               libandroid-properties-dev [i386 amd64 armhf],
               libgoogle-glog-dev,
               liblttng-ust-dev,
               libxkbcommon-dev,
               libumockdev-dev (>= 0.6),
               umockdev (>= 0.8.7),
               libudev-dev,
               google-mock (>= 1.6.0+svn437),
               valgrind [!arm64],
               libglib2.0-dev,
Standards-Version: 3.9.4
Homepage: https://launchpad.net/mir
# If you aren't a member of ~mir-team but need to upload packaging changes,
# just go ahead. ~mir-team will notice and sync up the code again.
Vcs-Bzr: https://code.launchpad.net/~mir-team/mir/trunk

Package: libmirprotobuf0
Section: libs
Architecture: i386 amd64 armhf arm64
Multi-Arch: same
Pre-Depends: ${misc:Pre-Depends}
Depends: ${misc:Depends},
         ${shlibs:Depends},
Description: Display server for Ubuntu - RPC definitions
 Mir is a display server running on linux systems, with a focus on efficiency,
 robust operation and a well-defined driver model.
 .
 Contains the shared library containing the Google Protobuf definitions
 required for Mir clients and servers.

<<<<<<< HEAD
#TODO: Packaging infrastructure for better dependency generation,
#      ala pkg-xorg's xviddriver:Provides and ABI detection.
Package: libmirserver28
=======
Package: libmirserver29
>>>>>>> 09aa8bf0
Section: libs
Architecture: i386 amd64 armhf arm64
Multi-Arch: same
Pre-Depends: ${misc:Pre-Depends}
Depends: ${misc:Depends},
         ${shlibs:Depends},
         mir-platform-graphics-mesa | mir-platform-graphics-android,
Description: Display server for Ubuntu - server library
 Mir is a display server running on linux systems, with a focus on efficiency,
 robust operation and a well-defined driver model.
 .
 Contains the shared library needed by server applications for Mir.

Package: libmirplatform6
Section: libs
Architecture: i386 amd64 armhf arm64
Multi-Arch: same
Pre-Depends: ${misc:Pre-Depends}
Depends: ${misc:Depends},
         ${shlibs:Depends},
Description: Display server for Ubuntu - platform library
 Mir is a display server running on linux systems, with a focus on efficiency,
 robust operation and a well-defined driver model.
 .
 Contains the shared libraries required for the Mir server to interact with
 the underlying hardware platform.

Package: libmircommon-dev
Section: libdevel
Architecture: i386 amd64 armhf arm64
Multi-Arch: same
Pre-Depends: ${misc:Pre-Depends}
Depends: libmircommon3 (= ${binary:Version}), 
         libprotobuf-dev (>= 2.4.1),
         libxkbcommon-dev,
         ${misc:Depends},
Breaks: mircommon-dev (<< 0.6)
Replaces: mircommon-dev (<< 0.6)
Description: Display server for Ubuntu - development headers
 Mir is a display server running on linux systems, with a focus on efficiency,
 robust operation and a well-defined driver model.
 .
 Contains header files required for server and/or client development.

Package: libmirplatform-dev
Section: libdevel
Architecture: i386 amd64 armhf arm64
Multi-Arch: same
Pre-Depends: ${misc:Pre-Depends}
Depends: libmirplatform6 (= ${binary:Version}),
         libmircommon-dev,
         libboost-program-options-dev,
         ${misc:Depends},
Breaks: libmirplatform (<< 0.6)
Replaces: libmirplatform (<< 0.6)
Description: Display server for Ubuntu - development headers
 Mir is a display server running on linux systems, with a focus on efficiency,
 robust operation and a well-defined driver model.
 .
 Contains header files required for hardware/driver support development.

Package: libmirserver-dev
Section: libdevel
Architecture: i386 amd64 armhf arm64
Multi-Arch: same
Pre-Depends: ${misc:Pre-Depends}
Depends: libmirserver29 (= ${binary:Version}),
         libmirplatform-dev (= ${binary:Version}),
         libmircommon-dev (= ${binary:Version}),
         libglm-dev,
         ${misc:Depends},
Description: Display server for Ubuntu - development headers
 Mir is a display server running on linux systems, with a focus on efficiency,
 robust operation and a well-defined driver model.
 .
 Contains header files required to build Mir servers.

Package: libmirclient8
Section: libs
Architecture: i386 amd64 armhf arm64
Multi-Arch: same
Pre-Depends: ${misc:Pre-Depends}
Depends: ${misc:Depends},
         ${shlibs:Depends},
         mir-client-platform-mesa | mir-client-platform-android,
Description: Display server for Ubuntu - client library
 Mir is a display server running on linux systems, with a focus on efficiency,
 robust operation and a well-defined driver model.
 .
 Contains the shared library needed by client applications for Mir.

Package: libmirclient-dev
Section: libdevel
Architecture: i386 amd64 armhf arm64
Multi-Arch: same
Pre-Depends: ${misc:Pre-Depends}
Depends: libmirclient8 (= ${binary:Version}),
         libmircommon-dev (= ${binary:Version}),
         libprotobuf-dev (>= 2.4.1),
         ${misc:Depends},
Description: Display server for Ubuntu - development headers
 Mir is a display server running on linux systems, with a focus on efficiency,
 robust operation and a well-defined driver model.
 .
 Contains header files required to develop against Mir.

Package: libmirclient-debug-extension1
Section: libs
Architecture: i386 amd64 armhf arm64
Multi-Arch: same
Pre-Depends: ${misc:Pre-Depends}
Depends: ${misc:Depends},
         ${shlibs:Depends},
Description: Display server for Ubuntu - optional client debug interfaces
 Mir is a display server running on linux systems, with a focus on efficiency,
 robust operation and a well-defined driver model.
 .
 This package contains both a shared library containing the client side of
 various optional debugging interfaces and the development headers required
 to use them.
 .
 This is primarily useful for developing Mir servers, low-level client
 toolkits, or for automated testing in constrained environments.
 .
 Not all Mir servers have the capability to service these APIs; end-user
 applications SHOULD NOT depend on this library.

Package: libmirclient-debug-extension-dev
Section: libdevel
Architecture: i386 amd64 armhf arm64
Multi-Arch: same
Pre-Depends: ${misc:Pre-Depends}
Depends: libmirclient-debug-extension1 (= ${binary:Version}),
	 ${misc:Depends},
         ${shlibs:Depends},
Description: Display server for Ubuntu - client debug interface headers
 Mir is a display server running on linux systems, with a focus on efficiency,
 robust operation and a well-defined driver model.
 .
 This package contains both a shared library containing the client side of
 various optional debugging interfaces and the development headers required
 to use them.
 .
 This is primarily useful for developing Mir servers, low-level client
 toolkits, or for automated testing in constrained environments.
 .
 Not all Mir servers have the capability to service these APIs; end-user
 applications SHOULD NOT depend on this library.
 .
 This package contains the development headers required to develop against
 the debug extensions.

Package: mir-demos
Architecture: i386 amd64 armhf arm64
Depends: ${misc:Depends},
         ${shlibs:Depends},
Description: Display server for Ubuntu - demonstration programs
 Mir is a display server running on linux systems, with a focus on efficiency,
 robust operation and a well-defined driver model.
 .
 Contains demo applications (with source) that use the Mir display server

Package: mir-utils
Architecture: i386 amd64 armhf arm64
Depends: ${misc:Depends},
         ${shlibs:Depends},
Description: Display server for Ubuntu - utility programs
 Mir is a display server running on linux systems, with a focus on efficiency,
 robust operation and a well-defined driver model.
 .
 Contains utility programs for probing and controling a Mir server.

Package: mir-doc
Section: doc
Architecture: all
Depends: ${misc:Depends},
Description: API documentation for mir
 This package installs the mir API documentation.

Package: mir-test-tools
Architecture: i386 amd64 armhf arm64
Multi-Arch: same
Pre-Depends: ${misc:Pre-Depends}
Depends: ${misc:Depends},
         ${shlibs:Depends},
Recommends: mir-demos,
Description: Display Server for Ubuntu - stress tests and other test tools
 Mir is a display server running on linux systems, with a focus on efficiency,
 robust operation and a well-defined driver model.
 .
 Contains a tool for stress testing the Mir display server

Package: libmircommon3
Section: libs
Architecture: i386 amd64 armhf arm64
Multi-Arch: same
Pre-Depends: ${misc:Pre-Depends}
Depends: ${misc:Depends},
         ${shlibs:Depends},
Description: Display server for Ubuntu - shared library
 Mir is a display server running on linux systems, with a focus on efficiency,
 robust operation and a well-defined driver model.
 .
 Contains the shared libraries required for the Mir server and client.

# Longer-term these drivers should move out-of-tree
Package: mir-platform-graphics-mesa
Section: libs
Architecture: i386 amd64 armhf arm64
Multi-Arch: same
Pre-Depends: ${misc:Pre-Depends}
Depends: ${misc:Depends},
         ${shlibs:Depends},
Description: Display server for Ubuntu - platform library for Mesa
 Mir is a display server running on linux systems, with a focus on efficiency,
 robust operation and a well-defined driver model.
 .
 Contains the shared libraries required for the Mir server to interact with
 the hardware platform using the Mesa drivers.

Package: mir-platform-graphics-android
Section: libs
Architecture: i386 amd64 armhf
Multi-Arch: same
Pre-Depends: ${misc:Pre-Depends}
Depends: ${misc:Depends},
         ${shlibs:Depends},
Description: Display server for Ubuntu - platform library for Android
 Mir is a display server running on linux systems, with a focus on efficiency,
 robust operation and a well-defined driver model.
 .
 Contains the shared libraries required for the Mir server to interact with
 the hardware platform using the Android drivers.

Package: mir-client-platform-mesa
Section: libs
Architecture: i386 amd64 armhf arm64
Multi-Arch: same
Pre-Depends: ${misc:Pre-Depends}
Depends: ${misc:Depends},
         ${shlibs:Depends}
Description: Display server for Ubuntu - client platform library for Mesa
 Mir is a display server running on linux systems, with a focus on efficiency,
 robust operation and a well-defined driver model.
 .
 Contains the shared libraries required for the Mir clients to interact with
 the underlying hardware platform using the Mesa drivers.

Package: mir-client-platform-android
Section: libs
Architecture: i386 amd64 armhf
Multi-Arch: same
Pre-Depends: ${misc:Pre-Depends}
Depends: ${misc:Depends},
         ${shlibs:Depends}
Description: Display server for Ubuntu - client platform library for Android
 Mir is a display server running on linux systems, with a focus on efficiency,
 robust operation and a well-defined driver model.
 .
 Contains the shared libraries required for the Mir clients to interact with
 the underlying hardware platform using the Android drivers.

Package: mir-graphics-drivers-desktop
Section: libs
Architecture: i386 amd64 armhf arm64
Multi-Arch: same
Pre-Depends: ${misc:Pre-Depends}
Depends: ${misc:Depends},
         mir-platform-graphics-mesa,
         mir-client-platform-mesa,
Description: Display server for Ubuntu - desktop driver metapackage
 Mir is a display server running on linux systems, with a focus on efficiency,
 robust operation and a well-defined driver model.
 .
 This package depends on a full set of graphics drivers for traditional desktop
 systems.

Package: mir-graphics-drivers-android
Section: libs
Architecture: i386 amd64 armhf
Multi-Arch: same
Pre-Depends: ${misc:Pre-Depends}
Depends: ${misc:Depends},
         mir-platform-graphics-android,
         mir-client-platform-android,
Description: Display server for Ubuntu - android driver metapackage
 Mir is a display server running on linux systems, with a focus on efficiency,
 robust operation and a well-defined driver model.
 .
 This package depends on a full set of graphics drivers for running Mir on top
 of an existing Android driver stack.<|MERGE_RESOLUTION|>--- conflicted
+++ resolved
@@ -59,13 +59,9 @@
  Contains the shared library containing the Google Protobuf definitions
  required for Mir clients and servers.
 
-<<<<<<< HEAD
 #TODO: Packaging infrastructure for better dependency generation,
 #      ala pkg-xorg's xviddriver:Provides and ABI detection.
-Package: libmirserver28
-=======
 Package: libmirserver29
->>>>>>> 09aa8bf0
 Section: libs
 Architecture: i386 amd64 armhf arm64
 Multi-Arch: same
