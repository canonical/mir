--- conflicted
+++ resolved
@@ -362,13 +362,8 @@
 Multi-Arch: same
 Pre-Depends: ${misc:Pre-Depends}
 Depends: ${misc:Depends},
-<<<<<<< HEAD
-         mir-platform-graphics-mesa-kms2,
+         mir-platform-graphics-mesa-kms3,
          mir-client-platform-mesa3,
-=======
-         mir-platform-graphics-mesa-kms3,
-         mir-client-platform-mesa2,
->>>>>>> 900f6784
 Description: Display server for Ubuntu - desktop driver metapackage
  Mir is a display server running on linux systems, with a focus on efficiency,
  robust operation and a well-defined driver model.
@@ -382,13 +377,8 @@
 Multi-Arch: same
 Pre-Depends: ${misc:Pre-Depends}
 Depends: ${misc:Depends},
-<<<<<<< HEAD
-         mir-platform-graphics-android2,
+         mir-platform-graphics-android3,
          mir-client-platform-android3,
-=======
-         mir-platform-graphics-android3,
-         mir-client-platform-android2,
->>>>>>> 900f6784
 Description: Display server for Ubuntu - android driver metapackage
  Mir is a display server running on linux systems, with a focus on efficiency,
  robust operation and a well-defined driver model.
