--- conflicted
+++ resolved
@@ -19,11 +19,7 @@
  License version 3 can be found in the file
  `/usr/share/common-licenses/GPL-3'.
 
-<<<<<<< HEAD
-Files: include/client/*, include/shared/*, src/client/*, src/shared/* 3rd_party/android-deps/std/*
-=======
-Files: include/client/* include/shared/* src/client/* src/shared/*
->>>>>>> d91b28c7
+Files: include/client/* include/shared/* src/client/* src/shared/* 3rd_party/android-deps/std/*
 Copyright: 2012-2013, Canonical Ltd.
 License: LGPL-3
  This program is free software: you can redistribute it and/or modify
