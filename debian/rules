--- conflicted
+++ resolved
@@ -1,40 +1,32 @@
 #!/usr/bin/make -f
 
-<<<<<<< HEAD
 DEB_HOST_ARCH ?= $(shell dpkg-architecture -qDEB_HOST_ARCH)
 
+#overrding dh_auto_test to get rid of --parallel during testing
 %:
 	dh $@ --parallel
 
+override_dh_auto_test:
+	GTEST_OUTPUT=xml:./ dh_auto_test --max-parallel=1
+override_dh_auto_test:
+ifeq ($(DEB_HOST_ARCH),armhf)
+	@echo "not testing"
+else
+	dh_auto_test
+endif
+
+# We need to rely on the select-based reactor to fix the ppa builds.
+# TODO: Get rid of this workaround by either switching to boost 1.51 or
+# updating the ppa builders kernel version.
 override_dh_auto_configure:
 ifeq ($(DEB_HOST_ARCH),armhf)
 	dh_auto_configure -- \
+      -DMIR_DISABLE_EPOLL_REACTOR=YES \
       -DBoost_COMPILER=-gcc \
       -DMIR_ENABLE_DEATH_TESTS=NO \
       -DMIR_INPUT_ENABLE_EVEMU=NO \
       -DMIR_PLATFORM=android \
       -DMIR_CUTDOWN_FOR_EMULATOR=true
 else
-	dh_auto_configure --
-endif
-
-override_dh_auto_test:
-ifeq ($(DEB_HOST_ARCH),armhf)
-	@echo "not testing"
-else
-	dh_auto_test
-endif
-=======
-#overrding dh_auto_test to get rid of --parallel during testing
-%:
-	dh $@ --parallel
-
-override_dh_auto_test:
-	GTEST_OUTPUT=xml:./ dh_auto_test --max-parallel=1
-
-# We need to rely on the select-based reactor to fix the ppa builds.
-# TODO: Get rid of this workaround by either switching to boost 1.51 or
-# updating the ppa builders kernel version.
-override_dh_auto_configure:
 	dh_auto_configure -- -DMIR_DISABLE_EPOLL_REACTOR=YES
->>>>>>> a3653039
+endif