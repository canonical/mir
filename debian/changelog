--- conflicted
+++ resolved
@@ -1,10 +1,9 @@
-<<<<<<< HEAD
 mir (0.20.0) UNRELEASED; urgency=medium
 
   * Placeholder for 0.20 release
 
  -- Alberto Aguirre <alberto.aguirre@canonical.com>  Mon, 01 Feb 2016 13:20:02 -0600
-=======
+
 mir (0.19.2+16.04.20160210-0ubuntu1) xenial; urgency=medium
 
   [ Alberto Aguirre ]
@@ -32,7 +31,6 @@
   * No-change rebuild.
 
  -- kevin gunn <kevin.gunn@canonical.com>  Thu, 04 Feb 2016 21:13:57 +0000
->>>>>>> 2e89cdc9
 
 mir (0.19.0+16.04.20160128-0ubuntu1) xenial; urgency=medium
 
