--- conflicted
+++ resolved
@@ -128,8 +128,6 @@
    gnome-terminal
    ```
 
-<<<<<<< HEAD
-
 5. Test that `X11` apps can be started and can receive input:
     ```sh
     sudo apt install x11-apps
@@ -144,13 +142,8 @@
     xcalc
     ```
 
-### Mir Console Providers
-Run with different console providers and ensure that the compositor can start:
-=======
 ## Mir Console Providers
-
 For each Ubuntu release ensure that the compositor can start with each of the console providers:
->>>>>>> cc748aca
 
 |         | 24.04    | 24.10      |
 |---------|----------|------------|
@@ -197,73 +190,6 @@
 ## Testing Downstream Snaps (e.g. Ubuntu Frame and Miriway)
 For each of our downstream snaps, check that you have installed a build with the Mir version under test (typically from the `beta` channel). Then run the tests for that snap.
 
-<<<<<<< HEAD
-    set -e
-   
-    if [ -x "$(command -v fgconsole)" ]
-    then
-        trap "sudo chvt $(sudo fgconsole)" EXIT
-    fi
-   
-    if [ -v DISPLAY ]
-    then
-        snap run mir-test-tools.gtk3-test
-        snap run mir-test-tools.qt-test
-        snap run mir-test-tools.sdl2-test
-        snap run mir-test-tools.smoke-test
-        snap run mir-test-tools.performance-test
-        snap run mir-test-tools.mir-flutter-app
-    fi
-   
-    sudo snap run mir-test-tools.gtk3-test
-    sudo snap run mir-test-tools.qt-test
-    sudo snap run mir-test-tools.sdl2-test
-    sudo snap run mir-test-tools.smoke-test
-    sudo snap run mir-test-tools.performance-test
-    sudo snap run mir-test-tools.mir-flutter-app
-   
-    echo All tests passed
-   ```
-
-### Window Management
-- Confirm that clip areas work for windows. This issue was first encountered in
-  [#3201](https://github.com/canonical/mir/issues/3201). To test:
-    1. Create a test compositor that clips a window to only contain its rectangle
-    2. Move that window all over the screen and confirm that it remains properly clipped
-
-### Misc
-- Confirm that the system is restored properly after a wake. This issue was first
-  encountered in [#3238](https://github.com/canonical/mir/issues/3238). To test:
-    1. Have a setup with two monitors
-    2. Configure the display so that it is set to clone:
-       ```
-       miral-app --display-config=clone
-       ```
-    2. Sleep your session
-    3. Wake your session up
-    4. Confirm that the compositor is still running and that the contents on the
-       screen(s) match what should be there
-    
-    This would be automated by https://github.com/canonical/mir-ci/issues/126.
-
-- Confirm that cursor speeds are consistent. This issue was first encountered in
-  [#3205](https://github.com/canonical/mir/issues/3205). To test:
-    1. Move the cursor around the screen
-    2. Confirm that the cursor does not experience significant slow down
-
-    This would be automated by https://github.com/canonical/mir-ci/issues/127.
-
-- Confirm that the keyboard works after you have disconnected and reconnected it. This
-  issue was first encountered in [#3149](https://github.com/canonical/mir/issues/3149).
-  Please try this with multiple different `--console-provider=<PROVIDER>` arguments.
-  To test:
-    1. Have a keyboard that is plugged in
-    2. Run `miral-shell` with a `--console-provider=<PROVIDER>`
-    3. Unplug the keyboard
-    4. Plug in the keyboard
-    5. The keyboard should be usable
-=======
 E.g. for `mir-test-tools`:
 ```sh
-   /snap/mir-test-tools/current/bin/selftest
->>>>>>> cc748aca
+   /snap/mir-test-tools/current/bin/selftest