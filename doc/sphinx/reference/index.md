# Reference
These pages provide detailed reference to the Mir's programming and other interfaces.

- [API](/api/library_root): Mir API reference
<<<<<<< HEAD
- [Introducing the MirAL API](introducing_the_miral_api.md): The primary external interface for compositor authors
- [Continuous integration](continuous-integration.md): A detailed guide through Mir's testing infrastructure
- [DSO Versioning guide](dso_versioning_guide.md): How is ABI managed in the Mir project
- [Kernel requirements](kernel_requirements.md): The kernel features required to run Mir-based compositors
=======
- [Introducing the MirAL API](introducing_the_miral_api): The primary external interface for compositor authors
- [Continuous integration](continuous-integration): A detailed guide through Mir's testing infrastructure
- [DSO Versioning guide](dso_versioning_guide): How is ABI managed in the Mir project
- [Kernel requirements](kernel_requirements): The kernel features required to run Mir-based compositors
- [Mousekeys](mousekeys): Accessibility feature allowing you to control the pointer using your keyboard
- [Mousekeys API](mousekeys-api): A technical description of the mousekeys API for compositor authors
>>>>>>> 93817360

```{toctree}
:hidden:

/api/library_root
<<<<<<< HEAD
introducing_the_miral_api.md
dso_versioning_guide.md
continuous-integration.md
kernel_requirements.md
=======
introducing_the_miral_api
dso_versioning_guide
continuous-integration
kernel_requirements
mousekeys
mousekeys-api
>>>>>>> 93817360
```<|MERGE_RESOLUTION|>--- conflicted
+++ resolved
@@ -2,35 +2,22 @@
 These pages provide detailed reference to the Mir's programming and other interfaces.
 
 - [API](/api/library_root): Mir API reference
-<<<<<<< HEAD
 - [Introducing the MirAL API](introducing_the_miral_api.md): The primary external interface for compositor authors
 - [Continuous integration](continuous-integration.md): A detailed guide through Mir's testing infrastructure
 - [DSO Versioning guide](dso_versioning_guide.md): How is ABI managed in the Mir project
 - [Kernel requirements](kernel_requirements.md): The kernel features required to run Mir-based compositors
-=======
-- [Introducing the MirAL API](introducing_the_miral_api): The primary external interface for compositor authors
-- [Continuous integration](continuous-integration): A detailed guide through Mir's testing infrastructure
-- [DSO Versioning guide](dso_versioning_guide): How is ABI managed in the Mir project
-- [Kernel requirements](kernel_requirements): The kernel features required to run Mir-based compositors
-- [Mousekeys](mousekeys): Accessibility feature allowing you to control the pointer using your keyboard
-- [Mousekeys API](mousekeys-api): A technical description of the mousekeys API for compositor authors
->>>>>>> 93817360
+- [Mousekeys](mousekeys.md): Accessibility feature allowing you to control the pointer using your keyboard
+- [Mousekeys API](mousekeys-api.md): A technical description of the mousekeys API for compositor authors
+
 
 ```{toctree}
 :hidden:
 
 /api/library_root
-<<<<<<< HEAD
 introducing_the_miral_api.md
 dso_versioning_guide.md
 continuous-integration.md
 kernel_requirements.md
-=======
-introducing_the_miral_api
-dso_versioning_guide
-continuous-integration
-kernel_requirements
-mousekeys
-mousekeys-api
->>>>>>> 93817360
+mousekeys.md
+mousekeys-api.md
 ```