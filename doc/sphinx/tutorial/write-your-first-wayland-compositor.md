---
discourse: 4911,5164,5603,6756,8037
---

# Write your first Wayland compositor
<<<<<<< HEAD
This tutorial will guide you through writing a basic Mir compositor. By the end of it, you will create, build, and run a program with basic window management
capabilities such as controlling multiple windows, maximising and maximising, and handling mouse input. 

=======
This tutorial will guide you through writing a basic Mir compositor. By the end
of it, you will create, build, and run a program with basic window management
capabilities such as controlling multiple windows, minimizing and maximizing,
and handling mouse input. 
>>>>>>> eb34eb0b

## Assumptions
This tutorial assumes that:

* You are familiar with C++ and CMake.
* You have `cmake` and a C++ compiler installed.

## Install Dependencies
Let's start by installing the dependencies required by our compositor.

The example program requires 
<<<<<<< HEAD
* `libmiral` - short for "Mir Abstraction Layer". Provides a high level interface to interact with and customise Mir compositors.
* `mir-graphics-drivers-desktop` - provides drivers so Mir can talk with different graphics drivers
=======
* `libmiral` - short for "Mir Abstraction Layer". Provides a high level
  interface to interact with and customize Mir compositors.
* `mir-graphics-drivers-desktop` - provides drivers so Mir can talk with
  different graphics drivers
>>>>>>> eb34eb0b

### Install dependencies on Debian or derivatives:
```sh
sudo apt install libmiral-dev mir-graphics-drivers-desktop
```

### Install dependencies on Fedora:
```sh
sudo dnf install mir-devel libxkbcommon
```

### Install dependencies on Alpine:
```sh
sudo apk add mir-dev
```

## Create the Compositor
Now that we have the dependencies installed, we are ready to begin programming
the compositor.

First let's create a new folder called `demo-mir-compositor`:

```sh
mkdir demo-mir-compositor
cd demo-mir-compositor
```

Next, create `CMakeLists.txt` with the following content:

```cmake
# CMakeLists.txt
cmake_minimum_required(VERSION 3.5)

project(demo-mir-compositor)

set(CMAKE_CXX_STANDARD 23)

include(FindPkgConfig)
pkg_check_modules(MIRAL miral REQUIRED)
pkg_check_modules(XKBCOMMON xkbcommon REQUIRED)

add_executable(demo-mir-compositor main.cpp)

target_include_directories(demo-mir-compositor PUBLIC SYSTEM ${MIRAL_INCLUDE_DIRS})
target_link_libraries(     demo-mir-compositor               ${MIRAL_LDFLAGS})
target_link_libraries(     demo-mir-compositor               ${XKBCOMMON_LIBRARIES})
```

Next, create `main.cpp` with the following content:

```cpp
/// main.cpp

#include <miral/runner.h>
#include <miral/minimal_window_manager.h>
#include <miral/set_window_management_policy.h>

using namespace miral;

int main(int argc, char const* argv[])
{
    MirRunner runner{argc, argv};

    return runner.run_with(
        {
            set_window_management_policy<MinimalWindowManager>()
        });
}
```


`MirRunner` is a class from `libmiral` that acts as the "entry point" of your
compositor.

<<<<<<< HEAD
`MirRunner runner` creates a `runner` object that can be used to configure your compositor.  To run the compositor you call `runner.run_with(...)`, passing in different components to customise the behaviour of the compositor. In this example, `run_with()` is passed a function `set_window_management_policy` that applies a `MinimalWindowManager` policy to the compositor. The compositor is therefore created with basic window management capabilities such as controlling multiple windows, maximising and maximising, and handling mouse input. 

The runner allows for even more customisation: enabling onscreen keyboards, screen capture, pointer confinement, and so on. 
=======
`MirRunner runner` creates a `runner` object that can be used to configure your
compositor.  To run the compositor you call `runner.run_with(...)`, passing in
different components to customize the behavior of the compositor. In this
example, `run_with()` is passed a function `set_window_management_policy` that
applies a `MinimalWindowManager` policy to the compositor. The compositor is
therefore created with basic window management capabilities such as controlling
multiple windows, minimizing and maximizing, and handling mouse input. 

The runner allows for even more customization: enabling onscreen keyboards,
screen capture, pointer confinement, and so on. 
>>>>>>> eb34eb0b


Finally, build the cmake project:

```sh
cmake -B build
cmake --build build
```

## Run the compositor
You can run a compositor nested in an X or Wayland session, or from a virtual
terminal, just like the demo applications in [Getting started with
Mir](getting-started-with-mir.md). 

For development, it is very useful to run your compositor within an existing
Wayland session, so let's do that first. To do this, run:

```sh
WAYLAND_DISPLAY=wayland-99 ./build/demo-mir-compositor
```

An all-black window with the compositor will pop up.

Next, let's open up an application in our compositor, namely the `bomber` arcade
game.
From another terminal, run:

```sh
WAYLAND_DISPLAY=wayland-99 bomber
```
<<<<<<< HEAD
Try moving it around the screen, maximising and restoring it. This functionality is provided by the `MinimalWindowManager` policy that you have added to your compositor. You can replace `bomber` with any other Wayland-compatible application.
=======

An window displaying the `bomber` application should appear in the compositor.
You may try moving the window around the screen, maximizing it or restoring it.
>>>>>>> eb34eb0b

## Next steps
Now that you have your base compositor working, check out these guides on how to
further develop your compositor:

- [How to specify start up applications](/how-to/how-to-specify-startup-apps.md)
- [How to handle user input](/how-to/how-to-handle-keyboard-input.md)
- [Specifying CSD/SSD Preference](/how-to/specifying-csd-ssd-preference.md)<|MERGE_RESOLUTION|>--- conflicted
+++ resolved
@@ -3,16 +3,10 @@
 ---
 
 # Write your first Wayland compositor
-<<<<<<< HEAD
-This tutorial will guide you through writing a basic Mir compositor. By the end of it, you will create, build, and run a program with basic window management
-capabilities such as controlling multiple windows, maximising and maximising, and handling mouse input. 
-
-=======
 This tutorial will guide you through writing a basic Mir compositor. By the end
 of it, you will create, build, and run a program with basic window management
 capabilities such as controlling multiple windows, minimizing and maximizing,
 and handling mouse input. 
->>>>>>> eb34eb0b
 
 ## Assumptions
 This tutorial assumes that:
@@ -24,15 +18,10 @@
 Let's start by installing the dependencies required by our compositor.
 
 The example program requires 
-<<<<<<< HEAD
-* `libmiral` - short for "Mir Abstraction Layer". Provides a high level interface to interact with and customise Mir compositors.
-* `mir-graphics-drivers-desktop` - provides drivers so Mir can talk with different graphics drivers
-=======
 * `libmiral` - short for "Mir Abstraction Layer". Provides a high level
   interface to interact with and customize Mir compositors.
 * `mir-graphics-drivers-desktop` - provides drivers so Mir can talk with
   different graphics drivers
->>>>>>> eb34eb0b
 
 ### Install dependencies on Debian or derivatives:
 ```sh
@@ -107,11 +96,6 @@
 `MirRunner` is a class from `libmiral` that acts as the "entry point" of your
 compositor.
 
-<<<<<<< HEAD
-`MirRunner runner` creates a `runner` object that can be used to configure your compositor.  To run the compositor you call `runner.run_with(...)`, passing in different components to customise the behaviour of the compositor. In this example, `run_with()` is passed a function `set_window_management_policy` that applies a `MinimalWindowManager` policy to the compositor. The compositor is therefore created with basic window management capabilities such as controlling multiple windows, maximising and maximising, and handling mouse input. 
-
-The runner allows for even more customisation: enabling onscreen keyboards, screen capture, pointer confinement, and so on. 
-=======
 `MirRunner runner` creates a `runner` object that can be used to configure your
 compositor.  To run the compositor you call `runner.run_with(...)`, passing in
 different components to customize the behavior of the compositor. In this
@@ -122,7 +106,6 @@
 
 The runner allows for even more customization: enabling onscreen keyboards,
 screen capture, pointer confinement, and so on. 
->>>>>>> eb34eb0b
 
 
 Finally, build the cmake project:
@@ -153,13 +136,9 @@
 ```sh
 WAYLAND_DISPLAY=wayland-99 bomber
 ```
-<<<<<<< HEAD
-Try moving it around the screen, maximising and restoring it. This functionality is provided by the `MinimalWindowManager` policy that you have added to your compositor. You can replace `bomber` with any other Wayland-compatible application.
-=======
 
 An window displaying the `bomber` application should appear in the compositor.
 You may try moving the window around the screen, maximizing it or restoring it.
->>>>>>> eb34eb0b
 
 ## Next steps
 Now that you have your base compositor working, check out these guides on how to
