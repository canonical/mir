--- conflicted
+++ resolved
@@ -212,11 +212,9 @@
     CHECK(ok, "Could not eglChooseConfig");
     CHECK(neglconfigs > 0, "No EGL config available");
 
-    render_surface = mir_connection_create_render_surface_sync(connection, width, height);
+    render_surface = mir_connection_create_render_surface(connection, width, height);
     CHECK(mir_render_surface_is_valid(render_surface), "could not create render surface");
 
-<<<<<<< HEAD
-=======
     //FIXME: we should be able to eglCreateWindowSurface or mir_surface_create in any order.
     //       Current code requires creation of content before creation of the surface.
     if (use_shim)
@@ -224,7 +222,6 @@
     else
         eglsurface = eglCreateWindowSurface(egldisplay, eglconfig, (EGLNativeWindowType) render_surface, NULL);
 
->>>>>>> 336e5514
     //The format field is only used for default-created streams.
     //We can safely set invalid as the pixel format, and the field needs to be deprecated
     //once default streams are deprecated.
@@ -236,7 +233,6 @@
 
     CHECK(spec, "Can't create a surface spec");
     mir_surface_spec_set_name(spec, appname);
-
     mir_surface_spec_add_render_surface(spec, render_surface, width, height, 0, 0);
 
     mir_surface_spec_set_event_handler(spec, resize_callback, render_surface);
@@ -244,7 +240,6 @@
     surface = mir_surface_create_sync(spec);
     mir_surface_spec_release(spec);
 
-    eglsurface = future_driver_eglCreateWindowSurface(egldisplay, eglconfig, render_surface);
     CHECK(eglsurface != EGL_NO_SURFACE, "eglCreateWindowSurface failed");
 
     eglctx = eglCreateContext(egldisplay, eglconfig, EGL_NO_CONTEXT,
